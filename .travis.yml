language: ruby
matrix:
  include:
    - rvm: 1.9.3
      gemfile: Gemfile-ruby1.9
      script:  "bundle exec rspec spec && bundle exec cucumber features"
      env: BUNDLE_GEMFILE=Gemfile-ruby1.9
    - rvm: '2.0'
      gemfile: Gemfile
      script: "bundle exec rspec spec && bundle exec cucumber features"
    - rvm: '2.1'
      gemfile: Gemfile
      script: "bundle exec rspec spec && bundle exec cucumber features"
services:
- redis-server
before_script:
- mkdir -p ./log
before_install:
- git submodule update --init --recursive
- gem install bundler
<<<<<<< HEAD
script: bundle exec rspec spec && bundle exec rake pact:verify && bundle exec cucumber features
=======
>>>>>>> 9cad30f8
notifications:
  irc:
    channels:
      - 'irc.freenode.net#flapjack'
    template:
      - '%{message} %{repository}#%{build_number} (%{branch} - %{commit} : %{author})'
  hipchat:
    template:
      - '%{repository}#%{build_number} (%{branch} - %{commit} : %{author}): %{message}
        (<a href="%{build_url}">Details</a>/<a href="%{compare_url}">Change view</a>)'
    format: html
    rooms:
      secure: ajMolTKDuprYJ9Fadcjb3evh80MyJSgjW4hl4OWnEHyrjQLnsO0hbAvSrKRFUzorMoi58L8XZXd01gMgRqRxMvwqfoHLv4njw8px4X9+F/hySPZj3aMAFM1HuoTmHqeP+Rl+1Ssg+Kss6N4JkgNS81s+tkRnnoHG1n/EhfH6PkE=<|MERGE_RESOLUTION|>--- conflicted
+++ resolved
@@ -3,14 +3,14 @@
   include:
     - rvm: 1.9.3
       gemfile: Gemfile-ruby1.9
-      script:  "bundle exec rspec spec && bundle exec cucumber features"
+      script:  "bundle exec rspec spec && bundle exec rake pact:verify && bundle exec cucumber features"
       env: BUNDLE_GEMFILE=Gemfile-ruby1.9
     - rvm: '2.0'
       gemfile: Gemfile
-      script: "bundle exec rspec spec && bundle exec cucumber features"
+      script: "bundle exec rspec spec && bundle exec rake pact:verify && bundle exec cucumber features"
     - rvm: '2.1'
       gemfile: Gemfile
-      script: "bundle exec rspec spec && bundle exec cucumber features"
+      script: "bundle exec rspec spec && bundle exec rake pact:verify && bundle exec cucumber features"
 services:
 - redis-server
 before_script:
@@ -18,10 +18,6 @@
 before_install:
 - git submodule update --init --recursive
 - gem install bundler
-<<<<<<< HEAD
-script: bundle exec rspec spec && bundle exec rake pact:verify && bundle exec cucumber features
-=======
->>>>>>> 9cad30f8
 notifications:
   irc:
     channels:
