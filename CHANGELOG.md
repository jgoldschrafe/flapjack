## Flapjack Changelog

# 0.7.13 - UNRELEASED
<<<<<<< HEAD
- Bug: test notifications are blocked by notification rules gh-188 (@jessereynolds)
=======
- Bug: unscheduled maintenances does not prevent alerts for checks with colons in their name gh-208 (@jessereynolds)
>>>>>>> b54edf67

# 0.7.12 - 2013-06-12
- Feature: auto-generate a general notification rule for contacts that don't have any gh-199 (@ali-graham)
- Bug: no recovery for unknown for contact with notification rules gh-203 (@jessereynolds)
- Bug: UNKNOWN -> OK (brief) -> [any problem state] alert is masked by notification interval gh-204 (@jessereynolds)

# 0.7.11 - 2013-06-11
- Bug: unknown events not fully treated as problems - no notification delay blocking (second swing) gh-154 (@jessereynolds)
- Bug: correct jabber alias in example acknowledgement strings (second swing) gh-189 (@jessereynolds)

# 0.7.10 - 2013-06-05
- Bug: unknown events not fully treated as problems - no notification delay blocking gh-154 (@jessereynolds)

# 0.7.9 - 2013-06-04
- Feature: Include summary and details in the /status API call gh-179 (@ali-graham)

# 0.7.8 - 2013-05-30
- Feature: support multiline check output (thanks @bs-github) gh-100 (@jessereynolds)
- Bug: notification rule with no entities or entity tags not being allowed gh-193 (@jessereynolds)
- Bug: correct jabber alias in example acknowledgement strings gh-189 (@jessereynolds)
- Bug: entity lists in Web UI should be sorted alphabetically gh-195 (@jessereynolds)

# 0.7.7 - 2013-05-22
- Bug: relax notification rule validations somewhat gh-185 (@jessereynolds)
- Chore: log notification rule validation errors from api gh-183 (@jessereynolds)

# 0.7.6 - 2013-05-20
- Bug: Problems with email notifications (no name, text part missing fields) gh-158 (@ali-graham)

# 0.7.5 - 2013-05-20
- Bug: Removal of contact media via POST /contacts is not working gh-175 (@ali-graham)

# 0.7.4 - 2013-05-16
- Bug: Event counter values are strings, not integers gh-173 (@auxesis)

# 0.7.3 - 2013-05-14
- Bug: Web and api gateways have configuable http timeout gh-170 (@jessereynolds)
- Bug: Support POSTs to API larger than ~112 KB gh-169 (@jessereynolds)
- Bug: Validate notification rules before adding, updating gh-146 (@ali-graham)
- Bug: Web UI very slow with large number of keys gh-164 (@jessereynolds)
- Bug: crash in executive should exit flapjack gh-143 (@ali-graham)

# 0.7.2 - 2013-05-06
- Feature: executive instance keys now expire after 7 days, touched every event gh-111 (@jessereynolds)
- Feature: slightly less sucky looking web UI, also now includes entity listing screens (@jessereynolds)
- Feature: expose notification rules and intervals via the Web UI gh-150, gh-151 (@jessereynolds)
- Feature: command line - support "--version", "help" etc gh-134 (@jessereynolds)
- Feature: replay events from another flapjack gh-138 (@jessereynolds)
- Bug: recovery is not resetting notification intervals gh-136 (@jessereynolds)
- Bug: recoveries are blocked for users with notification rules gh-148 (@jessereynolds)
- Bug: jabber gateway now uses configured alias for commands gh-138 (@jessereynolds)
- Bug: jabber gateway was crashing on querying entities with invalid regex gh-147 (@jessereynolds)
- Bug: handle media addresses correctly when adding contacts and generating messages gh-145 (@jessereynolds)

# 0.7.1 - 2013-04-24
- Feature: archive incoming events in a sliding window gh-127 (@jessereynolds)
- Bug: Unable to retrieve status of a check containing non word characters via the API gh-117 (@ali-graham)
- Bug: Disable Thin's loading of Daemons gh-133 (@jessereynolds, thanks @johnf)

# 0.7.0 - 2013-04-18
- Feature: Introduce Notification Rules gh-55 (@jessereynolds)
- Feature: Tagging on contacts and entities, expose via API gh-125 (@ali-graham)
- Feature: API improvements (notification rules, contact's timezone and notification intervals per media, tags) (@ali-graham, @jessereynolds)
- Feature: Contact mass update (rather than drop all then import) gh-124 (@ali-graham)
- Feature: Improve error handling (log file paths, permissions), expose internal stats as json gh-122 (@auxesis)
- Incompatable Change: POST /contacts in the API now includes intervals per media and is incompatible with previous versions

# 0.6.61 - 2013-01-11
- todo (and previous versions)<|MERGE_RESOLUTION|>--- conflicted
+++ resolved
@@ -1,11 +1,8 @@
 ## Flapjack Changelog
 
 # 0.7.13 - UNRELEASED
-<<<<<<< HEAD
 - Bug: test notifications are blocked by notification rules gh-188 (@jessereynolds)
-=======
 - Bug: unscheduled maintenances does not prevent alerts for checks with colons in their name gh-208 (@jessereynolds)
->>>>>>> b54edf67
 
 # 0.7.12 - 2013-06-12
 - Feature: auto-generate a general notification rule for contacts that don't have any gh-199 (@ali-graham)
