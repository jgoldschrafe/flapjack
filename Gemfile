--- conflicted
+++ resolved
@@ -2,29 +2,22 @@
 
 gemspec :name => 'flapjack'
 
-gem 'sandstorm', :github => 'ali-graham/sandstorm', :branch => 'master'
+gem 'sandstorm', :path => '../sandstorm'
+
+# gem 'sandstorm', :github => 'ali-graham/sandstorm', :branch => 'master'
 
 group :development do
   gem 'ruby-prof'
 end
 
 group :test do
-  gem 'rspec', '~> 3.0.0.beta1'
+  gem 'rspec', '~> 3.0.0.rc1'
   gem 'cucumber'
   gem 'delorean'
   gem 'rack-test'
-<<<<<<< HEAD
-=======
-  gem 'async_rack_test', '>= 0.0.5'
-  gem 'resque_spec'
->>>>>>> 2228ecf8
   gem 'webmock'
-  gem 'guard'
-  gem 'rb-fsevent'
-  gem 'guard-rspec'
-  gem 'guard-cucumber'
-  gem 'fuubar'
+  gem 'fuubar', :github => 'eagletmt/fuubar', :branch => 'rspec-300-rc1'
   gem 'simplecov', :require => false
-  gem 'debugger-ruby_core_source', '>= 1.3.2' # required for perftools
+  gem 'debugger-ruby_core_source', '>= 1.3.5' # required for perftools
   gem 'perftools.rb'
 end