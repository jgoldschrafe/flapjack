source 'https://rubygems.org'

gemspec :name => 'flapjack'

gem 'sandstorm', :github => 'flapjack/sandstorm', :branch => 'master'

group :development do
  gem 'ruby-prof'
end

group :test do
<<<<<<< HEAD
  gem 'rspec'
  gem 'cucumber'
  gem 'delorean'
  gem 'rack-test'
=======
  gem 'rspec', '~> 3.0'
  gem 'cucumber', '>= 2.0.0.beta.3'
  gem 'delorean'
  gem 'rack-test'
  gem 'pact'
  gem 'async_rack_test', '>= 0.0.5'
  gem 'resque_spec'
>>>>>>> 689a859a
  gem 'webmock'
  gem 'pact'
  gem 'fuubar'
  gem 'simplecov', :require => false

<<<<<<< HEAD
  # # Not compiling at the moment
  # if RUBY_VERSION.split('.')[0] == '1' && RUBY_VERSION.split('.')[1] == '9'
  #   gem 'debugger-ruby_core_source', :github => 'moneill/debugger-ruby_core_source', :branch => '1.9.3-p550_headers' # required for perftools.rb
=======
  # # Not compiling under 1.9.3-p550 anyway
  # if RUBY_VERSION.split('.')[0] == '1' && RUBY_VERSION.split('.')[1] == '9'
  #   gem 'debugger-ruby_core_source', '>= 1.3.4' # required for perftools.rb
>>>>>>> 689a859a
  #   gem 'perftools.rb'
  # end
end<|MERGE_RESOLUTION|>--- conflicted
+++ resolved
@@ -9,34 +9,12 @@
 end
 
 group :test do
-<<<<<<< HEAD
   gem 'rspec'
-  gem 'cucumber'
-  gem 'delorean'
-  gem 'rack-test'
-=======
-  gem 'rspec', '~> 3.0'
   gem 'cucumber', '>= 2.0.0.beta.3'
   gem 'delorean'
   gem 'rack-test'
-  gem 'pact'
-  gem 'async_rack_test', '>= 0.0.5'
-  gem 'resque_spec'
->>>>>>> 689a859a
   gem 'webmock'
   gem 'pact'
   gem 'fuubar'
   gem 'simplecov', :require => false
-
-<<<<<<< HEAD
-  # # Not compiling at the moment
-  # if RUBY_VERSION.split('.')[0] == '1' && RUBY_VERSION.split('.')[1] == '9'
-  #   gem 'debugger-ruby_core_source', :github => 'moneill/debugger-ruby_core_source', :branch => '1.9.3-p550_headers' # required for perftools.rb
-=======
-  # # Not compiling under 1.9.3-p550 anyway
-  # if RUBY_VERSION.split('.')[0] == '1' && RUBY_VERSION.split('.')[1] == '9'
-  #   gem 'debugger-ruby_core_source', '>= 1.3.4' # required for perftools.rb
->>>>>>> 689a859a
-  #   gem 'perftools.rb'
-  # end
 end