--- conflicted
+++ resolved
@@ -16,14 +16,9 @@
   gem 'webmock'
   gem 'fuubar'
   gem 'simplecov', :require => false
-<<<<<<< HEAD
-  gem 'debugger-ruby_core_source', '>= 1.3.5' # required for perftools
-  gem 'perftools.rb'
-=======
 
   if RUBY_VERSION.split('.')[0] == '1' && RUBY_VERSION.split('.')[1] == '9'
     gem 'debugger-ruby_core_source', '>= 1.3.4' # required for perftools.rb
     gem 'perftools.rb'
   end
->>>>>>> 3b7b72c3
 end