--- conflicted
+++ resolved
@@ -9,16 +9,12 @@
 end
 
 group :test do
-<<<<<<< HEAD
-  gem 'rspec', '~> 3.0.0.rc1'
-=======
-  gem 'rspec', '~> 3.0'
->>>>>>> f9d027eb
+  gem 'rspec'
   gem 'cucumber'
   gem 'delorean'
   gem 'rack-test'
   gem 'webmock'
-  gem 'fuubar', :github => 'eagletmt/fuubar', :branch => 'rspec-300-rc1'
+  gem 'fuubar'
   gem 'simplecov', :require => false
   gem 'debugger-ruby_core_source', '>= 1.3.5' # required for perftools
   gem 'perftools.rb'
