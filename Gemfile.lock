PATH
  remote: .
  specs:
<<<<<<< HEAD
    flapjack (0.6.49)
=======
    flapjack (0.6.50)
      async-rack
>>>>>>> a529eb8e
      blather
      chronic
      chronic_duration
      daemons
      em-http-request
      em-resque
      em-synchrony (~> 1.0.2)
      eventmachine (~> 1.0.0)
      haml
      hiredis
      log4r
      mail
      rack-fiber_pool
      redis
      sinatra
      thin
      yajl-ruby

GEM
  remote: http://rubygems.org/
  specs:
    activesupport (3.2.9)
      i18n (~> 0.6)
      multi_json (~> 1.0)
    addressable (2.3.2)
    blather (0.8.1)
      activesupport (>= 2.3.11)
      eventmachine (>= 0.12.6)
      girl_friday
      niceogiri (~> 1.0)
      nokogiri (~> 1.5.5)
    builder (3.1.4)
    chronic (0.8.0)
    chronic_duration (0.9.6)
      numerizer (~> 0.1.1)
    coderay (1.0.8)
    connection_pool (0.9.2)
    cookiejar (0.3.0)
    crack (0.3.1)
    cucumber (1.2.1)
      builder (>= 2.1.2)
      diff-lcs (>= 1.1.3)
      gherkin (~> 2.11.0)
      json (>= 1.4.6)
    daemons (1.1.9)
    delorean (2.0.0)
      chronic
    diff-lcs (1.1.3)
    em-hiredis (0.1.1)
      hiredis (~> 0.4.0)
    em-http-request (1.0.3)
      addressable (>= 2.2.3)
      cookiejar
      em-socksify
      eventmachine (>= 1.0.0.beta.4)
      http_parser.rb (>= 0.5.3)
    em-resque (1.1.1)
      em-hiredis (~> 0.1.0)
      em-synchrony (~> 1.0.0)
      resque (~> 1.2)
    em-socksify (0.2.1)
      eventmachine (>= 1.0.0.beta.4)
    em-synchrony (1.0.2)
      eventmachine (>= 1.0.0.beta.1)
    eventmachine (1.0.0)
    fuubar (1.1.0)
      rspec (~> 2.0)
      rspec-instafail (~> 0.2.0)
      ruby-progressbar (~> 1.0.0)
    fuubar-cucumber (0.0.18)
      cucumber (~> 1.2.0)
      ruby-progressbar (~> 1.0.0)
    gherkin (2.11.5)
      json (>= 1.4.6)
    girl_friday (0.11.1)
      connection_pool (~> 0.9.0)
      rubinius-actor
    guard (1.5.4)
      listen (>= 0.4.2)
      lumberjack (>= 1.0.2)
      pry (>= 0.9.10)
      thor (>= 0.14.6)
    guard-cucumber (1.2.2)
      cucumber (>= 1.2.0)
      guard (>= 1.1.0)
    guard-rspec (2.1.2)
      guard (>= 1.1)
      rspec (~> 2.11)
    haml (3.1.7)
    hiredis (0.4.5)
    http_parser.rb (0.5.3)
    i18n (0.6.1)
    json (1.7.5)
    listen (0.6.0)
    log4r (1.1.10)
    lumberjack (1.0.2)
    mail (2.4.4)
      i18n (>= 0.4.0)
      mime-types (~> 1.16)
      treetop (~> 1.4.8)
    method_source (0.8.1)
    mime-types (1.19)
    multi_json (1.3.7)
    niceogiri (1.1.1)
      nokogiri (~> 1.5)
    nokogiri (1.5.5)
    numerizer (0.1.1)
    polyglot (0.3.3)
    pry (0.9.10)
      coderay (~> 1.0.5)
      method_source (~> 0.8)
      slop (~> 3.3.1)
    rack (1.4.1)
    rack-fiber_pool (0.9.2)
    rack-protection (1.2.0)
      rack
    rack-test (0.6.2)
      rack (>= 1.0)
    rake (0.9.2.2)
    rb-fsevent (0.9.2)
    redis (3.0.2)
    redis-namespace (1.2.1)
      redis (~> 3.0.0)
    resque (1.23.0)
      multi_json (~> 1.0)
      redis-namespace (~> 1.0)
      sinatra (>= 0.9.2)
      vegas (~> 0.1.2)
    resque_spec (0.12.6)
      resque (>= 1.19.0)
      rspec (>= 2.5.0)
    rspec (2.12.0)
      rspec-core (~> 2.12.0)
      rspec-expectations (~> 2.12.0)
      rspec-mocks (~> 2.12.0)
    rspec-core (2.12.0)
    rspec-expectations (2.12.0)
      diff-lcs (~> 1.1.3)
    rspec-instafail (0.2.4)
    rspec-mocks (2.12.0)
    rubinius-actor (0.0.2)
      rubinius-core-api
    rubinius-core-api (0.0.1)
    ruby-prof (0.11.2)
    ruby-progressbar (1.0.2)
    simplecov (0.7.1)
      multi_json (~> 1.0)
      simplecov-html (~> 0.7.1)
    simplecov-html (0.7.1)
    sinatra (1.3.3)
      rack (~> 1.3, >= 1.3.6)
      rack-protection (~> 1.2)
      tilt (~> 1.3, >= 1.3.3)
    slop (3.3.3)
    thin (1.5.0)
      daemons (>= 1.0.9)
      eventmachine (>= 0.12.6)
      rack (>= 1.0.0)
    thor (0.16.0)
    tilt (1.3.3)
    treetop (1.4.12)
      polyglot
      polyglot (>= 0.3.1)
    vegas (0.1.11)
      rack (>= 1.0.0)
    webmock (1.9.0)
      addressable (>= 2.2.7)
      crack (>= 0.1.7)
    yajl-ruby (1.1.0)

PLATFORMS
  ruby

DEPENDENCIES
  cucumber
  delorean
  flapjack!
  fuubar
  fuubar-cucumber
  guard
  guard-cucumber
  guard-rspec
  rack-test
  rake
  rb-fsevent (~> 0.9.1)
  resque_spec
  rspec
  ruby-prof
  simplecov
  webmock<|MERGE_RESOLUTION|>--- conflicted
+++ resolved
@@ -1,12 +1,7 @@
 PATH
   remote: .
   specs:
-<<<<<<< HEAD
-    flapjack (0.6.49)
-=======
     flapjack (0.6.50)
-      async-rack
->>>>>>> a529eb8e
       blather
       chronic
       chronic_duration
