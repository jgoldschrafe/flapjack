--- conflicted
+++ resolved
@@ -20,11 +20,7 @@
       resque (~> 1.23.0)
       sinatra
       thin
-<<<<<<< HEAD
-      tzinfo
-=======
       tzinfo (~> 1.0.1)
->>>>>>> e8f2c92b
       tzinfo-data
 
 GEM
@@ -33,11 +29,7 @@
     activesupport (3.2.14)
       i18n (~> 0.6, >= 0.6.4)
       multi_json (~> 1.0)
-<<<<<<< HEAD
     addressable (2.3.5)
-=======
-    addressable (2.3.2)
->>>>>>> e8f2c92b
     blather (0.8.7)
       activesupport (>= 2.3.11)
       eventmachine (>= 1.0.0)
@@ -48,11 +40,7 @@
     chronic (0.10.1)
     chronic_duration (0.10.2)
       numerizer (~> 0.1.1)
-<<<<<<< HEAD
     coderay (1.0.9)
-=======
-    coderay (1.0.8)
->>>>>>> e8f2c92b
     connection_pool (1.1.0)
     cookiejar (0.3.0)
     crack (0.4.1)
@@ -112,7 +100,6 @@
       guard (>= 1.8)
       rspec (~> 2.13)
     hiredis (0.4.5)
-<<<<<<< HEAD
     http_parser.rb (0.6.0.beta.2)
     i18n (0.6.5)
     ice_cube (0.11.0)
@@ -132,24 +119,6 @@
     mini_portile (0.5.1)
     multi_json (1.7.9)
     multi_test (0.0.2)
-=======
-    http_parser.rb (0.5.3)
-    i18n (0.6.5)
-    ice_cube (0.11.0)
-    json (1.7.6)
-    json_spec (1.1.0)
-      multi_json (~> 1.0)
-      rspec (~> 2.0)
-    listen (0.7.2)
-    lumberjack (1.0.2)
-    mail (2.5.4)
-      mime-types (~> 1.16)
-      treetop (~> 1.4.8)
-    method_source (0.8.1)
-    mime-types (1.25)
-    mini_portile (0.5.1)
-    multi_json (1.5.0)
->>>>>>> e8f2c92b
     niceogiri (1.1.2)
       nokogiri (~> 1.5)
     nokogiri (1.6.0)
@@ -215,13 +184,8 @@
       daemons (>= 1.0.9)
       eventmachine (>= 0.12.6)
       rack (>= 1.0.0)
-<<<<<<< HEAD
     thor (0.18.1)
     tilt (1.4.1)
-=======
-    thor (0.17.0)
-    tilt (1.3.6)
->>>>>>> e8f2c92b
     treetop (1.4.15)
       polyglot
       polyglot (>= 0.3.1)
