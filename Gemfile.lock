GIT
  remote: git://github.com/ali-graham/sandstorm.git
  revision: dc9fb058652c998e81090f628bfcd9885ebf3633
  branch: master
  specs:
    sandstorm (0.0.1)
      activemodel
      redis

PATH
  remote: .
  specs:
<<<<<<< HEAD
    flapjack (0.8.2)
      activesupport (~> 3.2.16)
=======
    flapjack (0.8.11)
      activesupport (~> 3.2.14)
      blather (~> 0.8.3)
>>>>>>> 2228ecf8
      chronic
      chronic_duration
      dante
      hiredis
      ice_cube
      mail
<<<<<<< HEAD
      oj
=======
      oj (>= 2.9.0)
      rack-fiber_pool
      rake
      rbtrace
>>>>>>> 2228ecf8
      redis (~> 3.0.6)
      sinatra
<<<<<<< HEAD
      tzinfo (~> 1.0.1)
      tzinfo-data
      xmpp4r (>= 0.5.5)
=======
      thin (~> 1.6.1)
      tzinfo (~> 1.0.1)
      tzinfo-data
>>>>>>> 2228ecf8

GEM
  remote: https://rubygems.org/
  specs:
<<<<<<< HEAD
    activemodel (3.2.16)
      activesupport (= 3.2.16)
      builder (~> 3.0.0)
    activesupport (3.2.16)
      i18n (~> 0.6, >= 0.6.4)
      multi_json (~> 1.0)
    addressable (2.3.5)
    builder (3.0.4)
    celluloid (0.15.2)
      timers (~> 1.1.0)
    chronic (0.10.1)
    chronic_duration (0.10.2)
      numerizer (~> 0.1.1)
    coderay (1.1.0)
=======
    activesupport (3.2.17)
      i18n (~> 0.6, >= 0.6.4)
      multi_json (~> 1.0)
    addressable (2.3.5)
    async_rack_test (0.0.5)
    blather (0.8.8)
      activesupport (>= 2.3.11)
      eventmachine (>= 1.0.0)
      girl_friday
      niceogiri (~> 1.0)
      nokogiri (~> 1.5, >= 1.5.6)
    builder (3.2.2)
    celluloid (0.15.2)
      timers (~> 1.1.0)
    chronic (0.10.2)
    chronic_duration (0.10.4)
      numerizer (~> 0.1.1)
    coderay (1.1.0)
    connection_pool (1.2.0)
    cookiejar (0.3.2)
>>>>>>> 2228ecf8
    crack (0.4.1)
      safe_yaml (~> 0.9.0)
    cucumber (1.3.6)
      builder (>= 2.1.2)
      diff-lcs (>= 1.1.3)
      gherkin (~> 2.12.0)
      multi_json (~> 1.7.5)
      multi_test (>= 0.0.2)
    dante (0.2.0)
    debugger-ruby_core_source (1.3.2)
    delorean (2.1.0)
      chronic
    diff-lcs (1.2.5)
    ffi (1.9.3)
    formatador (0.2.4)
    fuubar (1.3.2)
      rspec (>= 2.14.0, < 3.1.0)
      ruby-progressbar (~> 1.3)
    gherkin (2.12.1)
      multi_json (~> 1.3)
    guard (2.2.5)
      formatador (>= 0.2.4)
      listen (~> 2.1)
      lumberjack (~> 1.0)
      pry (>= 0.9.12)
      thor (>= 0.18.1)
    guard-cucumber (1.4.0)
      cucumber (>= 1.2.0)
      guard (>= 1.1.0)
    guard-rspec (4.2.0)
      guard (>= 2.1.1)
      rspec (>= 2.14, < 4.0)
    hiredis (0.4.5)
    i18n (0.6.9)
<<<<<<< HEAD
    ice_cube (0.11.2)
=======
    ice_cube (0.12.0)
>>>>>>> 2228ecf8
    listen (2.4.0)
      celluloid (>= 0.15.2)
      rb-fsevent (>= 0.9.3)
      rb-inotify (>= 0.9)
    lumberjack (1.0.4)
    mail (2.5.4)
      mime-types (~> 1.16)
      treetop (~> 1.4.8)
    method_source (0.8.2)
    mime-types (1.25.1)
<<<<<<< HEAD
    multi_json (1.7.9)
    multi_test (0.0.2)
    numerizer (0.1.1)
    oj (2.5.4)
=======
    mini_portile (0.5.3)
    msgpack (0.5.8)
    multi_json (1.8.2)
    multi_test (0.0.3)
    niceogiri (1.1.2)
      nokogiri (~> 1.5)
    nokogiri (1.6.1)
      mini_portile (~> 0.5.0)
    numerizer (0.1.1)
    oj (2.9.0)
>>>>>>> 2228ecf8
    perftools.rb (2.0.1)
    polyglot (0.3.4)
    pry (0.9.12.4)
      coderay (~> 1.0)
      method_source (~> 0.8)
      slop (~> 3.4)
    rack (1.5.2)
    rack-protection (1.5.2)
      rack
    rack-test (0.6.2)
      rack (>= 1.0)
<<<<<<< HEAD
    rake (10.1.0)
    rb-fsevent (0.9.3)
    rb-inotify (0.9.3)
      ffi (>= 0.5.0)
    redis (3.0.7)
=======
    rake (10.3.1)
    rb-fsevent (0.9.4)
    rb-inotify (0.9.3)
      ffi (>= 0.5.0)
    rbtrace (0.4.3)
      ffi (>= 1.0.6)
      msgpack (>= 0.4.3)
      trollop (>= 1.16.2)
    redis (3.0.6)
    redis-namespace (1.4.1)
      redis (~> 3.0.4)
    resque (1.23.1)
      multi_json (~> 1.0)
      redis-namespace (~> 1.0)
      sinatra (>= 0.9.2)
      vegas (~> 0.1.2)
    resque_spec (0.14.4)
      resque (>= 1.19.0)
      rspec-core (>= 2.5.0)
      rspec-expectations (>= 2.5.0)
      rspec-mocks (>= 2.5.0)
>>>>>>> 2228ecf8
    rspec (3.0.0.beta1)
      rspec-core (= 3.0.0.beta1)
      rspec-expectations (= 3.0.0.beta1)
      rspec-mocks (= 3.0.0.beta1)
    rspec-core (3.0.0.beta1)
      rspec-support (= 3.0.0.beta1)
    rspec-expectations (3.0.0.beta1)
      diff-lcs (>= 1.1.3, < 2.0)
      rspec-support (= 3.0.0.beta1)
    rspec-mocks (3.0.0.beta1)
      rspec-support (= 3.0.0.beta1)
    rspec-support (3.0.0.beta1)
    ruby-prof (0.13.0)
    ruby-progressbar (1.3.2)
    safe_yaml (0.9.5)
    simplecov (0.7.1)
      multi_json (~> 1.0)
      simplecov-html (~> 0.7.1)
    simplecov-html (0.7.1)
    sinatra (1.4.4)
      rack (~> 1.4)
      rack-protection (~> 1.4)
      tilt (~> 1.3, >= 1.3.4)
    slop (3.4.7)
<<<<<<< HEAD
=======
    thin (1.6.2)
      daemons (>= 1.0.9)
      eventmachine (>= 1.0.0)
      rack (>= 1.0.0)
>>>>>>> 2228ecf8
    thor (0.18.1)
    tilt (1.4.1)
    timers (1.1.0)
    treetop (1.4.15)
      polyglot
      polyglot (>= 0.3.1)
    trollop (2.0)
    tzinfo (1.0.1)
    tzinfo-data (1.2014.2)
      tzinfo (>= 1.0.0)
    webmock (1.13.0)
      addressable (>= 2.2.7)
      crack (>= 0.3.2)
    xmpp4r (0.5.5)

PLATFORMS
  ruby

DEPENDENCIES
<<<<<<< HEAD
=======
  async_rack_test (>= 0.0.5)
>>>>>>> 2228ecf8
  cucumber
  debugger-ruby_core_source (>= 1.3.2)
  delorean
  flapjack!
  fuubar
  guard
  guard-cucumber
  guard-rspec
  perftools.rb
  rack-test
  rb-fsevent
  rspec (~> 3.0.0.beta1)
  ruby-prof
  sandstorm!
  simplecov
  webmock<|MERGE_RESOLUTION|>--- conflicted
+++ resolved
@@ -1,91 +1,53 @@
 GIT
-  remote: git://github.com/ali-graham/sandstorm.git
-  revision: dc9fb058652c998e81090f628bfcd9885ebf3633
-  branch: master
+  remote: git://github.com/eagletmt/fuubar.git
+  revision: 43d1b46e00137c4509f713d29601c233c63f0ef9
+  branch: rspec-300-rc1
   specs:
-    sandstorm (0.0.1)
-      activemodel
-      redis
+    fuubar (2.0.0.beta2)
+      rspec (~> 3.0.0.rc1)
+      ruby-progressbar (~> 1.4)
 
 PATH
   remote: .
   specs:
-<<<<<<< HEAD
-    flapjack (0.8.2)
-      activesupport (~> 3.2.16)
-=======
     flapjack (0.8.11)
-      activesupport (~> 3.2.14)
-      blather (~> 0.8.3)
->>>>>>> 2228ecf8
+      activesupport (~> 3.2.18)
       chronic
       chronic_duration
       dante
       hiredis
       ice_cube
       mail
-<<<<<<< HEAD
-      oj
-=======
       oj (>= 2.9.0)
-      rack-fiber_pool
-      rake
-      rbtrace
->>>>>>> 2228ecf8
       redis (~> 3.0.6)
       sinatra
-<<<<<<< HEAD
       tzinfo (~> 1.0.1)
       tzinfo-data
       xmpp4r (>= 0.5.5)
-=======
-      thin (~> 1.6.1)
-      tzinfo (~> 1.0.1)
-      tzinfo-data
->>>>>>> 2228ecf8
+
+PATH
+  remote: ../sandstorm
+  specs:
+    sandstorm (0.0.1)
+      activemodel (~> 3.2.18)
+      redis
 
 GEM
   remote: https://rubygems.org/
   specs:
-<<<<<<< HEAD
-    activemodel (3.2.16)
-      activesupport (= 3.2.16)
+    activemodel (3.2.18)
+      activesupport (= 3.2.18)
       builder (~> 3.0.0)
-    activesupport (3.2.16)
+    activesupport (3.2.18)
       i18n (~> 0.6, >= 0.6.4)
       multi_json (~> 1.0)
-    addressable (2.3.5)
+    addressable (2.3.6)
     builder (3.0.4)
-    celluloid (0.15.2)
-      timers (~> 1.1.0)
     chronic (0.10.1)
-    chronic_duration (0.10.2)
-      numerizer (~> 0.1.1)
-    coderay (1.1.0)
-=======
-    activesupport (3.2.17)
-      i18n (~> 0.6, >= 0.6.4)
-      multi_json (~> 1.0)
-    addressable (2.3.5)
-    async_rack_test (0.0.5)
-    blather (0.8.8)
-      activesupport (>= 2.3.11)
-      eventmachine (>= 1.0.0)
-      girl_friday
-      niceogiri (~> 1.0)
-      nokogiri (~> 1.5, >= 1.5.6)
-    builder (3.2.2)
-    celluloid (0.15.2)
-      timers (~> 1.1.0)
-    chronic (0.10.2)
     chronic_duration (0.10.4)
       numerizer (~> 0.1.1)
-    coderay (1.1.0)
-    connection_pool (1.2.0)
-    cookiejar (0.3.2)
->>>>>>> 2228ecf8
-    crack (0.4.1)
-      safe_yaml (~> 0.9.0)
+    crack (0.4.2)
+      safe_yaml (~> 1.0.0)
     cucumber (1.3.6)
       builder (>= 2.1.2)
       diff-lcs (>= 1.1.3)
@@ -93,169 +55,80 @@
       multi_json (~> 1.7.5)
       multi_test (>= 0.0.2)
     dante (0.2.0)
-    debugger-ruby_core_source (1.3.2)
+    debugger-ruby_core_source (1.3.5)
     delorean (2.1.0)
       chronic
     diff-lcs (1.2.5)
-    ffi (1.9.3)
-    formatador (0.2.4)
-    fuubar (1.3.2)
-      rspec (>= 2.14.0, < 3.1.0)
-      ruby-progressbar (~> 1.3)
     gherkin (2.12.1)
       multi_json (~> 1.3)
-    guard (2.2.5)
-      formatador (>= 0.2.4)
-      listen (~> 2.1)
-      lumberjack (~> 1.0)
-      pry (>= 0.9.12)
-      thor (>= 0.18.1)
-    guard-cucumber (1.4.0)
-      cucumber (>= 1.2.0)
-      guard (>= 1.1.0)
-    guard-rspec (4.2.0)
-      guard (>= 2.1.1)
-      rspec (>= 2.14, < 4.0)
-    hiredis (0.4.5)
+    hiredis (0.5.2)
     i18n (0.6.9)
-<<<<<<< HEAD
-    ice_cube (0.11.2)
-=======
     ice_cube (0.12.0)
->>>>>>> 2228ecf8
-    listen (2.4.0)
-      celluloid (>= 0.15.2)
-      rb-fsevent (>= 0.9.3)
-      rb-inotify (>= 0.9)
-    lumberjack (1.0.4)
     mail (2.5.4)
       mime-types (~> 1.16)
       treetop (~> 1.4.8)
-    method_source (0.8.2)
     mime-types (1.25.1)
-<<<<<<< HEAD
     multi_json (1.7.9)
     multi_test (0.0.2)
     numerizer (0.1.1)
-    oj (2.5.4)
-=======
-    mini_portile (0.5.3)
-    msgpack (0.5.8)
-    multi_json (1.8.2)
-    multi_test (0.0.3)
-    niceogiri (1.1.2)
-      nokogiri (~> 1.5)
-    nokogiri (1.6.1)
-      mini_portile (~> 0.5.0)
-    numerizer (0.1.1)
-    oj (2.9.0)
->>>>>>> 2228ecf8
+    oj (2.9.3)
     perftools.rb (2.0.1)
     polyglot (0.3.4)
-    pry (0.9.12.4)
-      coderay (~> 1.0)
-      method_source (~> 0.8)
-      slop (~> 3.4)
     rack (1.5.2)
-    rack-protection (1.5.2)
+    rack-protection (1.5.3)
       rack
     rack-test (0.6.2)
       rack (>= 1.0)
-<<<<<<< HEAD
-    rake (10.1.0)
-    rb-fsevent (0.9.3)
-    rb-inotify (0.9.3)
-      ffi (>= 0.5.0)
+    rake (10.3.1)
     redis (3.0.7)
-=======
-    rake (10.3.1)
-    rb-fsevent (0.9.4)
-    rb-inotify (0.9.3)
-      ffi (>= 0.5.0)
-    rbtrace (0.4.3)
-      ffi (>= 1.0.6)
-      msgpack (>= 0.4.3)
-      trollop (>= 1.16.2)
-    redis (3.0.6)
-    redis-namespace (1.4.1)
-      redis (~> 3.0.4)
-    resque (1.23.1)
-      multi_json (~> 1.0)
-      redis-namespace (~> 1.0)
-      sinatra (>= 0.9.2)
-      vegas (~> 0.1.2)
-    resque_spec (0.14.4)
-      resque (>= 1.19.0)
-      rspec-core (>= 2.5.0)
-      rspec-expectations (>= 2.5.0)
-      rspec-mocks (>= 2.5.0)
->>>>>>> 2228ecf8
-    rspec (3.0.0.beta1)
-      rspec-core (= 3.0.0.beta1)
-      rspec-expectations (= 3.0.0.beta1)
-      rspec-mocks (= 3.0.0.beta1)
-    rspec-core (3.0.0.beta1)
-      rspec-support (= 3.0.0.beta1)
-    rspec-expectations (3.0.0.beta1)
-      diff-lcs (>= 1.1.3, < 2.0)
-      rspec-support (= 3.0.0.beta1)
-    rspec-mocks (3.0.0.beta1)
-      rspec-support (= 3.0.0.beta1)
-    rspec-support (3.0.0.beta1)
+    rspec (3.0.0.rc1)
+      rspec-core (= 3.0.0.rc1)
+      rspec-expectations (= 3.0.0.rc1)
+      rspec-mocks (= 3.0.0.rc1)
+    rspec-core (3.0.0.rc1)
+      rspec-support (= 3.0.0.rc1)
+    rspec-expectations (3.0.0.rc1)
+      diff-lcs (>= 1.2.0, < 2.0)
+      rspec-support (= 3.0.0.rc1)
+    rspec-mocks (3.0.0.rc1)
+      rspec-support (= 3.0.0.rc1)
+    rspec-support (3.0.0.rc1)
     ruby-prof (0.13.0)
-    ruby-progressbar (1.3.2)
-    safe_yaml (0.9.5)
+    ruby-progressbar (1.5.1)
+    safe_yaml (1.0.3)
     simplecov (0.7.1)
       multi_json (~> 1.0)
       simplecov-html (~> 0.7.1)
     simplecov-html (0.7.1)
-    sinatra (1.4.4)
+    sinatra (1.4.5)
       rack (~> 1.4)
       rack-protection (~> 1.4)
       tilt (~> 1.3, >= 1.3.4)
-    slop (3.4.7)
-<<<<<<< HEAD
-=======
-    thin (1.6.2)
-      daemons (>= 1.0.9)
-      eventmachine (>= 1.0.0)
-      rack (>= 1.0.0)
->>>>>>> 2228ecf8
-    thor (0.18.1)
     tilt (1.4.1)
-    timers (1.1.0)
     treetop (1.4.15)
       polyglot
       polyglot (>= 0.3.1)
-    trollop (2.0)
     tzinfo (1.0.1)
-    tzinfo-data (1.2014.2)
+    tzinfo-data (1.2014.3)
       tzinfo (>= 1.0.0)
-    webmock (1.13.0)
-      addressable (>= 2.2.7)
+    webmock (1.18.0)
+      addressable (>= 2.3.6)
       crack (>= 0.3.2)
-    xmpp4r (0.5.5)
+    xmpp4r (0.5.6)
 
 PLATFORMS
   ruby
 
 DEPENDENCIES
-<<<<<<< HEAD
-=======
-  async_rack_test (>= 0.0.5)
->>>>>>> 2228ecf8
   cucumber
-  debugger-ruby_core_source (>= 1.3.2)
+  debugger-ruby_core_source (>= 1.3.5)
   delorean
   flapjack!
-  fuubar
-  guard
-  guard-cucumber
-  guard-rspec
+  fuubar!
   perftools.rb
   rack-test
-  rb-fsevent
-  rspec (~> 3.0.0.beta1)
+  rake
+  rspec (~> 3.0.0.rc1)
   ruby-prof
   sandstorm!
   simplecov
