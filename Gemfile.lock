--- conflicted
+++ resolved
@@ -1,29 +1,16 @@
 GIT
   remote: git://github.com/flapjack/sandstorm.git
-<<<<<<< HEAD
-  revision: cbec08f1ca85688e512a63ff019d3decd40774de
-  branch: master
-  specs:
-    sandstorm (0.1.0)
-      activemodel (~> 3.2.19)
-=======
   revision: a455cb7259dc38f2b9e6fe1c6e15d1b71aea1b11
   branch: master
   specs:
     sandstorm (0.1.0)
       activemodel
->>>>>>> 2454aabb
 
 PATH
   remote: .
   specs:
-<<<<<<< HEAD
-    flapjack (1.0.0rc2)
-      activesupport (~> 3.2.19)
-=======
     flapjack (1.1.0)
       activesupport
->>>>>>> 2454aabb
       chronic
       chronic_duration
       dante
@@ -32,10 +19,7 @@
       ice_cube
       mail
       oj (>= 2.9.0)
-<<<<<<< HEAD
       oj_mimic_json
-=======
->>>>>>> 2454aabb
       rbtrace
       redis (~> 3.0.6)
       sinatra
@@ -55,11 +39,7 @@
       multi_json (~> 1.0)
     addressable (2.3.6)
     builder (3.0.4)
-<<<<<<< HEAD
-    chronic (0.10.1)
-=======
     chronic (0.10.2)
->>>>>>> 2454aabb
     chronic_duration (0.10.6)
       numerizer (~> 0.1.1)
     crack (0.4.2)
@@ -74,20 +54,12 @@
     delorean (2.1.0)
       chronic
     diff-lcs (1.2.5)
-<<<<<<< HEAD
-    ffi (1.9.3)
-    fuubar (2.0.0)
-      rspec (~> 3.0)
-      ruby-progressbar (~> 1.4)
-    gherkin (2.12.1)
-=======
     docile (1.1.5)
     ffi (1.9.5)
     fuubar (2.0.0)
       rspec (~> 3.0)
       ruby-progressbar (~> 1.4)
     gherkin (2.12.2)
->>>>>>> 2454aabb
       multi_json (~> 1.3)
     gli (2.12.0)
     hiredis (0.5.2)
@@ -101,21 +73,13 @@
     multi_test (0.1.1)
     numerizer (0.1.1)
     oj (2.10.2)
-<<<<<<< HEAD
     oj_mimic_json (1.0.1)
-    perftools.rb (2.0.1)
-=======
->>>>>>> 2454aabb
     rack (1.5.2)
     rack-protection (1.5.3)
       rack
     rack-test (0.6.2)
       rack (>= 1.0)
-<<<<<<< HEAD
-    rake (10.3.1)
-=======
     rake (10.3.2)
->>>>>>> 2454aabb
     rbtrace (0.4.5)
       ffi (>= 1.0.6)
       msgpack (>= 0.4.3)
@@ -125,25 +89,15 @@
       rspec-core (~> 3.1.0)
       rspec-expectations (~> 3.1.0)
       rspec-mocks (~> 3.1.0)
-<<<<<<< HEAD
-    rspec-core (3.1.2)
-      rspec-support (~> 3.1.0)
-    rspec-expectations (3.1.0)
-=======
     rspec-core (3.1.3)
       rspec-support (~> 3.1.0)
     rspec-expectations (3.1.1)
->>>>>>> 2454aabb
       diff-lcs (>= 1.2.0, < 2.0)
       rspec-support (~> 3.1.0)
     rspec-mocks (3.1.0)
       rspec-support (~> 3.1.0)
     rspec-support (3.1.0)
-<<<<<<< HEAD
-    ruby-prof (0.13.0)
-=======
     ruby-prof (0.15.1)
->>>>>>> 2454aabb
     ruby-progressbar (1.5.1)
     safe_yaml (1.0.3)
     simplecov (0.9.0)
@@ -159,7 +113,7 @@
     tilt (1.4.1)
     trollop (2.0)
     tzinfo (1.0.1)
-    tzinfo-data (1.2014.7)
+    tzinfo-data (1.2014.8)
       tzinfo (>= 1.0.0)
     webmock (1.18.0)
       addressable (>= 2.3.6)
@@ -174,10 +128,6 @@
   delorean
   flapjack!
   fuubar
-<<<<<<< HEAD
-  perftools.rb
-=======
->>>>>>> 2454aabb
   rack-test
   rake
   rspec
