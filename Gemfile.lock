--- conflicted
+++ resolved
@@ -23,16 +23,6 @@
       i18n (~> 0.6, >= 0.6.4)
       multi_json (~> 1.0)
     addressable (2.3.5)
-<<<<<<< HEAD
-=======
-    async_rack_test (0.0.4)
-    blather (0.8.7)
-      activesupport (>= 2.3.11)
-      eventmachine (>= 1.0.0)
-      girl_friday
-      niceogiri (~> 1.0)
-      nokogiri (~> 1.5, >= 1.5.6)
->>>>>>> 4b00ca6a
     builder (3.2.2)
     chronic (0.10.1)
     chronic_duration (0.10.2)
@@ -149,7 +139,6 @@
   ruby
 
 DEPENDENCIES
-  async_rack_test
   cucumber
   delorean
   flapjack!
