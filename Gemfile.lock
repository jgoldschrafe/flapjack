GIT
  remote: git://github.com/flapjack/sandstorm.git
  revision: 45ea4a66905d9df42ac98025f3503a158ce4f632
  branch: master
  specs:
    sandstorm (0.1.0)
      activemodel

PATH
  remote: .
  specs:
<<<<<<< HEAD
    flapjack (1.1.0)
      activesupport
=======
    flapjack (1.2.0)
      activesupport (~> 3.2.14)
      blather (~> 0.8.3)
>>>>>>> 689a859a
      chronic
      chronic_duration
      dante
      gli (= 2.12.0)
      hiredis
      ice_cube
      mail
      oj (>= 2.9.0)
      rbtrace
      redis (>= 3.0.7)
      sinatra
      terminal-table
      toml
      tzinfo
      tzinfo-data
      xmpp4r (>= 0.5.5)

GEM
  remote: https://rubygems.org/
  specs:
<<<<<<< HEAD
    activemodel (4.1.8)
      activesupport (= 4.1.8)
      builder (~> 3.1)
    activesupport (4.1.8)
      i18n (~> 0.6, >= 0.6.9)
      json (~> 1.7, >= 1.7.7)
      minitest (~> 5.1)
      thread_safe (~> 0.1)
      tzinfo (~> 1.1)
    addressable (2.3.6)
    awesome_print (1.2.0)
    blankslate (2.1.2.4)
    builder (3.2.2)
=======
    activesupport (3.2.20)
      i18n (~> 0.6, >= 0.6.4)
      multi_json (~> 1.0)
    addressable (2.3.6)
    async_rack_test (0.0.5)
    awesome_print (1.2.0)
    blather (0.8.8)
      activesupport (>= 2.3.11)
      eventmachine (>= 1.0.0)
      girl_friday
      niceogiri (~> 1.0)
      nokogiri (~> 1.5, >= 1.5.6)
    builder (3.2.2)
    celluloid (0.16.0)
      timers (~> 4.0.0)
>>>>>>> 689a859a
    chronic (0.10.2)
    chronic_duration (0.10.6)
      numerizer (~> 0.1.1)
    crack (0.4.2)
      safe_yaml (~> 1.0.0)
<<<<<<< HEAD
    cucumber (1.3.17)
=======
    cucumber (2.0.0.beta.3)
>>>>>>> 689a859a
      builder (>= 2.1.2)
      cucumber-core (~> 1.0.0.beta.3)
      diff-lcs (>= 1.1.3)
      gherkin (~> 2.12)
      multi_json (>= 1.7.5, < 2.0)
      multi_test (>= 0.1.1)
<<<<<<< HEAD
=======
    cucumber-core (1.0.0.beta.3)
      gherkin (~> 2.12.0)
    daemons (1.1.9)
>>>>>>> 689a859a
    dante (0.2.0)
    delorean (2.1.0)
      chronic
    diff-lcs (1.2.5)
    docile (1.1.5)
<<<<<<< HEAD
    ffi (1.9.6)
    find_a_port (1.0.1)
=======
    em-hiredis (0.1.1)
      hiredis (~> 0.4.0)
    em-http-request (1.1.2)
      addressable (>= 2.3.4)
      cookiejar
      em-socksify (>= 0.3)
      eventmachine (>= 1.0.3)
      http_parser.rb (>= 0.6.0)
    em-resque (1.1.1)
      em-hiredis (~> 0.1.0)
      em-synchrony (~> 1.0.0)
      resque (~> 1.2)
    em-socksify (0.3.0)
      eventmachine (>= 1.0.0.beta.4)
    em-synchrony (1.0.3)
      eventmachine (>= 1.0.0.beta.1)
    eventmachine (1.0.3)
    ffi (1.9.5)
    find_a_port (1.0.1)
    formatador (0.2.5)
>>>>>>> 689a859a
    fuubar (2.0.0)
      rspec (~> 3.0)
      ruby-progressbar (~> 1.4)
    gherkin (2.12.2)
      multi_json (~> 1.3)
    gli (2.12.0)
<<<<<<< HEAD
    hiredis (0.5.2)
    i18n (0.6.11)
    ice_cube (0.12.1)
    json (1.8.1)
    mail (2.6.3)
      mime-types (>= 1.16, < 3)
    mime-types (2.4.3)
    minitest (5.4.3)
    msgpack (0.5.9)
    multi_json (1.10.1)
    multi_test (0.1.1)
    numerizer (0.1.1)
    oj (2.11.1)
=======
    guard (2.6.1)
      formatador (>= 0.2.4)
      listen (~> 2.7)
      lumberjack (~> 1.0)
      pry (>= 0.9.12)
      thor (>= 0.18.1)
    guard-cucumber (1.4.1)
      cucumber (>= 1.2.0)
      guard (>= 1.1.0)
    guard-rspec (4.3.1)
      guard (~> 2.1)
      rspec (>= 2.14, < 4.0)
    hiredis (0.4.5)
    hitimes (1.2.2)
    http_parser.rb (0.6.0)
    i18n (0.6.11)
    ice_cube (0.12.1)
    json (1.8.1)
    listen (2.7.11)
      celluloid (>= 0.15.2)
      rb-fsevent (>= 0.9.3)
      rb-inotify (>= 0.9)
    lumberjack (1.0.9)
    mail (2.6.3)
      mime-types (>= 1.16, < 3)
    method_source (0.8.2)
    mime-types (2.4.3)
    mini_portile (0.6.0)
    msgpack (0.5.9)
    multi_json (1.10.1)
    multi_test (0.1.1)
    niceogiri (1.1.2)
      nokogiri (~> 1.5)
    nokogiri (1.6.2.1)
      mini_portile (= 0.6.0)
    numerizer (0.1.1)
    oj (2.11.0)
>>>>>>> 689a859a
    pact (1.3.3)
      awesome_print (~> 1.1)
      find_a_port (~> 1.0.1)
      json
      rack-test (~> 0.6.2)
      randexp (~> 0.1.7)
      rspec (>= 2.14)
      term-ansicolor (~> 1.0)
      thor
      webrick
<<<<<<< HEAD
    parslet (1.5.0)
      blankslate (~> 2.0)
    rack (1.5.2)
=======
    pry (0.10.1)
      coderay (~> 1.1.0)
      method_source (~> 0.8.1)
      slop (~> 3.4)
    rack (1.5.2)
    rack-fiber_pool (0.9.3)
>>>>>>> 689a859a
    rack-protection (1.5.3)
      rack
    rack-test (0.6.2)
      rack (>= 1.0)
    rake (10.3.2)
    randexp (0.1.7)
<<<<<<< HEAD
=======
    rb-fsevent (0.9.4)
    rb-inotify (0.9.5)
      ffi (>= 0.5.0)
>>>>>>> 689a859a
    rbtrace (0.4.5)
      ffi (>= 1.0.6)
      msgpack (>= 0.4.3)
      trollop (>= 1.16.2)
<<<<<<< HEAD
    redis (3.1.0)
=======
    redis (3.0.7)
    redis-namespace (1.5.1)
      redis (~> 3.0, >= 3.0.4)
    resque (1.23.1)
      multi_json (~> 1.0)
      redis-namespace (~> 1.0)
      sinatra (>= 0.9.2)
      vegas (~> 0.1.2)
    resque_spec (0.16.0)
      resque (>= 1.19.0)
      rspec-core (>= 3.0.0)
      rspec-expectations (>= 3.0.0)
      rspec-mocks (>= 3.0.0)
>>>>>>> 689a859a
    rspec (3.1.0)
      rspec-core (~> 3.1.0)
      rspec-expectations (~> 3.1.0)
      rspec-mocks (~> 3.1.0)
<<<<<<< HEAD
    rspec-core (3.1.7)
=======
    rspec-core (3.1.5)
>>>>>>> 689a859a
      rspec-support (~> 3.1.0)
    rspec-expectations (3.1.2)
      diff-lcs (>= 1.2.0, < 2.0)
      rspec-support (~> 3.1.0)
<<<<<<< HEAD
    rspec-mocks (3.1.3)
      rspec-support (~> 3.1.0)
    rspec-support (3.1.2)
    ruby-prof (0.15.1)
    ruby-progressbar (1.5.1)
=======
    rspec-mocks (3.1.2)
      rspec-support (~> 3.1.0)
    rspec-support (3.1.1)
    rubinius-actor (0.0.2)
      rubinius-core-api
    rubinius-core-api (0.0.1)
    ruby-prof (0.15.1)
    ruby-progressbar (1.6.0)
>>>>>>> 689a859a
    safe_yaml (1.0.4)
    simplecov (0.9.1)
      docile (~> 1.1.0)
      multi_json (~> 1.0)
      simplecov-html (~> 0.8.0)
    simplecov-html (0.8.0)
    sinatra (1.4.5)
      rack (~> 1.4)
      rack-protection (~> 1.4)
      tilt (~> 1.3, >= 1.3.4)
<<<<<<< HEAD
    term-ansicolor (1.3.0)
      tins (~> 1.0)
    terminal-table (1.4.5)
    thor (0.19.1)
    thread_safe (0.3.4)
    tilt (1.4.1)
    tins (1.3.3)
    toml (0.1.2)
      parslet (~> 1.5.0)
    trollop (2.0)
    tzinfo (1.2.2)
      thread_safe (~> 0.1)
    tzinfo-data (1.2014.10)
      tzinfo (>= 1.0.0)
    webmock (1.20.4)
      addressable (>= 2.3.6)
      crack (>= 0.3.2)
    webrick (1.3.1)
    xmpp4r (0.5.6)
=======
    slop (3.6.0)
    term-ansicolor (1.3.0)
      tins (~> 1.0)
    terminal-table (1.4.5)
    thin (1.6.3)
      daemons (~> 1.0, >= 1.0.9)
      eventmachine (~> 1.0)
      rack (~> 1.0)
    thor (0.19.1)
    tilt (1.4.1)
    timers (4.0.1)
      hitimes
    tins (1.3.3)
    trollop (2.0)
    tzinfo (1.0.1)
    tzinfo-data (1.2014.9)
      tzinfo (>= 1.0.0)
    vegas (0.1.11)
      rack (>= 1.0.0)
    webmock (1.19.0)
      addressable (>= 2.3.6)
      crack (>= 0.3.2)
    webrick (1.3.1)
>>>>>>> 689a859a

PLATFORMS
  ruby

DEPENDENCIES
<<<<<<< HEAD
  cucumber
  delorean
  flapjack!
  fuubar
=======
  async_rack_test (>= 0.0.5)
  cucumber (>= 2.0.0.beta.3)
  delorean
  flapjack!
  fuubar
  guard
  guard-cucumber
  guard-rspec
>>>>>>> 689a859a
  pact
  rack-test
  rake
  rspec
  ruby-prof
  sandstorm!
  simplecov
  webmock<|MERGE_RESOLUTION|>--- conflicted
+++ resolved
@@ -9,14 +9,8 @@
 PATH
   remote: .
   specs:
-<<<<<<< HEAD
-    flapjack (1.1.0)
+    flapjack (2.0.0a1)
       activesupport
-=======
-    flapjack (1.2.0)
-      activesupport (~> 3.2.14)
-      blather (~> 0.8.3)
->>>>>>> 689a859a
       chronic
       chronic_duration
       dante
@@ -37,7 +31,6 @@
 GEM
   remote: https://rubygems.org/
   specs:
-<<<<<<< HEAD
     activemodel (4.1.8)
       activesupport (= 4.1.8)
       builder (~> 3.1)
@@ -51,82 +44,33 @@
     awesome_print (1.2.0)
     blankslate (2.1.2.4)
     builder (3.2.2)
-=======
-    activesupport (3.2.20)
-      i18n (~> 0.6, >= 0.6.4)
-      multi_json (~> 1.0)
-    addressable (2.3.6)
-    async_rack_test (0.0.5)
-    awesome_print (1.2.0)
-    blather (0.8.8)
-      activesupport (>= 2.3.11)
-      eventmachine (>= 1.0.0)
-      girl_friday
-      niceogiri (~> 1.0)
-      nokogiri (~> 1.5, >= 1.5.6)
-    builder (3.2.2)
-    celluloid (0.16.0)
-      timers (~> 4.0.0)
->>>>>>> 689a859a
     chronic (0.10.2)
     chronic_duration (0.10.6)
       numerizer (~> 0.1.1)
     crack (0.4.2)
       safe_yaml (~> 1.0.0)
-<<<<<<< HEAD
-    cucumber (1.3.17)
-=======
     cucumber (2.0.0.beta.3)
->>>>>>> 689a859a
       builder (>= 2.1.2)
       cucumber-core (~> 1.0.0.beta.3)
       diff-lcs (>= 1.1.3)
       gherkin (~> 2.12)
       multi_json (>= 1.7.5, < 2.0)
       multi_test (>= 0.1.1)
-<<<<<<< HEAD
-=======
     cucumber-core (1.0.0.beta.3)
       gherkin (~> 2.12.0)
-    daemons (1.1.9)
->>>>>>> 689a859a
     dante (0.2.0)
     delorean (2.1.0)
       chronic
     diff-lcs (1.2.5)
     docile (1.1.5)
-<<<<<<< HEAD
     ffi (1.9.6)
     find_a_port (1.0.1)
-=======
-    em-hiredis (0.1.1)
-      hiredis (~> 0.4.0)
-    em-http-request (1.1.2)
-      addressable (>= 2.3.4)
-      cookiejar
-      em-socksify (>= 0.3)
-      eventmachine (>= 1.0.3)
-      http_parser.rb (>= 0.6.0)
-    em-resque (1.1.1)
-      em-hiredis (~> 0.1.0)
-      em-synchrony (~> 1.0.0)
-      resque (~> 1.2)
-    em-socksify (0.3.0)
-      eventmachine (>= 1.0.0.beta.4)
-    em-synchrony (1.0.3)
-      eventmachine (>= 1.0.0.beta.1)
-    eventmachine (1.0.3)
-    ffi (1.9.5)
-    find_a_port (1.0.1)
-    formatador (0.2.5)
->>>>>>> 689a859a
     fuubar (2.0.0)
       rspec (~> 3.0)
       ruby-progressbar (~> 1.4)
     gherkin (2.12.2)
       multi_json (~> 1.3)
     gli (2.12.0)
-<<<<<<< HEAD
     hiredis (0.5.2)
     i18n (0.6.11)
     ice_cube (0.12.1)
@@ -140,45 +84,6 @@
     multi_test (0.1.1)
     numerizer (0.1.1)
     oj (2.11.1)
-=======
-    guard (2.6.1)
-      formatador (>= 0.2.4)
-      listen (~> 2.7)
-      lumberjack (~> 1.0)
-      pry (>= 0.9.12)
-      thor (>= 0.18.1)
-    guard-cucumber (1.4.1)
-      cucumber (>= 1.2.0)
-      guard (>= 1.1.0)
-    guard-rspec (4.3.1)
-      guard (~> 2.1)
-      rspec (>= 2.14, < 4.0)
-    hiredis (0.4.5)
-    hitimes (1.2.2)
-    http_parser.rb (0.6.0)
-    i18n (0.6.11)
-    ice_cube (0.12.1)
-    json (1.8.1)
-    listen (2.7.11)
-      celluloid (>= 0.15.2)
-      rb-fsevent (>= 0.9.3)
-      rb-inotify (>= 0.9)
-    lumberjack (1.0.9)
-    mail (2.6.3)
-      mime-types (>= 1.16, < 3)
-    method_source (0.8.2)
-    mime-types (2.4.3)
-    mini_portile (0.6.0)
-    msgpack (0.5.9)
-    multi_json (1.10.1)
-    multi_test (0.1.1)
-    niceogiri (1.1.2)
-      nokogiri (~> 1.5)
-    nokogiri (1.6.2.1)
-      mini_portile (= 0.6.0)
-    numerizer (0.1.1)
-    oj (2.11.0)
->>>>>>> 689a859a
     pact (1.3.3)
       awesome_print (~> 1.1)
       find_a_port (~> 1.0.1)
@@ -189,80 +94,34 @@
       term-ansicolor (~> 1.0)
       thor
       webrick
-<<<<<<< HEAD
     parslet (1.5.0)
       blankslate (~> 2.0)
     rack (1.5.2)
-=======
-    pry (0.10.1)
-      coderay (~> 1.1.0)
-      method_source (~> 0.8.1)
-      slop (~> 3.4)
-    rack (1.5.2)
-    rack-fiber_pool (0.9.3)
->>>>>>> 689a859a
     rack-protection (1.5.3)
       rack
     rack-test (0.6.2)
       rack (>= 1.0)
     rake (10.3.2)
     randexp (0.1.7)
-<<<<<<< HEAD
-=======
-    rb-fsevent (0.9.4)
-    rb-inotify (0.9.5)
-      ffi (>= 0.5.0)
->>>>>>> 689a859a
     rbtrace (0.4.5)
       ffi (>= 1.0.6)
       msgpack (>= 0.4.3)
       trollop (>= 1.16.2)
-<<<<<<< HEAD
     redis (3.1.0)
-=======
-    redis (3.0.7)
-    redis-namespace (1.5.1)
-      redis (~> 3.0, >= 3.0.4)
-    resque (1.23.1)
-      multi_json (~> 1.0)
-      redis-namespace (~> 1.0)
-      sinatra (>= 0.9.2)
-      vegas (~> 0.1.2)
-    resque_spec (0.16.0)
-      resque (>= 1.19.0)
-      rspec-core (>= 3.0.0)
-      rspec-expectations (>= 3.0.0)
-      rspec-mocks (>= 3.0.0)
->>>>>>> 689a859a
     rspec (3.1.0)
       rspec-core (~> 3.1.0)
       rspec-expectations (~> 3.1.0)
       rspec-mocks (~> 3.1.0)
-<<<<<<< HEAD
     rspec-core (3.1.7)
-=======
-    rspec-core (3.1.5)
->>>>>>> 689a859a
       rspec-support (~> 3.1.0)
     rspec-expectations (3.1.2)
       diff-lcs (>= 1.2.0, < 2.0)
       rspec-support (~> 3.1.0)
-<<<<<<< HEAD
     rspec-mocks (3.1.3)
       rspec-support (~> 3.1.0)
     rspec-support (3.1.2)
     ruby-prof (0.15.1)
     ruby-progressbar (1.5.1)
-=======
-    rspec-mocks (3.1.2)
-      rspec-support (~> 3.1.0)
-    rspec-support (3.1.1)
-    rubinius-actor (0.0.2)
-      rubinius-core-api
-    rubinius-core-api (0.0.1)
-    ruby-prof (0.15.1)
-    ruby-progressbar (1.6.0)
->>>>>>> 689a859a
     safe_yaml (1.0.4)
     simplecov (0.9.1)
       docile (~> 1.1.0)
@@ -273,7 +132,6 @@
       rack (~> 1.4)
       rack-protection (~> 1.4)
       tilt (~> 1.3, >= 1.3.4)
-<<<<<<< HEAD
     term-ansicolor (1.3.0)
       tins (~> 1.0)
     terminal-table (1.4.5)
@@ -293,51 +151,15 @@
       crack (>= 0.3.2)
     webrick (1.3.1)
     xmpp4r (0.5.6)
-=======
-    slop (3.6.0)
-    term-ansicolor (1.3.0)
-      tins (~> 1.0)
-    terminal-table (1.4.5)
-    thin (1.6.3)
-      daemons (~> 1.0, >= 1.0.9)
-      eventmachine (~> 1.0)
-      rack (~> 1.0)
-    thor (0.19.1)
-    tilt (1.4.1)
-    timers (4.0.1)
-      hitimes
-    tins (1.3.3)
-    trollop (2.0)
-    tzinfo (1.0.1)
-    tzinfo-data (1.2014.9)
-      tzinfo (>= 1.0.0)
-    vegas (0.1.11)
-      rack (>= 1.0.0)
-    webmock (1.19.0)
-      addressable (>= 2.3.6)
-      crack (>= 0.3.2)
-    webrick (1.3.1)
->>>>>>> 689a859a
 
 PLATFORMS
   ruby
 
 DEPENDENCIES
-<<<<<<< HEAD
-  cucumber
-  delorean
-  flapjack!
-  fuubar
-=======
-  async_rack_test (>= 0.0.5)
   cucumber (>= 2.0.0.beta.3)
   delorean
   flapjack!
   fuubar
-  guard
-  guard-cucumber
-  guard-rspec
->>>>>>> 689a859a
   pact
   rack-test
   rake
