--- conflicted
+++ resolved
@@ -1,11 +1,7 @@
 PATH
   remote: .
   specs:
-<<<<<<< HEAD
-    flapjack (0.6.25)
-=======
-    flapjack (0.6.27)
->>>>>>> eb6e2f4f
+    flapjack (0.6.29)
       blather
       chronic
       chronic_duration
