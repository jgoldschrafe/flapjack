--- conflicted
+++ resolved
@@ -1,14 +1,8 @@
 PATH
   remote: .
   specs:
-<<<<<<< HEAD
-    flapjack (0.7.22)
-      activesupport (~> 3.2.13)
-=======
     flapjack (0.7.25)
       activesupport (~> 3.2.14)
-      blather (~> 0.8.3)
->>>>>>> 05b18b45
       chronic
       chronic_duration
       dante
@@ -18,15 +12,9 @@
       oj
       redis
       sinatra
-<<<<<<< HEAD
-      tzinfo
+      tzinfo (~> 1.0.1)
       tzinfo-data
       xmpp4r
-=======
-      thin
-      tzinfo (~> 1.0.1)
-      tzinfo-data
->>>>>>> 05b18b45
 
 GEM
   remote: https://rubygems.org/
@@ -35,25 +23,11 @@
       i18n (~> 0.6, >= 0.6.4)
       multi_json (~> 1.0)
     addressable (2.3.2)
-<<<<<<< HEAD
-=======
-    blather (0.8.7)
-      activesupport (>= 2.3.11)
-      eventmachine (>= 1.0.0)
-      girl_friday
-      niceogiri (~> 1.0)
-      nokogiri (~> 1.5, >= 1.5.6)
->>>>>>> 05b18b45
     builder (3.1.4)
     chronic (0.9.1)
     chronic_duration (0.10.2)
       numerizer (~> 0.1.1)
     coderay (1.0.8)
-<<<<<<< HEAD
-=======
-    connection_pool (1.1.0)
-    cookiejar (0.3.0)
->>>>>>> 05b18b45
     crack (0.3.2)
     cucumber (1.2.1)
       builder (>= 2.1.2)
@@ -64,26 +38,6 @@
     delorean (2.1.0)
       chronic
     diff-lcs (1.1.3)
-<<<<<<< HEAD
-=======
-    em-hiredis (0.1.1)
-      hiredis (~> 0.4.0)
-    em-http-request (1.0.3)
-      addressable (>= 2.2.3)
-      cookiejar
-      em-socksify
-      eventmachine (>= 1.0.0.beta.4)
-      http_parser.rb (>= 0.5.3)
-    em-resque (1.1.1)
-      em-hiredis (~> 0.1.0)
-      em-synchrony (~> 1.0.0)
-      resque (~> 1.2)
-    em-socksify (0.3.0)
-      eventmachine (>= 1.0.0.beta.4)
-    em-synchrony (1.0.3)
-      eventmachine (>= 1.0.0.beta.1)
-    eventmachine (1.0.3)
->>>>>>> 05b18b45
     fuubar (1.1.0)
       rspec (~> 2.0)
       rspec-instafail (~> 0.2.0)
@@ -106,12 +60,7 @@
       guard (>= 1.1)
       rspec (~> 2.11)
     hiredis (0.4.5)
-<<<<<<< HEAD
-    i18n (0.6.4)
-=======
-    http_parser.rb (0.5.3)
     i18n (0.6.5)
->>>>>>> 05b18b45
     ice_cube (0.11.0)
     json (1.7.6)
     json_spec (1.1.0)
@@ -124,15 +73,7 @@
       treetop (~> 1.4.8)
     method_source (0.8.1)
     mime-types (1.25)
-    mini_portile (0.5.1)
     multi_json (1.5.0)
-<<<<<<< HEAD
-=======
-    niceogiri (1.1.2)
-      nokogiri (~> 1.5)
-    nokogiri (1.6.0)
-      mini_portile (~> 0.5.0)
->>>>>>> 05b18b45
     numerizer (0.1.1)
     oj (2.1.4)
     perftools.rb (2.0.1)
@@ -171,23 +112,13 @@
     slop (3.4.3)
     terminal-table (1.4.5)
     thor (0.17.0)
-<<<<<<< HEAD
     tilt (1.4.1)
-    treetop (1.4.14)
-=======
-    tilt (1.3.6)
     treetop (1.4.15)
->>>>>>> 05b18b45
       polyglot
       polyglot (>= 0.3.1)
     tzinfo (1.0.1)
     tzinfo-data (1.2013.4)
       tzinfo (>= 1.0.0)
-<<<<<<< HEAD
-=======
-    vegas (0.1.11)
-      rack (>= 1.0.0)
->>>>>>> 05b18b45
     webmock (1.9.0)
       addressable (>= 2.2.7)
       crack (>= 0.1.7)
