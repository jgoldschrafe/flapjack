--- conflicted
+++ resolved
@@ -1,14 +1,8 @@
 PATH
   remote: .
   specs:
-<<<<<<< HEAD
-    flapjack (0.7.18)
+    flapjack (0.7.20)
       activesupport (~> 3.2.13)
-=======
-    flapjack (0.7.20)
-      activesupport
-      blather (~> 0.8.3)
->>>>>>> 618b2958
       chronic
       chronic_duration
       dante
