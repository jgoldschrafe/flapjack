--- conflicted
+++ resolved
@@ -1,12 +1,8 @@
 PATH
   remote: .
   specs:
-<<<<<<< HEAD
-    flapjack (0.7.25)
+    flapjack (0.7.27)
       activemodel
-=======
-    flapjack (0.7.27)
->>>>>>> 99e3434a
       activesupport (~> 3.2.14)
       chronic
       chronic_duration
