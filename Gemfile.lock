PATH
  remote: .
  specs:
<<<<<<< HEAD
    flapjack (0.7.20)
      activesupport (~> 3.2.13)
=======
    flapjack (0.7.21)
      activesupport
      blather (~> 0.8.3)
>>>>>>> 606405ac
      chronic
      chronic_duration
      dante
      hiredis
      ice_cube
      mail
      oj
      redis
      sinatra
      tzinfo
      xmpp4r

GEM
  remote: https://rubygems.org/
  specs:
    activesupport (3.2.14)
      i18n (~> 0.6, >= 0.6.4)
      multi_json (~> 1.0)
    addressable (2.3.2)
    builder (3.1.4)
    chronic (0.9.1)
    chronic_duration (0.10.2)
      numerizer (~> 0.1.1)
    coderay (1.0.8)
    crack (0.3.2)
    cucumber (1.2.1)
      builder (>= 2.1.2)
      diff-lcs (>= 1.1.3)
      gherkin (~> 2.11.0)
      json (>= 1.4.6)
    dante (0.1.5)
    delorean (2.1.0)
      chronic
    diff-lcs (1.1.3)
    fuubar (1.1.0)
      rspec (~> 2.0)
      rspec-instafail (~> 0.2.0)
      ruby-progressbar (~> 1.0.0)
    fuubar-cucumber (0.0.18)
      cucumber (~> 1.2.0)
      ruby-progressbar (~> 1.0.0)
    gherkin (2.11.6)
      json (>= 1.7.6)
    guard (1.6.2)
      listen (>= 0.6.0)
      lumberjack (>= 1.0.2)
      pry (>= 0.9.10)
      terminal-table (>= 1.4.3)
      thor (>= 0.14.6)
    guard-cucumber (1.3.2)
      cucumber (>= 1.2.0)
      guard (>= 1.1.0)
    guard-rspec (2.4.0)
      guard (>= 1.1)
      rspec (~> 2.11)
    hiredis (0.4.5)
    i18n (0.6.4)
    ice_cube (0.11.0)
    json (1.7.6)
    json_spec (1.1.0)
      multi_json (~> 1.0)
      rspec (~> 2.0)
    listen (0.7.2)
    lumberjack (1.0.2)
    mail (2.5.4)
      mime-types (~> 1.16)
      treetop (~> 1.4.8)
    method_source (0.8.1)
    mime-types (1.23)
    multi_json (1.5.0)
    numerizer (0.1.1)
    oj (2.1.4)
    perftools.rb (2.0.1)
    polyglot (0.3.3)
    pry (0.9.11.4)
      coderay (~> 1.0.5)
      method_source (~> 0.8)
      slop (~> 3.4)
    rack (1.5.1)
    rack-protection (1.5.0)
      rack
    rack-test (0.6.2)
      rack (>= 1.0)
    rake (10.0.3)
    rb-fsevent (0.9.3)
    redis (3.0.4)
    rspec (2.12.0)
      rspec-core (~> 2.12.0)
      rspec-expectations (~> 2.12.0)
      rspec-mocks (~> 2.12.0)
    rspec-core (2.12.2)
    rspec-expectations (2.12.1)
      diff-lcs (~> 1.1.3)
    rspec-instafail (0.2.4)
    rspec-mocks (2.12.2)
    ruby-prof (0.13.0)
    ruby-progressbar (1.0.2)
    simplecov (0.7.1)
      multi_json (~> 1.0)
      simplecov-html (~> 0.7.1)
    simplecov-html (0.7.1)
    sinatra (1.4.3)
      rack (~> 1.4)
      rack-protection (~> 1.4)
      tilt (~> 1.3, >= 1.3.4)
    slop (3.4.3)
    terminal-table (1.4.5)
    thor (0.17.0)
    tilt (1.4.1)
    treetop (1.4.14)
      polyglot
      polyglot (>= 0.3.1)
    tzinfo (1.0.1)
    webmock (1.9.0)
      addressable (>= 2.2.7)
      crack (>= 0.1.7)
    xmpp4r (0.5)

PLATFORMS
  ruby

DEPENDENCIES
  cucumber
  delorean
  flapjack!
  fuubar
  fuubar-cucumber
  guard
  guard-cucumber
  guard-rspec
  json_spec
  perftools.rb
  rack-test
  rake
  rb-fsevent (~> 0.9.1)
  rspec
  ruby-prof
  simplecov
  webmock<|MERGE_RESOLUTION|>--- conflicted
+++ resolved
@@ -1,14 +1,8 @@
 PATH
   remote: .
   specs:
-<<<<<<< HEAD
-    flapjack (0.7.20)
+    flapjack (0.7.21)
       activesupport (~> 3.2.13)
-=======
-    flapjack (0.7.21)
-      activesupport
-      blather (~> 0.8.3)
->>>>>>> 606405ac
       chronic
       chronic_duration
       dante
