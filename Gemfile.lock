PATH
  remote: .
  specs:
    flapjack (0.7.27)
      activesupport (~> 3.2.14)
      blather (~> 0.8.3)
      chronic
      chronic_duration
      dante
      em-http-request
      em-resque
      em-synchrony (~> 1.0.2)
      eventmachine (~> 1.0.0)
      hiredis
      ice_cube
      mail
      oj
      rack-fiber_pool
      redis
      resque (~> 1.23.0)
      sinatra
      thin
      tzinfo (~> 1.0.1)
      tzinfo-data

GEM
  remote: https://rubygems.org/
  specs:
    activesupport (3.2.14)
      i18n (~> 0.6, >= 0.6.4)
      multi_json (~> 1.0)
<<<<<<< HEAD
    addressable (2.3.5)
    aruba (0.5.3)
      childprocess (>= 0.3.6)
      cucumber (>= 1.1.1)
      rspec-expectations (>= 2.7.0)
=======
    addressable (2.3.2)
>>>>>>> 6abec67f
    blather (0.8.7)
      activesupport (>= 2.3.11)
      eventmachine (>= 1.0.0)
      girl_friday
      niceogiri (~> 1.0)
      nokogiri (~> 1.5, >= 1.5.6)
<<<<<<< HEAD
    builder (3.2.2)
    childprocess (0.3.9)
      ffi (~> 1.0, >= 1.0.11)
    chronic (0.10.1)
=======
    builder (3.1.4)
    chronic (0.9.1)
>>>>>>> 6abec67f
    chronic_duration (0.10.2)
      numerizer (~> 0.1.1)
    coderay (1.0.9)
    connection_pool (1.1.0)
    cookiejar (0.3.0)
    crack (0.4.1)
      safe_yaml (~> 0.9.0)
    cucumber (1.3.6)
      builder (>= 2.1.2)
      diff-lcs (>= 1.1.3)
      gherkin (~> 2.12.0)
      multi_json (~> 1.7.5)
      multi_test (>= 0.0.2)
    daemons (1.1.9)
    dante (0.1.5)
    delorean (2.1.0)
      chronic
    diff-lcs (1.2.4)
    em-hiredis (0.1.1)
      hiredis (~> 0.4.0)
    em-http-request (1.1.0)
      addressable (>= 2.3.4)
      cookiejar
      em-socksify (>= 0.3)
      eventmachine (>= 1.0.3)
      http_parser.rb (>= 0.6.0.beta.2)
    em-resque (1.1.1)
      em-hiredis (~> 0.1.0)
      em-synchrony (~> 1.0.0)
      resque (~> 1.2)
    em-socksify (0.3.0)
      eventmachine (>= 1.0.0.beta.4)
    em-synchrony (1.0.3)
      eventmachine (>= 1.0.0.beta.1)
    eventmachine (1.0.3)
<<<<<<< HEAD
    ffi (1.9.0)
    formatador (0.2.4)
    fuubar (1.2.1)
=======
    fuubar (1.1.0)
>>>>>>> 6abec67f
      rspec (~> 2.0)
      rspec-instafail (~> 0.2.0)
      ruby-progressbar (~> 1.0)
    fuubar-cucumber (0.0.20)
      cucumber (~> 1.3.0)
      ruby-progressbar (~> 1.0.0)
    gherkin (2.12.1)
      multi_json (~> 1.3)
    girl_friday (0.11.2)
      connection_pool (~> 1.0)
      rubinius-actor
    guard (1.8.2)
      formatador (>= 0.2.4)
      listen (>= 1.0.0)
      lumberjack (>= 1.0.2)
      pry (>= 0.9.10)
      thor (>= 0.14.6)
    guard-cucumber (1.4.0)
      cucumber (>= 1.2.0)
      guard (>= 1.1.0)
    guard-rspec (3.0.2)
      guard (>= 1.8)
      rspec (~> 2.13)
    hiredis (0.4.5)
    http_parser.rb (0.6.0.beta.2)
    i18n (0.6.5)
    ice_cube (0.11.0)
    json_spec (1.1.1)
      multi_json (~> 1.0)
      rspec (~> 2.0)
    listen (1.3.0)
      rb-fsevent (>= 0.9.3)
      rb-inotify (>= 0.9)
      rb-kqueue (>= 0.2)
    lumberjack (1.0.4)
    mail (2.5.4)
      mime-types (~> 1.16)
      treetop (~> 1.4.8)
    method_source (0.8.2)
    mime-types (1.25)
    mini_portile (0.5.1)
    multi_json (1.7.9)
    multi_test (0.0.2)
    niceogiri (1.1.2)
      nokogiri (~> 1.5)
    nokogiri (1.6.0)
      mini_portile (~> 0.5.0)
    numerizer (0.1.1)
    oj (2.1.4)
    perftools.rb (2.0.1)
    polyglot (0.3.3)
    pry (0.9.12.2)
      coderay (~> 1.0.5)
      method_source (~> 0.8)
      slop (~> 3.4)
    rack (1.5.2)
    rack-fiber_pool (0.9.3)
    rack-protection (1.5.0)
      rack
    rack-test (0.6.2)
      rack (>= 1.0)
    rake (10.1.0)
    rb-fsevent (0.9.3)
    rb-inotify (0.9.1)
      ffi (>= 0.5.0)
    rb-kqueue (0.2.0)
      ffi (>= 0.5.0)
    redis (3.0.4)
    redis-namespace (1.3.1)
      redis (~> 3.0.0)
    resque (1.23.1)
      multi_json (~> 1.0)
      redis-namespace (~> 1.0)
      sinatra (>= 0.9.2)
      vegas (~> 0.1.2)
    resque_spec (0.14.2)
      resque (>= 1.19.0)
      rspec-core (>= 2.5.0)
      rspec-expectations (>= 2.5.0)
      rspec-mocks (>= 2.5.0)
    rspec (2.14.1)
      rspec-core (~> 2.14.0)
      rspec-expectations (~> 2.14.0)
      rspec-mocks (~> 2.14.0)
    rspec-core (2.14.5)
    rspec-expectations (2.14.2)
      diff-lcs (>= 1.1.3, < 2.0)
    rspec-instafail (0.2.4)
    rspec-mocks (2.14.3)
    rubinius-actor (0.0.2)
      rubinius-core-api
    rubinius-core-api (0.0.1)
    ruby-prof (0.13.0)
    ruby-progressbar (1.0.2)
    safe_yaml (0.9.5)
    simplecov (0.7.1)
      multi_json (~> 1.0)
      simplecov-html (~> 0.7.1)
    simplecov-html (0.7.1)
    sinatra (1.4.3)
      rack (~> 1.4)
      rack-protection (~> 1.4)
      tilt (~> 1.3, >= 1.3.4)
    slop (3.4.6)
    thin (1.5.1)
      daemons (>= 1.0.9)
      eventmachine (>= 0.12.6)
      rack (>= 1.0.0)
    thor (0.18.1)
    tilt (1.4.1)
    treetop (1.4.15)
      polyglot
      polyglot (>= 0.3.1)
    tzinfo (1.0.1)
    tzinfo-data (1.2013.4)
      tzinfo (>= 1.0.0)
    vegas (0.1.11)
      rack (>= 1.0.0)
    webmock (1.13.0)
      addressable (>= 2.2.7)
      crack (>= 0.3.2)

PLATFORMS
  ruby

DEPENDENCIES
  cucumber
  delorean
  flapjack!
  fuubar
  fuubar-cucumber
  guard
  guard-cucumber
  guard-rspec
  json_spec
  perftools.rb
  rack-test
  rake
  rb-fsevent (~> 0.9.1)
  resque_spec
  rspec
  ruby-prof
  simplecov
  webmock<|MERGE_RESOLUTION|>--- conflicted
+++ resolved
@@ -29,30 +29,15 @@
     activesupport (3.2.14)
       i18n (~> 0.6, >= 0.6.4)
       multi_json (~> 1.0)
-<<<<<<< HEAD
     addressable (2.3.5)
-    aruba (0.5.3)
-      childprocess (>= 0.3.6)
-      cucumber (>= 1.1.1)
-      rspec-expectations (>= 2.7.0)
-=======
-    addressable (2.3.2)
->>>>>>> 6abec67f
     blather (0.8.7)
       activesupport (>= 2.3.11)
       eventmachine (>= 1.0.0)
       girl_friday
       niceogiri (~> 1.0)
       nokogiri (~> 1.5, >= 1.5.6)
-<<<<<<< HEAD
     builder (3.2.2)
-    childprocess (0.3.9)
-      ffi (~> 1.0, >= 1.0.11)
     chronic (0.10.1)
-=======
-    builder (3.1.4)
-    chronic (0.9.1)
->>>>>>> 6abec67f
     chronic_duration (0.10.2)
       numerizer (~> 0.1.1)
     coderay (1.0.9)
@@ -88,13 +73,7 @@
     em-synchrony (1.0.3)
       eventmachine (>= 1.0.0.beta.1)
     eventmachine (1.0.3)
-<<<<<<< HEAD
-    ffi (1.9.0)
-    formatador (0.2.4)
     fuubar (1.2.1)
-=======
-    fuubar (1.1.0)
->>>>>>> 6abec67f
       rspec (~> 2.0)
       rspec-instafail (~> 0.2.0)
       ruby-progressbar (~> 1.0)
