GIT
  remote: git://github.com/flapjack/sandstorm.git
  revision: a455cb7259dc38f2b9e6fe1c6e15d1b71aea1b11
  branch: master
  specs:
    sandstorm (0.1.0)
      activemodel

PATH
  remote: .
  specs:
<<<<<<< HEAD
    flapjack (1.0.0)
      activesupport
=======
    flapjack (1.1.0)
      activesupport (~> 3.2.14)
      blather (~> 0.8.3)
>>>>>>> 3b7b72c3
      chronic
      chronic_duration
      dante
      gli (= 2.12.0)
      hiredis
      ice_cube
      mail
      oj (>= 2.9.0)
      rbtrace
      redis (~> 3.0.6)
      sinatra
      terminal-table
      tzinfo (~> 1.0.1)
      tzinfo-data
      xmpp4r (>= 0.5.5)

GEM
  remote: https://rubygems.org/
  specs:
    activemodel (3.2.19)
      activesupport (= 3.2.19)
      builder (~> 3.0.0)
    activesupport (3.2.19)
      i18n (~> 0.6, >= 0.6.4)
      multi_json (~> 1.0)
    addressable (2.3.6)
    builder (3.0.4)
    chronic (0.10.2)
    chronic_duration (0.10.6)
      numerizer (~> 0.1.1)
    crack (0.4.2)
      safe_yaml (~> 1.0.0)
    cucumber (1.3.17)
      builder (>= 2.1.2)
      diff-lcs (>= 1.1.3)
      gherkin (~> 2.12)
      multi_json (>= 1.7.5, < 2.0)
      multi_test (>= 0.1.1)
    dante (0.2.0)
    delorean (2.1.0)
      chronic
    diff-lcs (1.2.5)
    docile (1.1.5)
    ffi (1.9.3)
    fuubar (2.0.0)
      rspec (~> 3.0)
      ruby-progressbar (~> 1.4)
    gherkin (2.12.2)
      multi_json (~> 1.3)
    gli (2.12.0)
    hiredis (0.5.2)
    i18n (0.6.11)
    ice_cube (0.12.1)
    mail (2.6.1)
      mime-types (>= 1.16, < 3)
    mime-types (2.3)
    msgpack (0.5.8)
    multi_json (1.10.1)
    multi_test (0.1.1)
    numerizer (0.1.1)
<<<<<<< HEAD
    oj (2.10.2)
    perftools.rb (2.0.1)
=======
    oj (2.10.1)
    pry (0.9.12.4)
      coderay (~> 1.0)
      method_source (~> 0.8)
      slop (~> 3.4)
>>>>>>> 3b7b72c3
    rack (1.5.2)
    rack-protection (1.5.3)
      rack
    rack-test (0.6.2)
      rack (>= 1.0)
    rake (10.3.2)
    rbtrace (0.4.5)
      ffi (>= 1.0.6)
      msgpack (>= 0.4.3)
      trollop (>= 1.16.2)
    redis (3.0.7)
    rspec (3.1.0)
      rspec-core (~> 3.1.0)
      rspec-expectations (~> 3.1.0)
      rspec-mocks (~> 3.1.0)
    rspec-core (3.1.3)
      rspec-support (~> 3.1.0)
    rspec-expectations (3.1.1)
      diff-lcs (>= 1.2.0, < 2.0)
      rspec-support (~> 3.1.0)
    rspec-mocks (3.1.0)
      rspec-support (~> 3.1.0)
    rspec-support (3.1.0)
    ruby-prof (0.15.1)
    ruby-progressbar (1.5.1)
    safe_yaml (1.0.3)
    simplecov (0.9.0)
      docile (~> 1.1.0)
      multi_json
      simplecov-html (~> 0.8.0)
    simplecov-html (0.8.0)
    sinatra (1.4.5)
      rack (~> 1.4)
      rack-protection (~> 1.4)
      tilt (~> 1.3, >= 1.3.4)
    terminal-table (1.4.5)
    tilt (1.4.1)
    trollop (2.0)
    tzinfo (1.0.1)
    tzinfo-data (1.2014.7)
      tzinfo (>= 1.0.0)
    webmock (1.18.0)
      addressable (>= 2.3.6)
      crack (>= 0.3.2)
    xmpp4r (0.5.6)

PLATFORMS
  ruby

DEPENDENCIES
  cucumber
<<<<<<< HEAD
  debugger-ruby_core_source (>= 1.3.5)
  delorean
  flapjack!
  fuubar
  perftools.rb
=======
  delorean
  flapjack!
  fuubar
  guard
  guard-cucumber
  guard-rspec
>>>>>>> 3b7b72c3
  rack-test
  rake
  rspec
  ruby-prof
  sandstorm!
  simplecov
  webmock<|MERGE_RESOLUTION|>--- conflicted
+++ resolved
@@ -9,14 +9,8 @@
 PATH
   remote: .
   specs:
-<<<<<<< HEAD
-    flapjack (1.0.0)
+    flapjack (1.1.0)
       activesupport
-=======
-    flapjack (1.1.0)
-      activesupport (~> 3.2.14)
-      blather (~> 0.8.3)
->>>>>>> 3b7b72c3
       chronic
       chronic_duration
       dante
@@ -60,7 +54,7 @@
       chronic
     diff-lcs (1.2.5)
     docile (1.1.5)
-    ffi (1.9.3)
+    ffi (1.9.5)
     fuubar (2.0.0)
       rspec (~> 3.0)
       ruby-progressbar (~> 1.4)
@@ -77,16 +71,7 @@
     multi_json (1.10.1)
     multi_test (0.1.1)
     numerizer (0.1.1)
-<<<<<<< HEAD
     oj (2.10.2)
-    perftools.rb (2.0.1)
-=======
-    oj (2.10.1)
-    pry (0.9.12.4)
-      coderay (~> 1.0)
-      method_source (~> 0.8)
-      slop (~> 3.4)
->>>>>>> 3b7b72c3
     rack (1.5.2)
     rack-protection (1.5.3)
       rack
@@ -138,20 +123,9 @@
 
 DEPENDENCIES
   cucumber
-<<<<<<< HEAD
-  debugger-ruby_core_source (>= 1.3.5)
   delorean
   flapjack!
   fuubar
-  perftools.rb
-=======
-  delorean
-  flapjack!
-  fuubar
-  guard
-  guard-cucumber
-  guard-rspec
->>>>>>> 3b7b72c3
   rack-test
   rake
   rspec
