--- conflicted
+++ resolved
@@ -10,14 +10,8 @@
 PATH
   remote: .
   specs:
-<<<<<<< HEAD
-    flapjack (0.8.11)
+    flapjack (0.9.0)
       activesupport (~> 3.2.18)
-=======
-    flapjack (0.9.0)
-      activesupport (~> 3.2.14)
-      blather (~> 0.8.3)
->>>>>>> 7976af27
       chronic
       chronic_duration
       dante
@@ -127,11 +121,7 @@
 
 DEPENDENCIES
   cucumber
-<<<<<<< HEAD
   debugger-ruby_core_source (>= 1.3.5)
-=======
-  debugger-ruby_core_source (>= 1.3.4)
->>>>>>> 7976af27
   delorean
   flapjack!
   fuubar!
