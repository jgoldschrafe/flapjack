--- conflicted
+++ resolved
@@ -1,6 +1,6 @@
 GIT
   remote: git://github.com/ali-graham/sandstorm.git
-  revision: 51abb1d2bf425a355a5eecee8c5b33c4579585b3
+  revision: 874eef5c8e879b702d7eab9c8201e223f59628b6
   specs:
     sandstorm (0.0.1)
       activemodel
@@ -33,15 +33,9 @@
     activesupport (3.2.15)
       i18n (~> 0.6, >= 0.6.4)
       multi_json (~> 1.0)
-<<<<<<< HEAD
-    addressable (2.3.2)
+    addressable (2.3.5)
     builder (3.0.4)
-    chronic (0.9.1)
-=======
-    addressable (2.3.5)
-    builder (3.2.2)
     chronic (0.10.1)
->>>>>>> 5abe4e23
     chronic_duration (0.10.2)
       numerizer (~> 0.1.1)
     coderay (1.0.9)
@@ -96,12 +90,8 @@
       treetop (~> 1.4.8)
     method_source (0.8.2)
     mime-types (1.25)
-<<<<<<< HEAD
-    multi_json (1.8.2)
-=======
     multi_json (1.7.9)
     multi_test (0.0.2)
->>>>>>> 5abe4e23
     numerizer (0.1.1)
     oj (2.1.7)
     perftools.rb (2.0.1)
@@ -117,16 +107,6 @@
       rack (>= 1.0)
     rake (10.1.0)
     rb-fsevent (0.9.3)
-<<<<<<< HEAD
-    redis (3.0.5)
-    rspec (2.12.0)
-      rspec-core (~> 2.12.0)
-      rspec-expectations (~> 2.12.0)
-      rspec-mocks (~> 2.12.0)
-    rspec-core (2.12.2)
-    rspec-expectations (2.12.1)
-      diff-lcs (~> 1.1.3)
-=======
     rb-inotify (0.9.1)
       ffi (>= 0.5.0)
     rb-kqueue (0.2.0)
@@ -139,7 +119,6 @@
     rspec-core (2.14.5)
     rspec-expectations (2.14.2)
       diff-lcs (>= 1.1.3, < 2.0)
->>>>>>> 5abe4e23
     rspec-instafail (0.2.4)
     rspec-mocks (2.14.3)
     ruby-prof (0.13.0)
@@ -160,14 +139,8 @@
       polyglot
       polyglot (>= 0.3.1)
     tzinfo (1.0.1)
-<<<<<<< HEAD
     tzinfo-data (1.2013.7)
-    webmock (1.9.0)
-=======
-    tzinfo-data (1.2013.4)
-      tzinfo (>= 1.0.0)
     webmock (1.13.0)
->>>>>>> 5abe4e23
       addressable (>= 2.2.7)
       crack (>= 0.3.2)
     xmpp4r (0.5.5)
