--- conflicted
+++ resolved
@@ -30,11 +30,6 @@
     chronic_duration (0.10.2)
       numerizer (~> 0.1.1)
     coderay (1.1.0)
-<<<<<<< HEAD
-=======
-    connection_pool (1.1.0)
-    cookiejar (0.3.0)
->>>>>>> 45468def
     crack (0.4.1)
       safe_yaml (~> 0.9.0)
     cucumber (1.3.6)
@@ -47,42 +42,13 @@
     delorean (2.1.0)
       chronic
     diff-lcs (1.2.5)
-<<<<<<< HEAD
     ffi (1.9.3)
     formatador (0.2.4)
     fuubar (1.3.2)
-=======
-    em-hiredis (0.1.1)
-      hiredis (~> 0.4.0)
-    em-http-request (1.1.0)
-      addressable (>= 2.3.4)
-      cookiejar
-      em-socksify (>= 0.3)
-      eventmachine (>= 1.0.3)
-      http_parser.rb (>= 0.6.0.beta.2)
-    em-resque (1.1.1)
-      em-hiredis (~> 0.1.0)
-      em-synchrony (~> 1.0.0)
-      resque (~> 1.2)
-    em-socksify (0.3.0)
-      eventmachine (>= 1.0.0.beta.4)
-    em-synchrony (1.0.3)
-      eventmachine (>= 1.0.0.beta.1)
-    eventmachine (1.0.3)
-    ffi (1.9.3)
-    formatador (0.2.4)
-    fuubar (1.3.0)
->>>>>>> 45468def
       rspec (>= 2.14.0, < 3.1.0)
       ruby-progressbar (~> 1.3)
     gherkin (2.12.1)
       multi_json (~> 1.3)
-<<<<<<< HEAD
-=======
-    girl_friday (0.11.2)
-      connection_pool (~> 1.0)
-      rubinius-actor
->>>>>>> 45468def
     guard (2.2.5)
       formatador (>= 0.2.4)
       listen (~> 2.1)
@@ -127,45 +93,19 @@
     rb-fsevent (0.9.3)
     rb-inotify (0.9.3)
       ffi (>= 0.5.0)
-<<<<<<< HEAD
     redis (3.0.5)
-=======
-    redis (3.0.4)
-    redis-namespace (1.3.1)
-      redis (~> 3.0.0)
-    resque (1.23.1)
-      multi_json (~> 1.0)
-      redis-namespace (~> 1.0)
-      sinatra (>= 0.9.2)
-      vegas (~> 0.1.2)
-    resque_spec (0.14.2)
-      resque (>= 1.19.0)
-      rspec-core (>= 2.5.0)
-      rspec-expectations (>= 2.5.0)
-      rspec-mocks (>= 2.5.0)
->>>>>>> 45468def
     rspec (3.0.0.beta1)
       rspec-core (= 3.0.0.beta1)
       rspec-expectations (= 3.0.0.beta1)
       rspec-mocks (= 3.0.0.beta1)
     rspec-core (3.0.0.beta1)
-<<<<<<< HEAD
       rspec-support (= 3.0.0.beta1)
-=======
->>>>>>> 45468def
     rspec-expectations (3.0.0.beta1)
       diff-lcs (>= 1.1.3, < 2.0)
       rspec-support (= 3.0.0.beta1)
     rspec-mocks (3.0.0.beta1)
-<<<<<<< HEAD
       rspec-support (= 3.0.0.beta1)
     rspec-support (3.0.0.beta1)
-=======
-    rspec-support (3.0.0.beta1)
-    rubinius-actor (0.0.2)
-      rubinius-core-api
-    rubinius-core-api (0.0.1)
->>>>>>> 45468def
     ruby-prof (0.13.0)
     ruby-progressbar (1.3.2)
     safe_yaml (0.9.5)
@@ -178,13 +118,6 @@
       rack-protection (~> 1.4)
       tilt (~> 1.3, >= 1.3.4)
     slop (3.4.7)
-<<<<<<< HEAD
-=======
-    thin (1.5.1)
-      daemons (>= 1.0.9)
-      eventmachine (>= 0.12.6)
-      rack (>= 1.0.0)
->>>>>>> 45468def
     thor (0.18.1)
     tilt (1.4.1)
     timers (1.1.0)
@@ -213,12 +146,7 @@
   perftools.rb
   rack-test
   rake
-<<<<<<< HEAD
-  rb-fsevent (~> 0.9.1)
-=======
   rb-fsevent
-  resque_spec
->>>>>>> 45468def
   rspec (~> 3.0.0.beta1)
   ruby-prof
   simplecov
