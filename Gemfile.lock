--- conflicted
+++ resolved
@@ -27,13 +27,8 @@
 GEM
   remote: http://rubygems.org/
   specs:
-<<<<<<< HEAD
-    activesupport (3.2.12)
-      i18n (~> 0.6)
-=======
     activesupport (3.2.13)
       i18n (= 0.6.1)
->>>>>>> c4b40495
       multi_json (~> 1.0)
     addressable (2.3.2)
     blather (0.8.1)
