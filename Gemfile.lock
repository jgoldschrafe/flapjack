PATH
  remote: .
  specs:
    flapjack (0.7.22)
      activesupport (~> 3.2.13)
      chronic
      chronic_duration
      dante
      hiredis
      ice_cube
      mail
      oj
      redis
      sinatra
      tzinfo
      tzinfo-data
      xmpp4r

GEM
  remote: https://rubygems.org/
  specs:
    activesupport (3.2.14)
      i18n (~> 0.6, >= 0.6.4)
      multi_json (~> 1.0)
    addressable (2.3.2)
    builder (3.1.4)
    chronic (0.9.1)
    chronic_duration (0.10.2)
      numerizer (~> 0.1.1)
    coderay (1.0.8)
    crack (0.3.2)
    cucumber (1.2.1)
      builder (>= 2.1.2)
      diff-lcs (>= 1.1.3)
      gherkin (~> 2.11.0)
      json (>= 1.4.6)
    dante (0.1.5)
    delorean (2.1.0)
      chronic
    diff-lcs (1.1.3)
    fuubar (1.1.0)
      rspec (~> 2.0)
      rspec-instafail (~> 0.2.0)
      ruby-progressbar (~> 1.0.0)
    fuubar-cucumber (0.0.18)
      cucumber (~> 1.2.0)
      ruby-progressbar (~> 1.0.0)
    gherkin (2.11.6)
      json (>= 1.7.6)
    guard (1.6.2)
      listen (>= 0.6.0)
      lumberjack (>= 1.0.2)
      pry (>= 0.9.10)
      terminal-table (>= 1.4.3)
      thor (>= 0.14.6)
    guard-cucumber (1.3.2)
      cucumber (>= 1.2.0)
      guard (>= 1.1.0)
    guard-rspec (2.4.0)
      guard (>= 1.1)
      rspec (~> 2.11)
    hiredis (0.4.5)
    i18n (0.6.4)
    ice_cube (0.11.0)
    json (1.7.6)
    json_spec (1.1.0)
      multi_json (~> 1.0)
      rspec (~> 2.0)
    listen (0.7.2)
    lumberjack (1.0.2)
    mail (2.5.4)
      mime-types (~> 1.16)
      treetop (~> 1.4.8)
    method_source (0.8.1)
    mime-types (1.23)
    multi_json (1.5.0)
    numerizer (0.1.1)
    oj (2.1.4)
    perftools.rb (2.0.1)
    polyglot (0.3.3)
    pry (0.9.11.4)
      coderay (~> 1.0.5)
      method_source (~> 0.8)
      slop (~> 3.4)
    rack (1.5.1)
    rack-protection (1.5.0)
      rack
    rack-test (0.6.2)
      rack (>= 1.0)
    rake (10.0.3)
    rb-fsevent (0.9.3)
    redis (3.0.4)
    rspec (2.12.0)
      rspec-core (~> 2.12.0)
      rspec-expectations (~> 2.12.0)
      rspec-mocks (~> 2.12.0)
    rspec-core (2.12.2)
    rspec-expectations (2.12.1)
      diff-lcs (~> 1.1.3)
    rspec-instafail (0.2.4)
    rspec-mocks (2.12.2)
    ruby-prof (0.13.0)
    ruby-progressbar (1.0.2)
    simplecov (0.7.1)
      multi_json (~> 1.0)
      simplecov-html (~> 0.7.1)
    simplecov-html (0.7.1)
    sinatra (1.4.3)
      rack (~> 1.4)
      rack-protection (~> 1.4)
      tilt (~> 1.3, >= 1.3.4)
    slop (3.4.3)
    terminal-table (1.4.5)
    thor (0.17.0)
    tilt (1.4.1)
    treetop (1.4.14)
      polyglot
      polyglot (>= 0.3.1)
    tzinfo (1.0.1)
    tzinfo-data (1.2013.4)
<<<<<<< HEAD
=======
      tzinfo (>= 1.0.0)
>>>>>>> 97d99fd8
    webmock (1.9.0)
      addressable (>= 2.2.7)
      crack (>= 0.1.7)
    xmpp4r (0.5)

PLATFORMS
  ruby

DEPENDENCIES
  cucumber
  delorean
  flapjack!
  fuubar
  fuubar-cucumber
  guard
  guard-cucumber
  guard-rspec
  json_spec
  perftools.rb
  rack-test
  rake
  rb-fsevent (~> 0.9.1)
  rspec
  ruby-prof
  simplecov
  webmock<|MERGE_RESOLUTION|>--- conflicted
+++ resolved
@@ -118,10 +118,7 @@
       polyglot (>= 0.3.1)
     tzinfo (1.0.1)
     tzinfo-data (1.2013.4)
-<<<<<<< HEAD
-=======
       tzinfo (>= 1.0.0)
->>>>>>> 97d99fd8
     webmock (1.9.0)
       addressable (>= 2.2.7)
       crack (>= 0.1.7)
