PATH
  remote: .
  specs:
    flapjack (0.6.53)
      blather
      chronic
      chronic_duration
      dante
      em-http-request
      em-resque
      em-synchrony (~> 1.0.2)
      eventmachine (~> 1.0.0)
      haml
      hiredis
      log4r
      mail
      rack-fiber_pool
      redis
      sinatra
      thin
      yajl-ruby

GEM
  remote: http://rubygems.org/
  specs:
    activesupport (3.2.9)
      i18n (~> 0.6)
      multi_json (~> 1.0)
    addressable (2.3.2)
    blather (0.8.1)
      activesupport (>= 2.3.11)
      eventmachine (>= 0.12.6)
      girl_friday
      niceogiri (~> 1.0)
      nokogiri (~> 1.5.5)
    builder (3.1.4)
    chronic (0.8.0)
    chronic_duration (0.9.6)
      numerizer (~> 0.1.1)
    coderay (1.0.8)
    connection_pool (0.9.2)
    cookiejar (0.3.0)
    crack (0.3.1)
    cucumber (1.2.1)
      builder (>= 2.1.2)
      diff-lcs (>= 1.1.3)
      gherkin (~> 2.11.0)
      json (>= 1.4.6)
    daemons (1.1.9)
    dante (0.1.5)
    delorean (2.0.0)
      chronic
    diff-lcs (1.1.3)
    em-hiredis (0.1.1)
      hiredis (~> 0.4.0)
    em-http-request (1.0.3)
      addressable (>= 2.2.3)
      cookiejar
      em-socksify
      eventmachine (>= 1.0.0.beta.4)
      http_parser.rb (>= 0.5.3)
    em-resque (1.1.1)
      em-hiredis (~> 0.1.0)
      em-synchrony (~> 1.0.0)
      resque (~> 1.2)
    em-socksify (0.2.1)
      eventmachine (>= 1.0.0.beta.4)
    em-synchrony (1.0.2)
      eventmachine (>= 1.0.0.beta.1)
    eventmachine (1.0.0)
    fuubar (1.1.0)
      rspec (~> 2.0)
      rspec-instafail (~> 0.2.0)
      ruby-progressbar (~> 1.0.0)
    fuubar-cucumber (0.0.18)
      cucumber (~> 1.2.0)
      ruby-progressbar (~> 1.0.0)
    gherkin (2.11.5)
      json (>= 1.4.6)
    girl_friday (0.11.1)
      connection_pool (~> 0.9.0)
      rubinius-actor
    guard (1.5.4)
      listen (>= 0.4.2)
      lumberjack (>= 1.0.2)
      pry (>= 0.9.10)
      thor (>= 0.14.6)
    guard-cucumber (1.2.2)
      cucumber (>= 1.2.0)
      guard (>= 1.1.0)
<<<<<<< HEAD
    guard-rspec (2.1.2)
=======
    guard-rspec (2.3.0)
>>>>>>> c81f7128
      guard (>= 1.1)
      rspec (~> 2.11)
    haml (3.1.7)
    hiredis (0.4.5)
    http_parser.rb (0.5.3)
    i18n (0.6.1)
    json (1.7.5)
    listen (0.6.0)
    log4r (1.1.10)
    lumberjack (1.0.2)
    mail (2.5.3)
      i18n (>= 0.4.0)
      mime-types (~> 1.16)
      treetop (~> 1.4.8)
    method_source (0.8.1)
    mime-types (1.19)
    multi_json (1.3.7)
    niceogiri (1.1.1)
      nokogiri (~> 1.5)
    nokogiri (1.5.5)
    numerizer (0.1.1)
    polyglot (0.3.3)
    pry (0.9.10)
      coderay (~> 1.0.5)
      method_source (~> 0.8)
      slop (~> 3.3.1)
    rack (1.4.1)
    rack-fiber_pool (0.9.2)
    rack-protection (1.2.0)
      rack
    rack-test (0.6.2)
      rack (>= 1.0)
    rake (0.9.2.2)
    rb-fsevent (0.9.2)
    redis (3.0.2)
    redis-namespace (1.2.1)
      redis (~> 3.0.0)
    resque (1.23.0)
      multi_json (~> 1.0)
      redis-namespace (~> 1.0)
      sinatra (>= 0.9.2)
      vegas (~> 0.1.2)
    resque_spec (0.12.6)
<<<<<<< HEAD
=======
      resque (>= 1.19.0)
      rspec (>= 2.5.0)
>>>>>>> c81f7128
    rspec (2.12.0)
      rspec-core (~> 2.12.0)
      rspec-expectations (~> 2.12.0)
      rspec-mocks (~> 2.12.0)
    rspec-core (2.12.1)
    rspec-expectations (2.12.0)
      diff-lcs (~> 1.1.3)
    rspec-instafail (0.2.4)
    rspec-mocks (2.12.0)
    rubinius-actor (0.0.2)
      rubinius-core-api
    rubinius-core-api (0.0.1)
    ruby-prof (0.11.2)
    ruby-progressbar (1.0.2)
    simplecov (0.7.1)
      multi_json (~> 1.0)
      simplecov-html (~> 0.7.1)
    simplecov-html (0.7.1)
    sinatra (1.3.3)
      rack (~> 1.3, >= 1.3.6)
      rack-protection (~> 1.2)
      tilt (~> 1.3, >= 1.3.3)
    slop (3.3.3)
    thin (1.5.0)
      daemons (>= 1.0.9)
      eventmachine (>= 0.12.6)
      rack (>= 1.0.0)
    thor (0.16.0)
    tilt (1.3.3)
    treetop (1.4.12)
      polyglot
      polyglot (>= 0.3.1)
    vegas (0.1.11)
      rack (>= 1.0.0)
    webmock (1.9.0)
      addressable (>= 2.2.7)
      crack (>= 0.1.7)
    yajl-ruby (1.1.0)

PLATFORMS
  ruby

DEPENDENCIES
  cucumber
  delorean
  flapjack!
  fuubar
  fuubar-cucumber
  guard
  guard-cucumber
  guard-rspec
  rack-test
  rake
  rb-fsevent (~> 0.9.1)
  resque_spec
  rspec
  ruby-prof
  simplecov
  webmock<|MERGE_RESOLUTION|>--- conflicted
+++ resolved
@@ -88,11 +88,7 @@
     guard-cucumber (1.2.2)
       cucumber (>= 1.2.0)
       guard (>= 1.1.0)
-<<<<<<< HEAD
-    guard-rspec (2.1.2)
-=======
     guard-rspec (2.3.0)
->>>>>>> c81f7128
       guard (>= 1.1)
       rspec (~> 2.11)
     haml (3.1.7)
@@ -136,11 +132,8 @@
       sinatra (>= 0.9.2)
       vegas (~> 0.1.2)
     resque_spec (0.12.6)
-<<<<<<< HEAD
-=======
       resque (>= 1.19.0)
       rspec (>= 2.5.0)
->>>>>>> c81f7128
     rspec (2.12.0)
       rspec-core (~> 2.12.0)
       rspec-expectations (~> 2.12.0)
