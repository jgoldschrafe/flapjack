# Flapjack

[![Build Status](https://travis-ci.org/flpjck/flapjack.png)](https://travis-ci.org/flpjck/flapjack)

[flapjack-project.com](http://flapjack-project.com/)

Flapjack is a highly scalable and distributed monitoring notification system.

Flapjack provides a scalable method for dealing with events representing changes in system state (OK -> WARNING -> CRITICAL transitions) and alerting appropriate people as necessary.

At its core, Flapjack processes events received from external check execution engines, such as Nagios. Nagios provides a 'perfdata' event output channel, which writes to a named pipe. `flapjack-nagios-receiver` then reads from this named pipe, converts each line to JSON and adds them to the events queue.

<<<<<<< HEAD
Flapjack's `processor` and `notifier` components pick up the events and processes them -- deciding when and who to notifify about problems, recoveries, acknowledgements, etc.
=======
Flapjack picks up the events and processes them -- deciding when and who to notifify about problems, recoveries, acknowledgements, etc.
>>>>>>> aa17d534

Additional check engines can be supported by adding additional receiver processes similar to the nagios receiver.

## Installing

**Ubuntu Precise 64 (12.04):**

Add the flapjack deb repository to your apt sources:

```text
echo 'deb http://packages.flapjack.io/deb precise main' > /tmp/flapjack.list
sudo cp /tmp/flapjack.list /etc/apt/sources.list.d/flapjack.list
sudo apt-get update
```

Install the latest flapjack package:

```text
sudo apt-get install flapjack
```

Alternatively, [download the deb](http://packages.flapjack.io/deb/pool/main/f/flapjack/) and install using `sudo dpkg -i <filename>`

The flapjack package is an 'omnibus' package and as such contains most dependencies under /opt/flapjack, including redis.

Installing the package will start redis and flapjack. You should now be able to access the flapjack Web UI at:

[http://localhost:3080/](http://localhost:3080)

And consume the REST API at:

[http://localhost:3081/](http://localhost:3081)

**Other OSes:**

Currently we only make a package for Ubuntu Precise (amd64). If you feel comfortable getting a ruby 1.9 or 2.0 environment going on your preferred OS, then you can also just install flapjack from rubygems.org:

```text
gem install flapjack
```

Using a tool like [rbenv](https://github.com/sstephenson/rbenv) or [rvm](https://rvm.io/) is recommended to keep your ruby applications from intefering with one another.

Alternatively, you can add support for your OS of choice to [omnibus-flapjack](https://github.com/flpjck/omnibus-flapjack) and build a native package. Pull requests welcome!

## Configuring

Have a look at the default config file and modify things as required. See the [Configuring Components](https://github.com/flpjck/flapjack/wiki/USING#wiki-configuring_components) section on the wiki for more details.

```bash
# hack the config
sudo vi /etc/flapjack/flapjack_config.yaml

# reload the config
sudo /etc/init.d/flapjack reload
```

## Running

**Ubuntu Precise 64:**

After installing the flapjack package, redis and flapjack should be automatically started.

First up, start redis if it's not already started:
```bash
# status:
sudo /etc/init.d/redis status

# start:
sudo /etc/init.d/redis start
```

Operating flapjack:
```bash
# status:
sudo /etc/init.d/flapjack status

# reload:
sudo /etc/init.d/flapjack reload

# restart:
sudo /etc/init.d/flapjack restart

# stop:
sudo /etc/init.d/flapjack stop

# start:
sudo /etc/init.d/flapjack start
```

## Using - Details

For more information, including full specification of the configuration file and the data import formats, please refer to the [USING](https://github.com/flpjck/flapjack/wiki/USING) section of the Flapjack wiki

## Developing Flapjack

Information on developing more Flapjack components or contributing to core Flapjack development can be found in the [DEVELOPING](https://github.com/flpjck/flapjack/wiki/DEVELOPING) section of the Flapjack wiki

## Documentation Submodule

We have the documentation for this project on a github wiki and also referenced as a submodule at /doc in this project. Run the following commands to populate the local doc/ directory:

```
git submodule init
git submodule update
```

If you make changes to the documentation locally, here's how to publish them:

* Checkout master within the doc subdir, otherwise you'll be commiting to no branch, a.k.a. *no man's land*.
* git add, commit and push from inside the doc subdir
* Add, commit and push the doc dir from the root (this updates the pointer in the main git repo to the correct ref in the doc repo, we think...)

## More on the wiki

https://github.com/flpjck/flapjack/wiki has even more goodies:

- [Using Flapjack](https://github.com/flpjck/flapjack/wiki/USING)
- [Developing Flapjack](https://github.com/flpjck/flapjack/wiki/DEVELOPING)
- [Redis Data Structure](https://github.com/flpjck/flapjack/wiki/DATA_STRUCTURES)
- [API](https://github.com/flpjck/flapjack/wiki/API)
- [Importing](https://github.com/flpjck/flapjack/wiki/IMPORTING)
- [Debugging Flapjack](https://github.com/flpjck/flapjack/wiki/DEBUGGING)
- [Flapjack Glossary](https://github.com/flpjck/flapjack/wiki/GLOSSARY)
- [Releasing](https://github.com/flpjck/flapjack/wiki/Releasing)
- [Promoting](https://github.com/flpjck/flapjack/wiki/Promoting)

<|MERGE_RESOLUTION|>--- conflicted
+++ resolved
@@ -10,11 +10,7 @@
 
 At its core, Flapjack processes events received from external check execution engines, such as Nagios. Nagios provides a 'perfdata' event output channel, which writes to a named pipe. `flapjack-nagios-receiver` then reads from this named pipe, converts each line to JSON and adds them to the events queue.
 
-<<<<<<< HEAD
-Flapjack's `processor` and `notifier` components pick up the events and processes them -- deciding when and who to notifify about problems, recoveries, acknowledgements, etc.
-=======
 Flapjack picks up the events and processes them -- deciding when and who to notifify about problems, recoveries, acknowledgements, etc.
->>>>>>> aa17d534
 
 Additional check engines can be supported by adding additional receiver processes similar to the nagios receiver.
 
