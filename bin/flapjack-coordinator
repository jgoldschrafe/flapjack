--- conflicted
+++ resolved
@@ -26,109 +26,12 @@
   $: << File.dirname(__FILE__) + '/../lib'
 end
 
-<<<<<<< HEAD
-require 'em-resque/worker'
+# TODO Flapjack falls over when Redis restarted -- trap errors and attempt reconnect
 
-require 'flapjack/notification/email'
-require 'flapjack/notification/sms'
-require 'flapjack/notification/jabber'
-require 'flapjack/executive'
-require 'flapjack/web'
-
-# set up initial values for all configured components
-pikelets = {}
-
-config_env.keys.each do |pikelet_type|
-
-  # TODO if we want to run the same pikelet with different settings,
-  # we could require each setting to include a type, and treat the
-  # key as the name of the config -- for now, YAGNI.
-
-  # TODO, e.g.
-  # 'jabber_notifier' => Flapjack::Notification::Jabber,
-  # 'jabber_bot' => Flapjack::JabberBot,
-
-  case pikelet_type
-  when 'executive'
-    pikelets[Flapjack::Executive] = {:config => config_env[pikelet_type]}
-  when 'web'
-    pikelets[Flapjack::Web] = {:config => config_env[pikelet_type]}
-  when 'email_notifier'
-    pikelets[Flapjack::Notification::Email] =
-      {:config => config_env['email_notifier'],
-       :redis_queue => 'email_notifier'}
-  when 'sms_notifier'
-    pikelets[Flapjack::Notification::Sms] =
-      {:config => config_env['sms_notifier'],
-       :redis_queue => 'sms_notifier'}
-  when 'jabber_gateway'
-    pikelets[Flapjack::Notification::Jabber] = {:config => config_env[pikelet_type]}
-  end
-
-end
-
-=======
->>>>>>> a550b1f7
-# TODO Flapjack falls over when Redis restarted -- trap errors and attempt reconnect
-# ... perhaps by rebooting executive's fiber ?
-
-<<<<<<< HEAD
-EM.synchrony do
-
-  def fiberise_instances(instance_num, &block)
-    (1..[1, instance_num || 1].max).each do |n|
-      Fiber.new {
-        block.yield
-      }.resume
-    end
-  end
-
-  if pikelets.has_key?(Flapjack::Executive)
-    pikelet_opts = pikelets[Flapjack::Executive]
-    fiberise_instances(pikelet_opts['instances'].to_i) {
-      flapjack_exec = Flapjack::Executive.new(pikelet_opts.merge(:evented => true))
-      flapjack_exec.main
-    }
-  end
-
-  (pikelets.keys & [Flapjack::Notification::Email, Flapjack::Notification::Sms]).each do |pikelet|
-    pikelet_opts = pikelets[pikelet]
-    # the following line would need to change if more than one config type for class
-    # (see the comment re config parsing, above)
-    pikelet::CONFIG = pikelet_opts['config']
-    fiberise_instances(pikelet_opts['instances']) {
-      flapjack_rsq = EM::Resque::Worker.new(pikelet.instance_variable_get('@queue'))
-      flapjack_rsq.work(0)
-    }
-  end
-
-  if pikelets.has_key?(Flapjack::Notification::Jabber)
-    pikelet_opts = pikelets[Flapjack::Notification::Jabber]
-    fiberise_instances(pikelet_opts['instances']) {
-      flapjack_jabbers = Flapjack::Notification::Jabber.new(pikelet_opts)
-      flapjack_jabbers.main
-    }
-  end
-
-  if pikelets.has_key?(Flapjack::Web)
-    puts "running web"
-    pikelet_opts = pikelets[Flapjack::Web]
-
-    # TODO incorporate thin config settings into flapjack config (web part)
-    # NB: disable the --daemonize when debugging, otherwise it swallows errors
-    ::Thin::Runner.new(["--config", "etc/thin_config.yaml", "--rackup", "coord_config.ru",
-                        # "--daemonize",
-                        "start"]).run!
-
-  else
-    # TODO daemonize using lib/flapjack/daemonizing.rb -- extracted from Thin
-  end
-=======
 require 'flapjack/coordinator'
 
 coordinator = Flapjack::Coordinator.new(config_env)
 coordinator.log_file = 'log/flapjack.log'
 coordinator.pid_file = 'tmp/pids/flapjack.pid'
->>>>>>> a550b1f7
 
 coordinator.start(:daemonize => true)