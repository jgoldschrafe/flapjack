--- conflicted
+++ resolved
@@ -30,19 +30,12 @@
     $: << File.dirname(__FILE__) + '/../lib'
   end
 
-<<<<<<< HEAD
   require 'flapjack/configuration'
-=======
-config = Flapjack::Configuration.new
-config.load(options.config)
-@config_env = config.all
-@redis_options = config.for_redis
->>>>>>> dad9cd51
 
   FLAPJACK_ENV = ENV['FLAPJACK_ENV'] || 'development'
 
   config = Flapjack::Configuration.new
-  config.load(opts.config || File.join('etc', 'flapjack_config.yaml'))
+  config.load(opts.config || File.join(File.dirname(__FILE__), 'etc', 'flapjack_config.yaml'))
   @config_env = config.all
   @redis_options = config.for_redis
 
@@ -103,13 +96,8 @@
     end
   end
 
-<<<<<<< HEAD
   def main
     redis = Redis.new(@redis_options)
-=======
-def main
-  redis = Redis.new(@redis_options)
->>>>>>> dad9cd51
 
     while true
       process_input(redis)
