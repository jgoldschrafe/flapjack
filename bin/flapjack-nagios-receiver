#!/usr/bin/env ruby

require 'optparse'
require 'ostruct'
require 'redis'
require 'yajl/json_gem'
require 'dante'

runner = Dante::Runner.new('flapjack-nagios-receiver',
                           :pid_path   => '/var/run/flapjack/flapjack-nagios-receiver.pid',
                           :log_path   => '/var/log/flapjack/flapjack-nagios-receiver.log')
# Sets the description in 'help'
runner.description = "flapjack-nagios-receiver"
runner.with_options do |opts|
  opts.banner = "Usage: flapjack-nagios-receiver [options]"
  opts.on("-c", "--config [PATH]", String, "PATH to the config file to use") do |c|
    options.config = c
  end

  opts.on("-f", "--fifo FIFO", String, "Path to the nagios perfdata named pipe") do |f|
    options.fifo = f
  end
end

# Parse command-line options and execute the process
runner.execute do |opts|

  # add lib to the default include path
  unless $:.include?(File.dirname(__FILE__) + '/../lib/')
    $: << File.dirname(__FILE__) + '/../lib'
  end

<<<<<<< HEAD
  require 'flapjack/configuration'
=======
config = Flapjack::Configuration.new
config.load(options.config)
@config_env = config.all
@redis_options = config.for_redis
puts @redis_options.inspect
>>>>>>> eccce203

  FLAPJACK_ENV = ENV['FLAPJACK_ENV'] || 'development'

  config = Flapjack::Configuration.new
  config.load(opts.config || File.join('etc', 'flapjack_config.yaml'))
  @config_env = config.all
  @redis_options = config.for_redis

  if @config_env.nil? || @config_env.empty?
    puts "No config data for environment '#{FLAPJACK_ENV}' found in '#{opts.config}'"
    exit(false)
  end

  if !opts.fifo
    puts "You must specify a path to the nagios perfdata named pipe using the --fifo option"
    exit(false)
  end

  @fifo = File.new(opts.fifo)

  # nagios.cfg contains the following templates for host and service data (modified from the default
  # to include hoststate / servicestate, and a fake service 'HOST' for hostperfdata, so that the
  # fields match up
  # host_perfdata_file_template=[HOSTPERFDATA]\t$TIMET$\t$HOSTNAME$\tHOST\t$HOSTSTATE$\t$HOSTEXECUTIONTIME$\t$HOSTLATENCY$\t$HOSTOUTPUT$\t$HOSTPERFDATA$
  # service_perfdata_file_template=[SERVICEPERFDATA]\t$TIMET$\t$HOSTNAME$\t$SERVICEDESC$\t$SERVICESTATE$\t$SERVICEEXECUTIONTIME$\t$SERVICELATENCY$\t$SERVICEOUTPUT$\t$SERVICEPERFDATA$

  def process_input(redis)
    begin
      while line = @fifo.gets
        skip unless line
        split_line = line.split("\t")

        object_type, timestamp, entity, check, state, check_time, check_latency, check_output, check_perfdata = split_line

        case
        when split_line.length != 9
          puts "ERROR - rejecting this line as it doesn't split into 9 tab separated strings: [#{line}]"
          next
        when (timestamp !~ /^\d+$/)
          puts "ERROR - rejecting this line as second string doesn't look like a timestamp: [#{line}]"
          next
        when (not ((object_type == '[HOSTPERFDATA]') or (object_type == '[SERVICEPERFDATA]')))
          puts "ERROR - rejecting this line as first string is neither '[HOSTPERFDATA]' nor '[SERVICEPERFDATA]': [#{line}]"
          next
        end

        puts "#{object_type}, #{timestamp}, #{entity}, #{check}, #{state}, #{check_output}"

        state = 'ok'       if state.downcase == 'up'
        state = 'critical' if state.downcase == 'down'
        event = {
          'entity'    => entity,
          'check'     => check,
          'type'      => 'service',
          'state'     => state,
          'summary'   => check_output,
          'timestamp' => timestamp,
        }.to_json
        redis.rpush 'events', event
      end
    rescue Redis::CannotConnectError
      puts "Error, unable to to connect to the redis server (#{$!})"
    end
  end

<<<<<<< HEAD
  def main
    redis = Redis.new(@redis_options)
=======
def main
  redis = Redis.new(@redis_options.merge(:driver => 'ruby'))
>>>>>>> eccce203

    while true
      process_input(redis)
      puts "Whoops, restarting main loop in 10 seconds"
      sleep 10
    end
  end

  main

end<|MERGE_RESOLUTION|>--- conflicted
+++ resolved
@@ -30,15 +30,7 @@
     $: << File.dirname(__FILE__) + '/../lib'
   end
 
-<<<<<<< HEAD
   require 'flapjack/configuration'
-=======
-config = Flapjack::Configuration.new
-config.load(options.config)
-@config_env = config.all
-@redis_options = config.for_redis
-puts @redis_options.inspect
->>>>>>> eccce203
 
   FLAPJACK_ENV = ENV['FLAPJACK_ENV'] || 'development'
 
@@ -104,13 +96,8 @@
     end
   end
 
-<<<<<<< HEAD
   def main
     redis = Redis.new(@redis_options)
-=======
-def main
-  redis = Redis.new(@redis_options.merge(:driver => 'ruby'))
->>>>>>> eccce203
 
     while true
       process_input(redis)
