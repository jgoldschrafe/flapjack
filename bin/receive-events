#!/usr/bin/env ruby

unless $:.include?(File.dirname(__FILE__) + '/../lib/')
  $: << File.dirname(__FILE__) + '/../lib'
end

require 'optparse'
require 'ostruct'

require 'oj'
Oj.mimic_JSON
Oj.default_options = { :indent => 0, :mode => :strict }
require 'active_support/json'

<<<<<<< HEAD
require 'redis'

=======
require 'flapjack/redis_proxy'
>>>>>>> 1750729d
require 'flapjack/configuration'
require 'flapjack/redis_proxy'
require 'flapjack/data/event'

def pike(message)
  puts "piking out: #{message}"
  exit 1
end

def send_event(event)
  Flapjack::Data::Event.add(event)
end

def receive(opts)
  Flapjack::RedisProxy.config = opts[:redis_options]
  source_redis = Redis.new(:url => opts[:source])

  archives = get_archive_keys_stats(source_redis)
  raise "found no archives!" unless archives && archives.length > 0

  puts "found archives: #{archives.inspect}"

  # each archive bucket is a redis list that is written
  # with brpoplpush, that is newest items are added to the left (head)
  # of the list, so oldest events are to be found at the tail of the list.
  #
  # the index of these archives, in the 'archives' array, also stores the
  # redis key names for each bucket in oldest to newest
  events_sent = 0
  case
  when opts[:all]
    archive_key = archives[0][:name]
    cursor      = -1
  when opts[:last], opts[:time]
    raise "Sorry, unimplemented"
  else
    # wait for the next event to be archived, so point the cursor at a non-existant
    # slot in the list, the one before the 0'th
    archive_key = archives[-1][:name]
    cursor      = -1 - archives[-1][:size]
  end

  puts archive_key

  loop do
    new_archive_key = false
    # something to read at cursor?
    event = source_redis.lindex(archive_key, cursor)
    if event
      send_event(event)
      events_sent += 1
      print "#{events_sent} " if events_sent % 1000 == 0
      cursor -= 1
    else
      puts "\narchive key: #{archive_key}, cursor: #{cursor}"
      # do we need to look at the next archive bucket?
      archives = get_archive_keys_stats(source_redis)
      i = archives.index {|a| a[:name] == archive_key }
      if archives[i][:size] = (cursor.abs + 1)
        if archives[i + 1]
          archive_key = archives[i + 1][:name]
          puts archive_key
          cursor = -1
          new_archive_key = true
        else
          return unless opts[:follow]
        end
      end
      sleep 1 unless new_archive_key
    end
  end
end

def get_archive_keys_stats(source_redis)
  source_redis.keys("events_archive:*").sort.map {|a|
    { :name => a,
      :size => source_redis.llen(a) }
  }
end

options = OpenStruct.new
options.config    = Flapjack::Configuration::DEFAULT_CONFIG_PATH
options.daemonize = nil

exe = File.basename(__FILE__)

optparse = OptionParser.new do |opts|
  opts.banner = "Usage: #{exe} COMMAND [OPTIONS]"

  opts.separator  ""
  opts.separator  "Commands"
  opts.separator  "     help"
  opts.separator  ""
  opts.separator  "Options"

  opts.on("-c", "--config [PATH]", String, "PATH to the config file to use") do |c|
    options.config = c
  end

  opts.on("-s", "--source URL", String, "URL of source redis database, eg redis://localhost:6379/0") do |s|
    options.source = s
  end

  opts.on("-f", "--follow", String, "keep reading events as they are archived on the source") do |f|
    options.follow = true
  end

  opts.on("-a", "--all", String, "replay all archived events from the source") do |a|
    options.all = true
  end

  opts.on("-l", "--last COUNT", String, "replay the last COUNT events from the source") do |l|
    options.count = l
  end

  opts.on("-t", "--time TIME", String, "replay all events archived on the source since TIME") do |t|
    options.since = t
  end

end
optparse.parse!(ARGV)

FLAPJACK_ENV = ENV['FLAPJACK_ENV'] || 'production'

config = Flapjack::Configuration.new
config.load(options.config)
config_env = config.all
redis_options = config.for_redis

if config_env.nil? || config_env.empty?
  puts "No config data for environment '#{FLAPJACK_ENV}' found in '#{options.config}'"
  puts "\n#{optparse}"
  exit 1
end

case ARGV[0]
when "help"
  puts optparse
  exit
else
  unless ARGV.nil? || ARGV.empty?
    puts "Unknown command provided: '#{ARGV[0]}'"
    puts "\n#{optparse}"
    exit 1
  end
end

unless options.source
  puts "--source URL is required"
  puts "\n#{optparse}"
  exit 1
end

unless options.follow || options.all
  puts "one or both of --follow or --all is required"
  puts "\n#{optparse}"
  exit 1
end

receive(:follow => options.follow,
        :all => options.all,
        :source => options.source,
        :last => options.last,
        :time => options.time,
        :redis_options => redis_options)

<|MERGE_RESOLUTION|>--- conflicted
+++ resolved
@@ -12,12 +12,6 @@
 Oj.default_options = { :indent => 0, :mode => :strict }
 require 'active_support/json'
 
-<<<<<<< HEAD
-require 'redis'
-
-=======
-require 'flapjack/redis_proxy'
->>>>>>> 1750729d
 require 'flapjack/configuration'
 require 'flapjack/redis_proxy'
 require 'flapjack/data/event'
