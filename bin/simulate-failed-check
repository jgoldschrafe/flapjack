--- conflicted
+++ resolved
@@ -54,7 +54,7 @@
         unless fin = @finish
           puts "#{Time.now}: sending failure event (#{state}) for #{key}"
           send_event(failure.merge('time' => Time.now.to_i))
-          stop_cond.wait(10)
+          stop_cond.wait(opts[:interval])
         end
       end
       break if fin
@@ -74,17 +74,8 @@
     end
   end
 
-<<<<<<< HEAD
   stopper.join
   failer.join
-=======
-    EM.add_periodic_timer(opts[:interval]) do
-      puts "#{Time.now}: sending failure event (#{state}) for #{key}"
-      send_event(failure.merge('time' => Time.now.to_i), :redis => redis)
-    end
-
-  }
->>>>>>> 50029808
 
   Flapjack.redis.quit
 end
