#!/usr/bin/env ruby

unless $:.include?(File.dirname(__FILE__) + '/../lib/')
  $: << File.dirname(__FILE__) + '/../lib'
end

require 'optparse'
require 'ostruct'

require 'oj'
Oj.mimic_JSON
Oj.default_options = { :indent => 0, :mode => :strict }
require 'active_support/json'

require 'flapjack/configuration'
require 'flapjack/redis_proxy'
require 'flapjack/data/event'

def pike(message)
  puts "piking out: #{message}"
  exit 1
end

def send_event(event)
  Flapjack::Data::Event.push('events', event)
end

def fail(opts)
<<<<<<< HEAD
  stop_after = (opts[:minutes].to_i * 60) + opts[:interval]
=======
  redis = Redis.new(opts[:redis_options])
  stop_after = (opts[:minutes] * 60).to_i
>>>>>>> 2228ecf8
  recover = opts[:recover]
  state = opts[:state] || 'critical'
  event  = {
    'entity'    => opts[:entity] || 'foo-app-01',
    'check'     => opts[:check]  || 'HTTP',
    'type'      => 'service'
  }
  failure  = event.merge('state' => state, 'summary' => 'Simulated check output (test by operator)')
  recovery = event.merge('state' => 'ok',  'summary' => 'Simulated check output (test by operator)')
  key = "#{event['entity']}:#{event['check']}"

  Flapjack::RedisProxy.config = opts[:redis_options]

  lock = Monitor.new
  stop_cond = lock.new_cond
  @finish = false

  failer = Thread.new do
    fin = nil

    loop do
      lock.synchronize do
        unless fin = @finish
          puts "#{Time.now}: sending failure event (#{state}) for #{key}"
          send_event(failure.merge('time' => Time.now.to_i))
          stop_cond.wait(opts[:interval])
        end
      end
      break if fin
    end
  end

  stopper = Thread.new do
    sleep stop_after
    lock.synchronize do
      puts "#{Time.now}: stopping"
      if recover
        puts "#{Time.now}: sending recovery event for #{key}"
        send_event(recovery.merge('time' => Time.now.to_i))
      end
      @finish = true
      stop_cond.signal
    end
  end

  stopper.join
  failer.join

  Flapjack.redis.quit
end

options = OpenStruct.new
options.config    = Flapjack::Configuration::DEFAULT_CONFIG_PATH
options.daemonize = nil

exe = File.basename(__FILE__)

optparse = OptionParser.new do |opts|
  opts.banner = "Usage: #{exe} COMMAND [OPTIONS]"

  opts.separator  ""
  opts.separator  "Commands"
  opts.separator  "     fail-and-recover"
  opts.separator  "     fail"
  opts.separator  ""
  opts.separator  "Options"

  opts.on("-c", "--config [PATH]", String, "PATH to the config file to use") do |c|
    options.config = c
  end

  opts.on("-n", "--environment [ENV]", String, "Environment to boot") do |e|
    options.environment = e
  end

  opts.on("-t", "--time MINUTES", String, "MINUTES to generate failure events for (0.75)") do |t|
    options.minutes = t.to_f
  end

  opts.on("-i", "--interval SECONDS", String, "SECONDS between events, can be decimal eg 0.1 (10)") do |i|
    options.interval = i.to_f
  end

  opts.on("-e", "--entity ENTITY", String, "ENTITY to generate failure events for ('foo-app-01')") do |e|
    options.entity = e
  end

  opts.on("-k", "--check CHECK", String, "CHECK to generate failure events for ('HTTP')") do |k|
    options.check = k
  end

  opts.on("-s", "--state STATE", String, "optional STATE to generate failure events with ('CRITICAL')") do |s|
    options.state = s
  end

end
optparse.parse!(ARGV)

unless options.interval.to_f > 0
  options.interval = 10.0
end

unless options.minutes
  options.minutes = 0.75
end

FLAPJACK_ENV = options.environment || ENV['FLAPJACK_ENV'] || 'production'

config = Flapjack::Configuration.new
config.load(options.config)
config_env = config.all
redis_options = config.for_redis

if config_env.nil? || config_env.empty?
  puts "No config data for environment '#{FLAPJACK_ENV}' found in '#{options.config}'"
  puts "\n#{optparse}"
  exit 1
end

options = {:redis_options => redis_options, :minutes => options.minutes,
           :entity => options.entity, :check => options.check, :state => options.state,
           :interval => options.interval}
case ARGV[0]
when "fail-and-recover"
  fail(options.merge(:recover => true))
  puts " done."
when "fail"
  fail(options.merge(:recover => false))
  puts " done."
else
  if ARGV.nil? || ARGV.empty?
    puts "No command provided."
  else
    puts "Unknown command provided: '#{ARGV[0]}'"
  end
  puts "\n#{optparse}"
  exit 1
end<|MERGE_RESOLUTION|>--- conflicted
+++ resolved
@@ -26,12 +26,7 @@
 end
 
 def fail(opts)
-<<<<<<< HEAD
-  stop_after = (opts[:minutes].to_i * 60) + opts[:interval]
-=======
-  redis = Redis.new(opts[:redis_options])
   stop_after = (opts[:minutes] * 60).to_i
->>>>>>> 2228ecf8
   recover = opts[:recover]
   state = opts[:state] || 'critical'
   event  = {
