--- conflicted
+++ resolved
@@ -14,9 +14,6 @@
         address: "127.0.0.1"
         port: 2525
         enable_starttls_auto: false
-<<<<<<< HEAD
-  email_notifier:
-    instances: 1
   sms_notifier:
     instances: 1
     username: "ermahgerd"
@@ -33,6 +30,11 @@
       - "log@conference.jabber.domain.tld"
   web:
     instances: 1
+    thin_config:
+      pid: tmp/pids/thin.pid
+      log: log/thin.log
+      timeout: 30
+      port: 5080
 
 test:
   redis:
@@ -43,19 +45,8 @@
     instances: 1
     username: "ermahgerd"
     password: "xxxx"
-=======
-#  sms_notifier:
-#    instances: 1
-#    username: "ermahgerd"
-#    password: "xxxx"
->>>>>>> a550b1f7
   web:
     instances: 1
-    thin_config:
-      pid: tmp/pids/thin.pid
-      log: log/thin.log
-      timeout: 30
-      port: 5080
 
 
 staging:
