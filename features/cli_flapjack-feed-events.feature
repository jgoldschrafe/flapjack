@process
Feature: flapjack-feed-events command line
  As a systems administrator
  I should be able to use flapjack-feed-events
  From the command line

  Background:
    Given a file named "flapjack-feed-events.yaml" with:
"""
test:
  redis:
    db: 14
    driver: ruby
"""

  Scenario: Running with --help shows usage information
<<<<<<< HEAD
    When I run `bundle exec bin/flapjack-feed-events --help`
=======
    When I run `bundle exec bin/flapjack -n test receiver json --help`
>>>>>>> d1850a00
    Then the exit status should be 0
    And  the output should contain "JSON receiver"
    And  the output should contain "-f, --from=arg"

  Scenario: Running flapjack-feed-events with no arguments and no STDIN fails with a warning
<<<<<<< HEAD
    When I run `FLAPJACK_ENV=test bundle exec bin/flapjack-feed-events -c tmp/cucumber_cli/flapjack-feed-events.yaml`
=======
    When I run `bundle exec bin/flapjack -n test -c tmp/cucumber_cli/flapjack-feed-events.yaml receiver json`
>>>>>>> d1850a00
    And  the output should contain "No file provided, and STDIN is from terminal! Exiting..."
    Then the exit status should be 1


  Scenario: Feed a single event into the events queue
    Given a file named "single-event.json" with:
"""
{
  "entity": "client1-localhost-test-1",
  "check": "foo",
  "type": "service",
  "state": "ok",
  "summary": "testing"
}
"""
<<<<<<< HEAD
    When I run `cat tmp/cucumber_cli/single-event.json | FLAPJACK_ENV=test bundle exec bin/flapjack-feed-events -c tmp/cucumber_cli/flapjack-feed-events.yaml`
=======
    When I run `cat tmp/cucumber_cli/single-event.json | bundle exec bin/flapjack -n test -c tmp/cucumber_cli/flapjack-feed-events.yaml receiver json`
>>>>>>> d1850a00
    Then the exit status should be 0
    And  the output should not contain "Invalid event data received"
    And  the output should contain "Enqueued event data, "
    And  the output should contain "client1-localhost-test-1"
    And  the output should contain "Done."

<<<<<<< HEAD
    When I run `FLAPJACK_ENV=test bundle exec bin/flapjack-feed-events -c tmp/cucumber_cli/flapjack-feed-events.yaml -f tmp/cucumber_cli/single-event.json`
=======
    When I run `bundle exec bin/flapjack -n test -c tmp/cucumber_cli/flapjack-feed-events.yaml receiver json -f tmp/cucumber_cli/single-event.json`
>>>>>>> d1850a00
    Then the exit status should be 0
    And  the output should not contain "Invalid event data received"
    And  the output should contain "Enqueued event data, "
    And  the output should contain "client1-localhost-test-1"
    And  the output should contain "Done."


  Scenario: Feed multiple events into the events queue
    Given a file named "multiple-events.json" with:
"""
{"entity": "client1-localhost-test-1", "check": "foo",
  "type": "service", "state": "ok", "summary": "testing"}
{"entity": "client1-localhost-test-2",
  "check": "bar", "type": "service", "state": "ok", "summary":
  "testing"
  }
"""
<<<<<<< HEAD
    When I run `cat tmp/cucumber_cli/multiple-events.json | FLAPJACK_ENV=test bundle exec bin/flapjack-feed-events -c tmp/cucumber_cli/flapjack-feed-events.yaml`
=======
    When I run `cat tmp/cucumber_cli/multiple-events.json | bundle exec bin/flapjack -n test -c tmp/cucumber_cli/flapjack-feed-events.yaml receiver json`
>>>>>>> d1850a00
    Then the exit status should be 0
    And  the output should not contain "Invalid event data received"
    And  the output should contain "Enqueued event data, "
    And  the output should contain "client1-localhost-test-1"
    And  the output should contain "client1-localhost-test-2"
    And  the output should contain "Done."

<<<<<<< HEAD
    When I run `FLAPJACK_ENV=test bundle exec bin/flapjack-feed-events -c tmp/cucumber_cli/flapjack-feed-events.yaml -f tmp/cucumber_cli/multiple-events.json`
=======
    When I run `bundle exec bin/flapjack -n test -c tmp/cucumber_cli/flapjack-feed-events.yaml receiver json -f tmp/cucumber_cli/multiple-events.json`
>>>>>>> d1850a00
    Then the exit status should be 0
    And  the output should not contain "Invalid event data received"
    And  the output should contain "Enqueued event data, "
    And  the output should contain "client1-localhost-test-1"
    And  the output should contain "client1-localhost-test-2"
    And  the output should contain "Done."

  Scenario: Feed invalid events into the events queue
    Given a file named "invalid-events.json" with:
"""
{"entity": "client1-localhost-test-1"}
{"entity": "client1-localhost-test-2", "check": "bar"}
"""
<<<<<<< HEAD
    When I run `cat tmp/cucumber_cli/invalid-events.json | FLAPJACK_ENV=test bundle exec bin/flapjack-feed-events -c tmp/cucumber_cli/flapjack-feed-events.yaml`
=======
    When I run `cat tmp/cucumber_cli/invalid-events.json | bundle exec bin/flapjack -n test -c tmp/cucumber_cli/flapjack-feed-events.yaml receiver json`
>>>>>>> d1850a00
    Then the exit status should be 0
    And  the output should not contain "Enqueued event data, "
    And  the output should contain "Invalid event data received"
    And  the output should contain "client1-localhost-test-1"
    And  the output should contain "client1-localhost-test-2"
    And  the output should contain "Done."

  Scenario: Feed invalid JSON into the events queue
    Given a file named "invalid-json.json" with:
"""
{"entity": "client1-localhost-test-1"
{"entity": "client1-localhost-test-2", "check": "bar"}
"""
<<<<<<< HEAD
    When I run `cat tmp/cucumber_cli/invalid-json.json | FLAPJACK_ENV=test bundle exec bin/flapjack-feed-events -c tmp/cucumber_cli/flapjack-feed-events.yaml`
=======
    When I run `cat tmp/cucumber_cli/invalid-json.json | bundle exec bin/flapjack -n test -c tmp/cucumber_cli/flapjack-feed-events.yaml receiver json`
>>>>>>> d1850a00
    Then the exit status should be 1
    And  the output should not contain "Enqueued event data, "
    And  the output should contain "expected comma at line 2"<|MERGE_RESOLUTION|>--- conflicted
+++ resolved
@@ -14,21 +14,13 @@
 """
 
   Scenario: Running with --help shows usage information
-<<<<<<< HEAD
-    When I run `bundle exec bin/flapjack-feed-events --help`
-=======
     When I run `bundle exec bin/flapjack -n test receiver json --help`
->>>>>>> d1850a00
     Then the exit status should be 0
     And  the output should contain "JSON receiver"
     And  the output should contain "-f, --from=arg"
 
   Scenario: Running flapjack-feed-events with no arguments and no STDIN fails with a warning
-<<<<<<< HEAD
-    When I run `FLAPJACK_ENV=test bundle exec bin/flapjack-feed-events -c tmp/cucumber_cli/flapjack-feed-events.yaml`
-=======
     When I run `bundle exec bin/flapjack -n test -c tmp/cucumber_cli/flapjack-feed-events.yaml receiver json`
->>>>>>> d1850a00
     And  the output should contain "No file provided, and STDIN is from terminal! Exiting..."
     Then the exit status should be 1
 
@@ -44,22 +36,14 @@
   "summary": "testing"
 }
 """
-<<<<<<< HEAD
-    When I run `cat tmp/cucumber_cli/single-event.json | FLAPJACK_ENV=test bundle exec bin/flapjack-feed-events -c tmp/cucumber_cli/flapjack-feed-events.yaml`
-=======
     When I run `cat tmp/cucumber_cli/single-event.json | bundle exec bin/flapjack -n test -c tmp/cucumber_cli/flapjack-feed-events.yaml receiver json`
->>>>>>> d1850a00
     Then the exit status should be 0
     And  the output should not contain "Invalid event data received"
     And  the output should contain "Enqueued event data, "
     And  the output should contain "client1-localhost-test-1"
     And  the output should contain "Done."
 
-<<<<<<< HEAD
-    When I run `FLAPJACK_ENV=test bundle exec bin/flapjack-feed-events -c tmp/cucumber_cli/flapjack-feed-events.yaml -f tmp/cucumber_cli/single-event.json`
-=======
     When I run `bundle exec bin/flapjack -n test -c tmp/cucumber_cli/flapjack-feed-events.yaml receiver json -f tmp/cucumber_cli/single-event.json`
->>>>>>> d1850a00
     Then the exit status should be 0
     And  the output should not contain "Invalid event data received"
     And  the output should contain "Enqueued event data, "
@@ -77,11 +61,7 @@
   "testing"
   }
 """
-<<<<<<< HEAD
-    When I run `cat tmp/cucumber_cli/multiple-events.json | FLAPJACK_ENV=test bundle exec bin/flapjack-feed-events -c tmp/cucumber_cli/flapjack-feed-events.yaml`
-=======
     When I run `cat tmp/cucumber_cli/multiple-events.json | bundle exec bin/flapjack -n test -c tmp/cucumber_cli/flapjack-feed-events.yaml receiver json`
->>>>>>> d1850a00
     Then the exit status should be 0
     And  the output should not contain "Invalid event data received"
     And  the output should contain "Enqueued event data, "
@@ -89,11 +69,7 @@
     And  the output should contain "client1-localhost-test-2"
     And  the output should contain "Done."
 
-<<<<<<< HEAD
-    When I run `FLAPJACK_ENV=test bundle exec bin/flapjack-feed-events -c tmp/cucumber_cli/flapjack-feed-events.yaml -f tmp/cucumber_cli/multiple-events.json`
-=======
     When I run `bundle exec bin/flapjack -n test -c tmp/cucumber_cli/flapjack-feed-events.yaml receiver json -f tmp/cucumber_cli/multiple-events.json`
->>>>>>> d1850a00
     Then the exit status should be 0
     And  the output should not contain "Invalid event data received"
     And  the output should contain "Enqueued event data, "
@@ -107,11 +83,7 @@
 {"entity": "client1-localhost-test-1"}
 {"entity": "client1-localhost-test-2", "check": "bar"}
 """
-<<<<<<< HEAD
-    When I run `cat tmp/cucumber_cli/invalid-events.json | FLAPJACK_ENV=test bundle exec bin/flapjack-feed-events -c tmp/cucumber_cli/flapjack-feed-events.yaml`
-=======
     When I run `cat tmp/cucumber_cli/invalid-events.json | bundle exec bin/flapjack -n test -c tmp/cucumber_cli/flapjack-feed-events.yaml receiver json`
->>>>>>> d1850a00
     Then the exit status should be 0
     And  the output should not contain "Enqueued event data, "
     And  the output should contain "Invalid event data received"
@@ -125,11 +97,7 @@
 {"entity": "client1-localhost-test-1"
 {"entity": "client1-localhost-test-2", "check": "bar"}
 """
-<<<<<<< HEAD
-    When I run `cat tmp/cucumber_cli/invalid-json.json | FLAPJACK_ENV=test bundle exec bin/flapjack-feed-events -c tmp/cucumber_cli/flapjack-feed-events.yaml`
-=======
     When I run `cat tmp/cucumber_cli/invalid-json.json | bundle exec bin/flapjack -n test -c tmp/cucumber_cli/flapjack-feed-events.yaml receiver json`
->>>>>>> d1850a00
     Then the exit status should be 1
     And  the output should not contain "Enqueued event data, "
     And  the output should contain "expected comma at line 2"