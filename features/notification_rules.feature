@notification_rules @resque
Feature: Notification rules on a per contact basis

  Background:
    Given the following users exist:
      | id  | first_name | last_name | email             | sms          | timezone         |
      | 1   | Malak      | Al-Musawi | malak@example.com | +61400000001 | Asia/Baghdad     |
      | 2   | Imani      | Farooq    | imani@example.com | +61400000002 | Europe/Moscow    |
      | 3   | Vera       | Дурейко   | vera@example.com  | +61400000003 | Europe/Paris     |

    And the following entities exist:
      | id  | name | contacts |
      | 1   | foo  | 1        |
      | 2   | bar  | 1,2,3    |
      | 3   | baz  | 1,3      |
      | 4   | buf  | 1,2,3    |

    And user 1 has the following notification intervals:
      | email | sms |
      | 15    | 60  |

    And user 2 has the following notification intervals:
      | email | sms |
      | 15    | 60  |

    And user 3 has the following notification intervals:
      | email | sms |
      | 15    | 60  |

    And user 1 has the following notification rules:
      | entities | entity_tags | warning_media | critical_media   | warning_blackhole | critical_blackhole | time_restrictions |
      |          |             | email         | sms,email        | true              | true               |                   |
      | foo      |             | email         | sms,email        |                   |                    | 8-18 weekdays     |
      | bar      |             |               | sms,email        | true              |                    |                   |
      | baz      |             | email         | sms,email        |                   |                    |                   |

    And user 2 has the following notification rules:
      | entities | entity_tags | warning_media | critical_media   | warning_blackhole | critical_blackhole | time_restrictions |
      |          |             | email         | email            |                   |                    |                   |
      |          |             | sms           | sms              |                   |                    |                   |
      | bar      |             | email         | email,sms        |                   |                    |                   |

    And user 3 has the following notification rules:
      | entities | entity_tags | warning_media | critical_media   | warning_blackhole | critical_blackhole | time_restrictions |
      |          |             | email         | email            |                   |                    |                   |
      | baz      |             | sms           | sms              |                   |                    |                   |
      | buf      |             | email         | email            |                   |                    |                   |
      | buf      |             | sms           | sms              |                   |                    |                   |

  @time_restrictions @time
  Scenario: Alerts only during specified time restrictions
    Given the timezone is Asia/Baghdad
    And   the time is February 1 2013 6:59
    And   the check is check 'ping' on entity 'foo'
    And   the check is in an ok state
    And   a critical event is received
    Then  no email alerts should be queued for malak@example.com
    And   the time is February 1 2013 7:01
    And   a critical event is received
    Then  no email alerts should be queued for malak@example.com
    And   the time is February 1 2013 8:01
    And   a critical event is received
    Then  1 email alert should be queued for malak@example.com
    When  the time is February 1 2013 12:00
    Then  all alert dropping keys for user 1 should have expired
    When  a critical event is received
    Then  2 email alerts should be queued for malak@example.com
    When  the time is February 1 2013 17:59
    Then  all alert dropping keys for user 1 should have expired
    When  a critical event is received
    Then  3 email alerts should be queued for malak@example.com
    When  the time is February 1 2013 18:01
    Then  all alert dropping keys for user 1 should have expired
    When  a critical event is received
    Then  3 email alerts should be queued for malak@example.com

  Scenario: time restrictions continue to work as expected when a contact changes timezone

  @severity @time
  Scenario: Don't alert when media,severity does not match any matching rule's severity's media
    Given the check is check 'ping' on entity 'bar'
    And   the check is in an ok state
    When  a warning event is received
    And   60 minutes passes
    And   a warning event is received
    Then  no email alerts should be queued for malak@example.com

  @severity @time
  Scenario: Recoveries are not affected by notification rules
    Given the check is check 'ping' on entity 'baz'
    And   the check is in an ok state
    When  a critical event is received
    And   5 minutes passes
    And   a critical event is received
    Then  1 email alert should be queued for malak@example.com
    When  1 minute passes
    And   an ok event is received
    Then  2 email alerts should be queued for malak@example.com

  @severity @time
  Scenario: Alerts are sent to media of highest severity reached since last ok
    Given the check is check 'ping' on entity 'baz'
    And   the check is in an ok state
    When  a warning event is received
    And   1 minute passes
    And   a warning event is received
    Then  1 email alert should be queued for malak@example.com
    And   0 sms alerts should be queued for +61400000001
    When  70 minutes passes
    And   a critical event is received
    And   1 minute passes
    And   a critical event is received
    Then  2 email alerts should be queued for malak@example.com
    And   1 sms alert should be queued for +61400000001
    When  70 minutes passes
    And   a warning event is received
    And   1 minute passes
    And   a warning event is received
    Then  3 email alerts should be queued for malak@example.com
    And   2 sms alerts should be queued for +61400000001
    When  70 minutes passes
    And   an ok event is received
    Then  4 email alerts should be queued for malak@example.com
    And   3 sms alerts should be queued for +61400000001

  @severity @time
  Scenario: Alerts only when media,severity matches any matching rule's severity's media with ok->warning->critical->ok
    Given the check is check 'ping' on entity 'bar'
    And   the check is in an ok state
    When  a warning event is received
    And   1 minute passes
    And   a warning event is received
    Then  no email alerts should be queued for malak@example.com
    When  a critical event is received
    And   5 minutes passes
    And   a critical event is received
    Then  1 email alert should be queued for malak@example.com
    When  1 minute passes
    And   an ok event is received
    Then  2 email alert should be queued for malak@example.com

  @blackhole
  Scenario: Drop alerts matching a blackhole rule

  @intervals @time
  Scenario: Alerts according to custom interval
    Given the check is check 'ping' on entity 'bar'
    And   the check is in an ok state
    When  a critical event is received
    Then  no email alerts should be queued for malak@example.com
    When  1 minute passes
    And   a critical event is received
    Then  1 email alert should be queued for malak@example.com
    When  10 minutes passes
    And   a critical event is received
    Then  1 email alert should be queued for malak@example.com
    When  5 minutes passes
    And   a critical event is received
    Then  2 email alerts should be queued for malak@example.com

  @intervals @time
  Scenario: Alerts according to custom interval with unknown
    Given the check is check 'ping' on entity 'bar'
    And   the check is in an ok state
    When  an unknown event is received
    Then  no email alerts should be queued for malak@example.com
    When  1 minute passes
    And   an unknown event is received
    Then  1 email alert should be queued for malak@example.com
    When  10 minutes passes
    And   an unknown event is received
    Then  1 email alert should be queued for malak@example.com
    When  5 minutes passes
    And   an unknown event is received
    Then  2 email alerts should be queued for malak@example.com

  @intervals @time
  Scenario: Problem directly after Recovery should alert despite notification intervals
    Given the check is check 'ping' on entity 'baz'
    And   the check is in an ok state
    When  a critical event is received
    And   1 minute passes
    And   a critical event is received
    Then  1 email alert should be queued for malak@example.com
    And   1 sms alert should be queued for +61400000001
    When  an ok event is received
    Then  2 email alerts should be queued for malak@example.com
    And   2 sms alerts should be queued for +61400000001
    When  1 minute passes
    And   a critical event is received
    And   1 minute passes
    And   a critical event is received
    Then  3 email alerts should be queued for malak@example.com
    And   3 sms alerts should be queued for +61400000001

  @intervals @time
  Scenario: Problem directly after Recovery should alert despite notification intervals with unknown
    Given the check is check 'ping' on entity 'baz'
    And   the check is in an ok state
    When  an unknown event is received
    And   1 minute passes
    And   an unknown event is received
    Then  1 email alert should be queued for malak@example.com
    And   1 sms alert should be queued for +61400000001
    When  an ok event is received
    Then  2 email alert should be queued for malak@example.com
    And   2 sms alerts should be queued for +61400000001
    When  1 minute passes
    And   an unknown event is received
    And   1 minute passes
    And   an unknown event is received
    Then  3 email alerts should be queued for malak@example.com
    And   3 sms alerts should be queued for +61400000001

  @time
  Scenario: Contact with only entity specific rules should not be notified for other entities they are a contact for
    Given the check is check 'ping' on entity 'buf'
    And   the check is in an ok state
    When  a critical event is received
    And   1 minute passes
    And   a critical event is received
    Then  no email alerts should be queued for malak@example.com

  @time
  Scenario: Contact with entity specific rules and general rules should be notified for other entities they are a contact for
    Given the check is check 'ping' on entity 'buf'
    And   the check is in an ok state
    When  a critical event is received
    And   1 minute passes
    And   a critical event is received
    Then  1 email alert should be queued for imani@example.com

  @time
  Scenario: Mutiple rules for an entity should be additive
    Given the check is check 'ping' on entity 'buf'
    And   the check is in an ok state
    When  a critical event is received
    And   1 minute passes
    And   a critical event is received
    Then  1 email alert should be queued for vera@example.com
    Then  1 sms alert should be queued for +61400000003

  @time
  Scenario: Multiple general rules should be additive
    Given the check is check 'ping' on entity 'buf'
    And   the check is in an ok state
    When  a critical event is received
    And   1 minute passes
    And   a critical event is received
    Then  1 email alert should be queued for imani@example.com
    Then  1 sms alert should be queued for +61400000002

  @time
  Scenario: An entity specific rule should override general rules
    Given the check is check 'ping' on entity 'baz'
    And   the check is in an ok state
    When  a critical event is received
    And   1 minute passes
    And   a critical event is received
    Then  0 email alerts should be queued for vera@example.com
    Then  1 sms alert should be queued for +61400000003

  @time
<<<<<<< HEAD
  Scenario: Test notifications behave like a critical notification
    Given the check is check 'ping' on entity 'foo'
    And   the check is in an ok state
    When  a test event is received
    Then  1 email alert should be queued for malak@example.com
    And   1 sms alert should be queued for +61400000001
  @time
  Scenario: Critical straight after test
    Given the check is check 'ping' on entity 'foo'
    And   the check is in an ok state
    When  a test event is received
    Then  1 email alert should be queued for malak@example.com
    And   1 sms alert should be queued for +61400000001
    When  10 seconds passes
    And   a critical event is received
    Then  1 email alert should be queued for malak@example.com
    And   1 sms alert should be queued for +61400000001
    When  40 seconds passes
    And   a critical event is received
    Then  2 email alert should be queued for malak@example.com
    And   2 sms alert should be queued for +61400000001
=======
  Scenario: Unknown event during unscheduled maintenance
    Given the check is check 'ping' on entity 'foo'
    And   the check is in an ok state
    When  an unknown event is received
    And   1 minute passes
    And   an unknown event is received
    Then  1 email alert should be queued for malak@example.com
    And   1 sms alert should be queued for +61400000001
    When  6 minutes passes
    And   an acknowledgement event is received
    Then  2 email alerts should be queued for malak@example.com
    And   2 sms alerts should be queued for +61400000001
    When  6 minutes passes
    And   an unknown event is received
    Then  2 email alerts should be queued for malak@example.com
    And   2 sms alerts should be queued for +61400000001
    When  1 minute passes
    And   an unknown event is received
    Then  2 email alerts should be queued for malak@example.com
    And   2 sms alerts should be queued for +61400000001
>>>>>>> 9e7fb73a

  @time
  Scenario: A blackhole rule on an entity should override another matching entity specific rule

  @time
  Scenario: A blackhole rule on an entity should override another matching general rule
<|MERGE_RESOLUTION|>--- conflicted
+++ resolved
@@ -261,7 +261,6 @@
     Then  1 sms alert should be queued for +61400000003
 
   @time
-<<<<<<< HEAD
   Scenario: Test notifications behave like a critical notification
     Given the check is check 'ping' on entity 'foo'
     And   the check is in an ok state
@@ -283,7 +282,7 @@
     And   a critical event is received
     Then  2 email alert should be queued for malak@example.com
     And   2 sms alert should be queued for +61400000001
-=======
+
   Scenario: Unknown event during unscheduled maintenance
     Given the check is check 'ping' on entity 'foo'
     And   the check is in an ok state
@@ -304,7 +303,6 @@
     And   an unknown event is received
     Then  2 email alerts should be queued for malak@example.com
     And   2 sms alerts should be queued for +61400000001
->>>>>>> 9e7fb73a
 
   @time
   Scenario: A blackhole rule on an entity should override another matching entity specific rule
