--- conflicted
+++ resolved
@@ -18,7 +18,7 @@
   Flapjack.redis.rpush 'events', event.to_json
 end
 
-def set_scheduled_maintenance(entity, check, duration = 60*60*2)
+def set_scheduled_maintenance(entity, check, duration)
   entity_check = Flapjack::Data::Check.intersect(:entity_name => entity, :name => check).all.first
 
   t = Time.now.to_i
@@ -37,6 +37,16 @@
     entity_check.end_scheduled_maintenance(sm, t)
     sched_maint.destroy
   end
+end
+
+def set_unscheduled_maintenance(entity, check, duration)
+  entity_check = Flapjack::Data::Check.intersect(:entity_name => entity, :name => check).all.first
+
+  t = Time.now.to_i
+  unsched_maint = Flapjack::Data::UnscheduledMaintenance.new(:start_time => t,
+    :end_time => t + duration, :summary => 'fixing now')
+  unsched_maint.save.should be_true
+  entity_check.set_unscheduled_maintenance(unsched_maint)
 end
 
 def clear_unscheduled_maintenance(entity, check)
@@ -180,32 +190,24 @@
   check  ||= @check
   entity ||= @entity
   clear_unscheduled_maintenance(entity, check)
+  set_state(entity, check, state, Time.now.to_i - (6 * 60 *60))
   remove_scheduled_maintenance(entity, check)
-  # remove_notifications(entity, check)
-  set_state(entity, check, state, Time.now.to_i - (6 * 60 *60))
 end
 
 Given /^(?:the check|check '([\w\.\-]+)' for entity '([\w\.\-]+)') is in scheduled maintenance(?: for (.+))?$/ do |check, entity, duration|
   check  ||= @check
   entity ||= @entity
-<<<<<<< HEAD
+  durn = duration ? ChronicDuration.parse(duration) : (6 * 60 *60)
   clear_unscheduled_maintenance(entity, check)
-  set_scheduled_maintenance(entity, check)
-=======
-  durn = duration ? ChronicDuration.parse(duration) : 60*60*2
-  remove_unscheduled_maintenance(entity, check)
   set_scheduled_maintenance(entity, check, durn)
->>>>>>> 5abe4e23
-end
-
-# TODO set the state directly rather than submit & drain
+end
+
 Given /^(?:the check|check '([\w\.\-]+)' for entity '([\w\.\-]+)') is in unscheduled maintenance$/ do |check, entity|
   check  ||= @check
   entity ||= @entity
+  set_unscheduled_maintenance(entity, check, 60*60*2)
+  set_state(entity, check, 'critical', Time.now.to_i - (6 * 60 *60))
   remove_scheduled_maintenance(entity, check)
-  set_state(entity, check, 'critical', Time.now.to_i - (6 * 60 *60))
-  submit_acknowledgement(entity, check)
-  drain_events  # TODO these should only be in When clauses
 end
 
 When /^an ok event is received(?: for check '([\w\.\-]+)' on entity '([\w\.\-]+)')?$/ do |check, entity|
@@ -367,8 +369,12 @@
 Given /^user (\d+) has the following notification rollup thresholds:$/ do |contact_id, rollup_thresholds|
   contact = Flapjack::Data::Contact.find_by_id(contact_id)
   rollup_thresholds.hashes.each do |rollup_threshold|
-    contact.set_rollup_threshold_for_media('email', rollup_threshold['email'].to_i)
-    contact.set_rollup_threshold_for_media('sms',   rollup_threshold['sms'].to_i)
+    ['email', 'sms'].each do |type|
+      if medium = contact.media.intersect(:type => type).all.first
+        medium.rollup_threshold = rollup_threshold[type].to_i
+        medium.save
+      end
+    end
   end
 end
 
@@ -422,21 +428,13 @@
   Flapjack.redis.keys("drop_alerts_for_contact:#{contact_id}*").should be_empty
 end
 
-<<<<<<< HEAD
-Then /^(.*) (email|sms) alert(?:s)? should be queued for (.*)$/ do |num_queued, medium, address|
-=======
 Then /^(\w+) (\w+) alert(?:s)?(?: of)?(?: type (\w+))?(?: and)?(?: rollup (\w+))? should be queued for (.*)$/ do |num_queued, media, notification_type, rollup, address|
->>>>>>> 5abe4e23
   check  = check  ? check  : @check
   entity = entity ? entity : @entity
   case num_queued
   when 'no'
     num_queued = 0
   end
-<<<<<<< HEAD
-  queue  = redis_peek("#{medium.downcase}_notifications", 0, 30)
-  queue.find_all {|n| n['address'] == address }.length.should == num_queued.to_i
-=======
   queue = redis_peek("#{media}_notifications", 0, 30)
   queue.find_all {|n|
     type_ok = notification_type ? ( n['notification_type'] == notification_type ) : true
@@ -450,5 +448,4 @@
     end
     type_ok && rollup_ok && ( n['address'] == address )
   }.length.should == num_queued.to_i
->>>>>>> 5abe4e23
 end