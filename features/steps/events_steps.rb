--- conflicted
+++ resolved
@@ -1,10 +1,4 @@
 #!/usr/bin/env ruby
-
-#require 'flapjack/data/entity_check'
-#require 'flapjack/data/event'
-#require 'delorean'
-#require 'chronic'
-#require 'ice_cube'
 
 def drain_events
   loop do
@@ -274,10 +268,7 @@
         time_restrictions << weekdays_8_18.to_hash
       end
     end
-<<<<<<< HEAD
-
-    Flapjack::Data::NotificationRule.add({:id                 => rule['id'],
-                                          :contact_id         => contact_id,
+    Flapjack::Data::NotificationRule.add({:contact_id         => contact_id,
                                           :entities           => entities,
                                           :entity_tags        => entity_tags,
                                           :warning_media      => warning_media,
@@ -285,17 +276,6 @@
                                           :warning_blackhole  => warning_blackhole,
                                           :critical_blackhole => critical_blackhole,
                                           :time_restrictions  => time_restrictions}, :redis => @redis)
-=======
-    #contact.add_notification_rule({'id' => rule['id'],
-    nr = Flapjack::Data::NotificationRule.add({:contact_id         => contact.id,
-                                               :entities           => entities,
-                                               :entity_tags        => entity_tags,
-                                               :warning_media      => warning_media,
-                                               :critical_media     => critical_media,
-                                               :warning_blackhole  => warning_blackhole,
-                                               :critical_blackhole => critical_blackhole,
-                                               :time_restrictions  => time_restrictions}, :redis => @redis)
->>>>>>> 06cc9586
   end
 end
 
