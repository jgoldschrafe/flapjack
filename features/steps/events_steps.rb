--- conflicted
+++ resolved
@@ -18,13 +18,8 @@
   Flapjack.redis.rpush 'events', event.to_json
 end
 
-<<<<<<< HEAD
 def set_scheduled_maintenance(entity, check, duration = 60*60*2)
   entity_check = Flapjack::Data::EntityCheck.for_entity_name(entity, check)
-=======
-def set_scheduled_maintenance(entity, check, duration)
-  entity_check = Flapjack::Data::EntityCheck.for_entity_name(entity, check, :redis => @redis)
->>>>>>> 4a0187ea
   t = Time.now.to_i
   entity_check.create_scheduled_maintenance(t, duration, :summary => "upgrading everything")
   Flapjack.redis.setex("#{entity}:#{check}:scheduled_maintenance", duration, t)
@@ -345,7 +340,7 @@
 end
 
 Given /^user (\d+) has the following notification rollup thresholds:$/ do |contact_id, rollup_thresholds|
-  contact = Flapjack::Data::Contact.find_by_id(contact_id, :redis => @redis)
+  contact = Flapjack::Data::Contact.find_by_id(contact_id)
   rollup_thresholds.hashes.each do |rollup_threshold|
     contact.set_rollup_threshold_for_media('email', rollup_threshold['email'].to_i)
     contact.set_rollup_threshold_for_media('sms',   rollup_threshold['sms'].to_i)
@@ -409,34 +404,17 @@
   when 'no'
     num_queued = 0
   end
-<<<<<<< HEAD
-  queue  = redis_peek('email_notifications', 0, 30)
-  queue.find_all {|n| n['address'] == address }.length.should == num_queued.to_i
-end
-
-Then /^(.*) sms alert(?:s)? should be queued for (.*)$/ do |num_queued, address|
-  check  = check  ? check  : @check
-  entity = entity ? entity : @entity
-  case num_queued
-  when 'no'
-    num_queued = 0
-  end
-  queue  = redis_peek('sms_notifications', 0, 30)
-  queue.find_all {|n| n['address'] == address }.length.should == num_queued.to_i
-end
-=======
-  queue = Resque.peek("#{media}_notifications", 0, 30)
+  queue = redis_peek("#{media}_notifications", 0, 30)
   queue.find_all {|n|
-    type_ok = notification_type ? ( n['args'].first['notification_type'] == notification_type ) : true
+    type_ok = notification_type ? ( n['notification_type'] == notification_type ) : true
     rollup_ok = true
     if rollup
       if rollup == 'none'
-        rollup_ok = n['args'].first['rollup'].nil?
+        rollup_ok = n['rollup'].nil?
       else
-        rollup_ok = n['args'].first['rollup'] == rollup
+        rollup_ok = n['rollup'] == rollup
       end
     end
-    type_ok && rollup_ok && ( n['args'].first['address'] == address )
+    type_ok && rollup_ok && ( n['address'] == address )
   }.length.should == num_queued.to_i
-end
->>>>>>> 4a0187ea
+end