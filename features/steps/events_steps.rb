--- conflicted
+++ resolved
@@ -281,23 +281,18 @@
   end
 end
 
-<<<<<<< HEAD
-Given /^the time is (.*) on a (.*)$/ do |time, day_of_week|
-  RedisDelorean.time_travel_to(Chronic.parse("#{time} on #{day_of_week}"))
-=======
-Given /^all alert dropping keys for user (\d+) have expired$/ do |contact_id|
-  @redis.keys("drop_alerts_for_contact:#{contact_id}*").each do |key|
-    @redis.del(key)
-  end
->>>>>>> f0841590
-end
-
-When /^the (\w*) alert block for user (\d*) for (?:the check|check '([\w\.\-]+)' for entity '([\w\.\-]+)') for state (.*) expires$/ do |media, contact, check, entity, state|
-  check  = check  ? check  : @check
-  entity = entity ? entity : @entity
-  num_deleted = @redis.del("drop_alerts_for_contact:#{contact}:#{media}:#{entity}:#{check}:#{state}")
-  puts "Warning: no keys expired" unless num_deleted > 0
-end
+# Given /^all alert dropping keys for user (\d+) have expired$/ do |contact_id|
+#   @redis.keys("drop_alerts_for_contact:#{contact_id}*").each do |key|
+#     @redis.del(key)
+#   end
+# end
+
+# When /^the (\w*) alert block for user (\d*) for (?:the check|check '([\w\.\-]+)' for entity '([\w\.\-]+)') for state (.*) expires$/ do |media, contact, check, entity, state|
+#   check  = check  ? check  : @check
+#   entity = entity ? entity : @entity
+#   num_deleted = @redis.del("drop_alerts_for_contact:#{contact}:#{media}:#{entity}:#{check}:#{state}")
+#   puts "Warning: no keys expired" unless num_deleted > 0
+# end
 
 Then /^(.*) email alert(?:s)? should be queued for (.*)$/ do |num_queued, address|
   check  = check  ? check  : @check
