--- conflicted
+++ resolved
@@ -288,11 +288,7 @@
 Then /^(un)?scheduled maintenance should be generated(?: for check '([\w\.\-]+)' on entity '([\w\.\-]+)')?$/ do |unsched, check, entity|
   check  ||= @check
   entity ||= @entity
-<<<<<<< HEAD
-  expect( Flapjack.redis.get("#{entity}:#{check}:#{unsched || ''}scheduled_maintenance")).not_to be_nil
-=======
-  expect(@redis.get("#{entity}:#{check}:#{unsched || ''}scheduled_maintenance")).not_to be_nil
->>>>>>> 1149537e
+  expect(Flapjack.redis.get("#{entity}:#{check}:#{unsched || ''}scheduled_maintenance")).not_to be_nil
 end
 
 Then /^show me the (\w+ )*log$/ do |adjective|
@@ -398,11 +394,7 @@
 end
 
 Then /^all alert dropping keys for user (\S+) should have expired$/ do |contact_id|
-<<<<<<< HEAD
   expect(Flapjack.redis.keys("drop_alerts_for_contact:#{contact_id}*")).to be_empty
-=======
-  expect(@redis.keys("drop_alerts_for_contact:#{contact_id}*")).to be_empty
->>>>>>> 1149537e
 end
 
 Then /^(\w+) (\w+) alert(?:s)?(?: of)?(?: type (\w+))?(?: and)?(?: rollup (\w+))? should be queued for (.*)$/ do |num_queued, media, notification_type, rollup, address|
@@ -412,15 +404,9 @@
   when 'no'
     num_queued = 0
   end
-<<<<<<< HEAD
   queue = redis_peek("#{media}_notifications", 0, 30)
   queued_length = queue.find_all {|n|
     type_ok = notification_type ? ( n['notification_type'] == notification_type ) : true
-=======
-  queue = Resque.peek("#{media}_notifications", 0, 30)
-  queued_length = queue.find_all {|n|
-    type_ok = notification_type ? ( n['args'].first['notification_type'] == notification_type ) : true
->>>>>>> 1149537e
     rollup_ok = true
     if rollup
       if rollup == 'none'
@@ -429,11 +415,7 @@
         rollup_ok = n['rollup'] == rollup
       end
     end
-<<<<<<< HEAD
     type_ok && rollup_ok && ( n['address'] == address )
-=======
-    type_ok && rollup_ok && ( n['args'].first['address'] == address )
->>>>>>> 1149537e
   }.length
   expect(queued_length).to eq(num_queued.to_i)
 end
