#!/usr/bin/env ruby

require 'delorean'
require 'chronic'
require 'active_support/time'
require 'ice_cube'

require 'flapjack/configuration'

if ENV['COVERAGE']
  require 'simplecov'
  SimpleCov.start do
    add_filter '/features/'
  end
  SimpleCov.at_exit do
    SimpleCov.result.format!
  end
end

@debug = false

require 'i18n'
I18n.config.enforce_available_locales = true

FLAPJACK_ENV = 'test'
FLAPJACK_ROOT   = File.join(File.dirname(__FILE__), '..', '..')
FLAPJACK_CONFIG = File.join(FLAPJACK_ROOT, 'etc', 'flapjack_test_config.toml')

$: << File.expand_path(File.join(File.dirname(__FILE__), '..', '..', 'lib'))

require 'pathname'

require 'webmock/cucumber'
WebMock.disable_net_connect!

require 'flapjack'
<<<<<<< HEAD
require 'flapjack/patches'
require 'flapjack/redis_proxy'

require 'flapjack/data/check'
require 'flapjack/data/event'

=======
>>>>>>> 689a859a
require 'flapjack/notifier'
require 'flapjack/processor'

class MockLogger
  attr_accessor :messages

  def initialize
    @messages = []
  end

  %w(debug info warn error fatal).each do |level|
    class_eval <<-RUBY
      def #{level}(msg)
        @messages << msg
      end
    RUBY
  end
end

require 'mail'
Mail.defaults do
  delivery_method :test
end

class RedisDelorean

  ShiftTTLsScript = <<SHIFT_TTLS
    local keys = redis.call('keys', KEYS[1])
    local ttl_decrease = tonumber(ARGV[1])
    local deleted = 0

    for i,k in ipairs(keys) do
      local key_ttl = redis.call('ttl', k)

      -- key does not have timeout if < 0
      if key_ttl >= 0 then
        local diff = key_ttl - ttl_decrease
        if diff <= 0 then
          redis.call('del', k)
          deleted = deleted + 1
        else
          redis.call('expire', k, diff)
        end
      end
    end
    return deleted
SHIFT_TTLS

  def self.before_all
    @shift_ttls_sha = Flapjack.redis.script(:load, ShiftTTLsScript)
  end

  def self.time_travel_to(dest_time)
    old_maybe_fake_time = Time.now.in_time_zone
    Delorean.time_travel_to(dest_time)
    # puts "real time is #{Time.now_without_delorean.in_time_zone}"
    # puts "old assumed time is #{old_maybe_fake_time}"
    # puts "new assumed time is #{Time.now.in_time_zone}"

    # keys_prior = @redis.keys('*')

    del = Flapjack.redis.evalsha(@shift_ttls_sha, ['*'],
            [(dest_time - old_maybe_fake_time).to_i])

    # keys_after = @redis.keys('*')

    # puts "Expired #{del} key#{(del == 1) ? '' : 's'}, #{(keys_prior - keys_after).inspect}"
  end

end

config = Flapjack::Configuration.new
<<<<<<< HEAD
Flapjack::RedisProxy.config = config.load(FLAPJACK_CONFIG) ?
                                config.for_redis :
                                {:db => 14, :driver => :ruby}
Sandstorm.redis = Flapjack.redis
Flapjack.redis.flushdb
RedisDelorean.before_all
Flapjack.redis.quit

# Not the most efficient of operations...
def redis_peek(queue, klass, start = 0, count = nil)
  size = Flapjack.redis.llen(queue)
  start = 0 if start < 0
  count = (size - start) if count.nil? || (count > (size - start))

  (0..(size - 1)).inject([]) do |memo, n|
    obj_id = Flapjack.redis.rpoplpush(queue, queue)
    next memo unless (n >= start || n < (start + count)) &&
      (object = klass.find_by_id(obj_id))
    memo << object
    memo
=======
redis_opts = config.load(FLAPJACK_CONFIG) ?
             config.for_redis.merge(:driver => :ruby) :
             {:db => 14, :driver => :ruby}
redis = ::Redis.new(redis_opts)
redis.flushdb
RedisDelorean.before_all(:redis => redis)
redis.quit

Around do |scenario, blk|
  EM.synchrony do
    blk.call
    EM.stop
>>>>>>> 689a859a
  end
end

Before do
  @logger = MockLogger.new
end

After do
  @logger.messages = []
  WebMock.reset!
end

Before('@processor') do
  Flapjack.redis.flushdb
  @processor = Flapjack::Processor.new(:logger => @logger, :config => {})
end

After('@processor') do
<<<<<<< HEAD
  Flapjack.redis.quit
=======
  @redis.flushdb
  @redis.quit
  @redis = nil
>>>>>>> 689a859a
end

Before('@notifier') do
  Flapjack.redis.flushdb
  @notifier  = Flapjack::Notifier.new(:logger => @logger,
    :config => {'email_queue' => 'email_notifications',
                'sms_queue' => 'sms_notifications',
                'sns_queue' => 'sns_notifications',
                'default_contact_timezone' => 'America/New_York'})
end

After('@notifier') do
<<<<<<< HEAD
  Flapjack.redis.quit
end

Before('@notifications') do
  Mail::TestMailer.deliveries.clear
=======
  @notifier_redis.flushdb
  @notifier_redis.quit
  @notifier_redis = nil
end

Before('@resque') do
  ResqueSpec.reset!
  @queues = {:email => 'email_queue'}
end

Before('@time') do
  RedisDelorean.before_each(:redis => @redis || @notifier_redis)
>>>>>>> 689a859a
end

After('@time') do
  Delorean.back_to_the_present
end

After('@process') do
  ['tmp/cucumber_cli/flapjack_cfg.toml',
   'tmp/cucumber_cli/flapjack_cfg.toml.bak',
   'tmp/cucumber_cli/flapjack_cfg_d.toml',
   'tmp/cucumber_cli/flapjack.log',
   'tmp/cucumber_cli/flapjack.pid',
   'tmp/cucumber_cli/nagios_perfdata.fifo',
   'tmp/cucumber_cli/flapjack-nagios-receiver.pid',
   'tmp/cucumber_cli/flapjack-nagios-receiver.log',
   'tmp/cucumber_cli/flapjack-nagios-receiver_d.toml',
   'tmp/cucumber_cli/flapjack-nagios-receiver.toml',
   'tmp/cucumber_cli/flapper.pid',
   'tmp/cucumber_cli/flapper.log',
   'tmp/cucumber_cli/flapjack-populator.toml',
   'tmp/cucumber_cli/flapjack-populator-contacts.json',
   'tmp/cucumber_cli/flapjack-populator-entities.json',
  ].each do |file|
    next unless File.exists?(file)
    # File.unlink(file)
  end
end

<|MERGE_RESOLUTION|>--- conflicted
+++ resolved
@@ -13,6 +13,7 @@
     add_filter '/features/'
   end
   SimpleCov.at_exit do
+    Oj.default_options = { :mode => :compat }
     SimpleCov.result.format!
   end
 end
@@ -34,15 +35,12 @@
 WebMock.disable_net_connect!
 
 require 'flapjack'
-<<<<<<< HEAD
 require 'flapjack/patches'
 require 'flapjack/redis_proxy'
 
 require 'flapjack/data/check'
 require 'flapjack/data/event'
 
-=======
->>>>>>> 689a859a
 require 'flapjack/notifier'
 require 'flapjack/processor'
 
@@ -115,7 +113,6 @@
 end
 
 config = Flapjack::Configuration.new
-<<<<<<< HEAD
 Flapjack::RedisProxy.config = config.load(FLAPJACK_CONFIG) ?
                                 config.for_redis :
                                 {:db => 14, :driver => :ruby}
@@ -136,20 +133,6 @@
       (object = klass.find_by_id(obj_id))
     memo << object
     memo
-=======
-redis_opts = config.load(FLAPJACK_CONFIG) ?
-             config.for_redis.merge(:driver => :ruby) :
-             {:db => 14, :driver => :ruby}
-redis = ::Redis.new(redis_opts)
-redis.flushdb
-RedisDelorean.before_all(:redis => redis)
-redis.quit
-
-Around do |scenario, blk|
-  EM.synchrony do
-    blk.call
-    EM.stop
->>>>>>> 689a859a
   end
 end
 
@@ -168,13 +151,7 @@
 end
 
 After('@processor') do
-<<<<<<< HEAD
   Flapjack.redis.quit
-=======
-  @redis.flushdb
-  @redis.quit
-  @redis = nil
->>>>>>> 689a859a
 end
 
 Before('@notifier') do
@@ -187,26 +164,11 @@
 end
 
 After('@notifier') do
-<<<<<<< HEAD
   Flapjack.redis.quit
 end
 
 Before('@notifications') do
   Mail::TestMailer.deliveries.clear
-=======
-  @notifier_redis.flushdb
-  @notifier_redis.quit
-  @notifier_redis = nil
-end
-
-Before('@resque') do
-  ResqueSpec.reset!
-  @queues = {:email => 'email_queue'}
-end
-
-Before('@time') do
-  RedisDelorean.before_each(:redis => @redis || @notifier_redis)
->>>>>>> 689a859a
 end
 
 After('@time') do
@@ -231,7 +193,7 @@
    'tmp/cucumber_cli/flapjack-populator-entities.json',
   ].each do |file|
     next unless File.exists?(file)
-    # File.unlink(file)
+    File.unlink(file)
   end
 end
 
