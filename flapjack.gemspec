# -*- encoding: utf-8 -*-
require File.expand_path('../lib/flapjack/version', __FILE__)

Gem::Specification.new do |gem|
<<<<<<< HEAD
  gem.authors       = [ 'Lindsay Holmwood', 'Jesse Reynolds', 'Ali Graham' ]
  gem.email         = 'lindsay@holmwood.id.au'
  gem.description   = 'Flapjack is a distributed monitoring notification system that provides a scalable method for processing streams of events from Nagios and deciding who should be notified'
  gem.summary       = 'Intelligent, scalable, distributed monitoring notification system.'
  gem.homepage      = 'http://flapjack.io/'
=======
  gem.authors       = [ "Lindsay Holmwood", "Jesse Reynolds", "Ali Graham", "Sarah Kowalik" ]
  gem.email         = "lindsay@holmwood.id.au"
  gem.description   = "Flapjack is a distributed monitoring notification system that provides a scalable method for processing streams of events from Nagios and deciding who should be notified"
  gem.summary       = "Intelligent, scalable, distributed monitoring notification system."
  gem.homepage      = "http://flapjack.io/"
>>>>>>> f9d027eb
  gem.license       = 'MIT'

  # see http://yehudakatz.com/2010/12/16/clarifying-the-roles-of-the-gemspec-and-gemfile/
  # following a middle road here, not shipping it with the gem :)
  gem.files         = `git ls-files`.split($\) - ['Gemfile.lock']
  gem.executables   = gem.files.grep(%r{^bin/}).map{ |f| File.basename(f) }
  gem.test_files    = gem.files.grep(%r{^(test|spec|features)/})
  gem.name          = 'flapjack'
  gem.require_paths = ['lib']
  gem.version       = Flapjack::VERSION

  gem.add_dependency 'dante'
  gem.add_dependency 'oj', '>= 2.9.0'
  gem.add_dependency 'hiredis'
  gem.add_dependency 'redis', '~> 3.0.6'
  gem.add_dependency 'sinatra'
  gem.add_dependency 'mail'
  gem.add_dependency 'xmpp4r', '>= 0.5.5'
  gem.add_dependency 'chronic'
  gem.add_dependency 'chronic_duration'
<<<<<<< HEAD
  gem.add_dependency 'activesupport', '~> 3.2.18'
  gem.add_dependency 'ice_cube'
  gem.add_dependency 'tzinfo', '~> 1.0.1'
  gem.add_dependency 'tzinfo-data'
  gem.add_dependency 'gli'

  gem.add_development_dependency 'rbtrace'
  gem.add_development_dependency 'rake'
=======
  gem.add_dependency 'terminal-table'
  gem.add_dependency 'activesupport', '~> 3.2.14'
  gem.add_dependency 'ice_cube'
  gem.add_dependency 'tzinfo', '~> 1.0.1'
  gem.add_dependency 'tzinfo-data'
  gem.add_dependency 'rbtrace'
  gem.add_dependency 'rake'
  gem.add_dependency 'gli', '= 2.12.0'
  gem.add_dependency 'nokogiri', '= 1.6.2.1'
>>>>>>> f9d027eb
end<|MERGE_RESOLUTION|>--- conflicted
+++ resolved
@@ -2,19 +2,11 @@
 require File.expand_path('../lib/flapjack/version', __FILE__)
 
 Gem::Specification.new do |gem|
-<<<<<<< HEAD
-  gem.authors       = [ 'Lindsay Holmwood', 'Jesse Reynolds', 'Ali Graham' ]
+  gem.authors       = [ 'Lindsay Holmwood', 'Jesse Reynolds', 'Ali Graham', 'Sarah Kowalik' ]
   gem.email         = 'lindsay@holmwood.id.au'
   gem.description   = 'Flapjack is a distributed monitoring notification system that provides a scalable method for processing streams of events from Nagios and deciding who should be notified'
   gem.summary       = 'Intelligent, scalable, distributed monitoring notification system.'
   gem.homepage      = 'http://flapjack.io/'
-=======
-  gem.authors       = [ "Lindsay Holmwood", "Jesse Reynolds", "Ali Graham", "Sarah Kowalik" ]
-  gem.email         = "lindsay@holmwood.id.au"
-  gem.description   = "Flapjack is a distributed monitoring notification system that provides a scalable method for processing streams of events from Nagios and deciding who should be notified"
-  gem.summary       = "Intelligent, scalable, distributed monitoring notification system."
-  gem.homepage      = "http://flapjack.io/"
->>>>>>> f9d027eb
   gem.license       = 'MIT'
 
   # see http://yehudakatz.com/2010/12/16/clarifying-the-roles-of-the-gemspec-and-gemfile/
@@ -35,24 +27,13 @@
   gem.add_dependency 'xmpp4r', '>= 0.5.5'
   gem.add_dependency 'chronic'
   gem.add_dependency 'chronic_duration'
-<<<<<<< HEAD
-  gem.add_dependency 'activesupport', '~> 3.2.18'
+  gem.add_dependency 'activesupport', '~> 3.2.19'
   gem.add_dependency 'ice_cube'
   gem.add_dependency 'tzinfo', '~> 1.0.1'
   gem.add_dependency 'tzinfo-data'
-  gem.add_dependency 'gli'
+  gem.add_dependency 'gli', '= 2.12.0'
+  gem.add_dependency 'rbtrace'
+  gem.add_dependency 'terminal-table'
 
-  gem.add_development_dependency 'rbtrace'
   gem.add_development_dependency 'rake'
-=======
-  gem.add_dependency 'terminal-table'
-  gem.add_dependency 'activesupport', '~> 3.2.14'
-  gem.add_dependency 'ice_cube'
-  gem.add_dependency 'tzinfo', '~> 1.0.1'
-  gem.add_dependency 'tzinfo-data'
-  gem.add_dependency 'rbtrace'
-  gem.add_dependency 'rake'
-  gem.add_dependency 'gli', '= 2.12.0'
-  gem.add_dependency 'nokogiri', '= 1.6.2.1'
->>>>>>> f9d027eb
 end