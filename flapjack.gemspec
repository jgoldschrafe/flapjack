--- conflicted
+++ resolved
@@ -36,11 +36,7 @@
   gem.add_dependency 'chronic_duration'
   gem.add_dependency 'activesupport', '~> 3.2.14'
   gem.add_dependency 'ice_cube'
-<<<<<<< HEAD
-  gem.add_dependency 'tzinfo'
-=======
   gem.add_dependency 'tzinfo', '~> 1.0.1'
->>>>>>> e8f2c92b
   gem.add_dependency 'tzinfo-data'
 
   gem.add_development_dependency 'rake'
