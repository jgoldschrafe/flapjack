# -*- encoding: utf-8 -*-
require File.expand_path('../lib/flapjack/version', __FILE__)

Gem::Specification.new do |gem|
  gem.authors       = [ 'Lindsay Holmwood', 'Jesse Reynolds', 'Ali Graham' ]
  gem.email         = 'lindsay@holmwood.id.au'
  gem.description   = 'Flapjack is a distributed monitoring notification system that provides a scalable method for processing streams of events from Nagios and deciding who should be notified'
  gem.summary       = 'Intelligent, scalable, distributed monitoring notification system.'
  gem.homepage      = 'http://flapjack.io/'
  gem.license       = 'MIT'

  # see http://yehudakatz.com/2010/12/16/clarifying-the-roles-of-the-gemspec-and-gemfile/
  # following a middle road here, not shipping it with the gem :)
  gem.files         = `git ls-files`.split($\) - ['Gemfile.lock']
  gem.executables   = gem.files.grep(%r{^bin/}).map{ |f| File.basename(f) }
  gem.test_files    = gem.files.grep(%r{^(test|spec|features)/})
  gem.name          = 'flapjack'
  gem.require_paths = ['lib']
  gem.version       = Flapjack::VERSION

  gem.add_dependency 'dante'
  gem.add_dependency 'oj', '>= 2.9.0'
  gem.add_dependency 'hiredis'
  gem.add_dependency 'redis', '~> 3.0.6'
  gem.add_dependency 'sinatra'
  gem.add_dependency 'mail'
  gem.add_dependency 'xmpp4r', '>= 0.5.5'
  gem.add_dependency 'chronic'
  gem.add_dependency 'chronic_duration'
  gem.add_dependency 'activesupport', '~> 3.2.18'
  gem.add_dependency 'ice_cube'
  gem.add_dependency 'tzinfo', '~> 1.0.1'
  gem.add_dependency 'tzinfo-data'
<<<<<<< HEAD

  gem.add_development_dependency 'rake'
=======
  gem.add_dependency 'rbtrace'
  gem.add_dependency 'rake'
  gem.add_dependency 'gli'
>>>>>>> d1850a00
end<|MERGE_RESOLUTION|>--- conflicted
+++ resolved
@@ -31,12 +31,8 @@
   gem.add_dependency 'ice_cube'
   gem.add_dependency 'tzinfo', '~> 1.0.1'
   gem.add_dependency 'tzinfo-data'
-<<<<<<< HEAD
+  gem.add_dependency 'gli'
 
+  gem.add_development_dependency 'rbtrace'
   gem.add_development_dependency 'rake'
-=======
-  gem.add_dependency 'rbtrace'
-  gem.add_dependency 'rake'
-  gem.add_dependency 'gli'
->>>>>>> d1850a00
 end