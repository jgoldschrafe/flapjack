# -*- encoding: utf-8 -*-
require File.expand_path('../lib/flapjack/version', __FILE__)

Gem::Specification.new do |gem|
  gem.authors       = [ 'Lindsay Holmwood', 'Jesse Reynolds', 'Ali Graham', 'Sarah Kowalik' ]
  gem.email         = 'lindsay@holmwood.id.au'
  gem.description   = 'Flapjack is a distributed monitoring notification system that provides a scalable method for processing streams of events from Nagios and deciding who should be notified'
  gem.summary       = 'Intelligent, scalable, distributed monitoring notification system.'
  gem.homepage      = 'http://flapjack.io/'
  gem.license       = 'MIT'

  # see http://yehudakatz.com/2010/12/16/clarifying-the-roles-of-the-gemspec-and-gemfile/
  # following a middle road here, not shipping it with the gem :)
  gem.files         = `git ls-files`.split($\) - ['Gemfile.lock']
  gem.executables   = gem.files.grep(%r{^bin/}).map{ |f| File.basename(f) }
  gem.test_files    = gem.files.grep(%r{^(test|spec|features)/})
  gem.name          = 'flapjack'
  gem.require_paths = ['lib']
  gem.version       = Flapjack::VERSION

  gem.add_dependency 'dante'
  gem.add_dependency 'oj', '>= 2.9.0'
  gem.add_dependency 'oj_mimic_json'
  gem.add_dependency 'hiredis'
  gem.add_dependency 'redis', '~> 3.0.6'
  gem.add_dependency 'sinatra'
  gem.add_dependency 'mail'
  gem.add_dependency 'xmpp4r', '>= 0.5.5'
  gem.add_dependency 'chronic'
  gem.add_dependency 'chronic_duration'
<<<<<<< HEAD
  gem.add_dependency 'activesupport', '~> 3.2.19'
=======
  gem.add_dependency 'activesupport'
>>>>>>> 2454aabb
  gem.add_dependency 'ice_cube'
  gem.add_dependency 'tzinfo', '~> 1.0.1'
  gem.add_dependency 'tzinfo-data'
  gem.add_dependency 'gli', '= 2.12.0'
  gem.add_dependency 'rbtrace'
  gem.add_dependency 'terminal-table'

  gem.add_development_dependency 'rake'
end<|MERGE_RESOLUTION|>--- conflicted
+++ resolved
@@ -28,11 +28,7 @@
   gem.add_dependency 'xmpp4r', '>= 0.5.5'
   gem.add_dependency 'chronic'
   gem.add_dependency 'chronic_duration'
-<<<<<<< HEAD
-  gem.add_dependency 'activesupport', '~> 3.2.19'
-=======
   gem.add_dependency 'activesupport'
->>>>>>> 2454aabb
   gem.add_dependency 'ice_cube'
   gem.add_dependency 'tzinfo', '~> 1.0.1'
   gem.add_dependency 'tzinfo-data'
