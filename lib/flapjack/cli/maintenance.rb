#!/usr/bin/env ruby

require 'redis'
<<<<<<< HEAD

require 'flapjack/configuration'
require 'flapjack/data/event'
require 'flapjack/data/check'
=======
require 'hiredis'

require 'flapjack/configuration'
require 'flapjack/data/event'
require 'flapjack/data/entity_check'
require 'flapjack/data/migration'
>>>>>>> 689a859a
require 'terminal-table'

module Flapjack
  module CLI
    class Maintenance

      def initialize(global_options, options)
        @global_options = global_options
        @options = options

        config = Flapjack::Configuration.new
        config.load(global_options[:config])
        @config_env = config.all

        if @config_env.nil? || @config_env.empty?
          exit_now! "No config data found in '#{global_options[:config]}'"
        end

<<<<<<< HEAD
        Flapjack::RedisProxy.config = config.for_redis
        Sandstorm.redis = Flapjack.redis
=======
        @redis_options = config.for_redis
        @options[:redis] = redis
>>>>>>> 689a859a
      end

      def show(base_time = Time.now)
        state = @options[:state]

        checks = if @options[:check]
          Flapjack::Data::Check.intersect(:name => Regexp.new(@options[:check])).all
        else
          Flapjack::Data::Check.all
        end

        start_time_begin, start_time_end = self.class.extract_time_range(
          @options[:started], base_time)

        start_time_begin = start_time_begin.to_i unless start_time_begin.nil?
        start_time_end = start_time_end.to_i unless start_time_end.nil?

        finish_time_begin, finish_time_end = self.class.extract_time_range(
          @options[:finishing], base_time)

        finish_time_begin = finish_time_begin.to_i unless finish_time_begin.nil?
        finish_time_end = finish_time_end.to_i unless finish_time_end.nil?

        duration_range = @options[:duration] ? self.class.extract_duration_range(
          @options[:duration]) : nil

        maintenances = case @options[:type].downcase
        when 'scheduled'
          checks.inject([]) do |memo, check|
            start_ids = check.scheduled_maintenances_by_start.
              intersect_range(start_time_begin, start_time_end, :by_score => true).ids

            end_ids = check.scheduled_maintenances_by_end.
              intersect_range(finish_time_begin, finish_time_end, :by_score => true).ids

            included_ids = start_ids & end_ids

            unless included_ids.empty?
              maints   = Flapjack::Data::ScheduledMaintenance.find_by_ids(*included_ids)

              if !maints.empty?
                filtered = duration_range.nil? ? maints :
                  self.class.filter_duration(maints, duration_range)
                memo += filtered
              end
            end

            memo
          end
        when 'unscheduled'
          checks.inject([]) do |memo, check|
            start_ids = check.unscheduled_maintenances_by_start.
              intersect_range(start_time_begin, start_time_end, :by_score => true).ids

            end_ids = check.scheduled_maintenances_by_end.
              intersect_range(finish_time_begin, finish_time_end, :by_score => true).ids

            included_ids = start_ids & end_ids

            unless included_ids.empty?
              maints   = Flapjack::Data::UnscheduledMaintenance.find_by_ids(*included_ids)

              if !maints.empty?
                filtered = duration_range.nil? ? maints :
                  self.class.filter_duration(maints, duration_range)
                memo += filtered
              end
            end

            memo
          end
        end

        rows = maintenances.collect do |maint|
          check = maint.check_by_start
          [check.name, check.state,
           Time.at(maint.start_time), maint.end_time - maint.start_time,
           maint.summary, Time.at(maint.end_time)]
        end
        puts Terminal::Table.new :headings => ['Check', 'State',
          'Start', 'Duration (s)', 'Reason', 'End'], :rows => rows
        maintenances
      end

      def delete
        base_time = Time.now

        maintenances = show(base_time)

        unless @options[:apply]
          exit_now!('The following maintenances would be deleted. Run this ' +
            'command again with --apply true to remove them.')
        end

        errors = {}
        maintenances.each do |maint|
          check = maint.check_by_start
          identifier = "#{check.name}:#{check.start}"
          if maint.end_time < base_time
            errors[identifier] = "Maintenance can't be deleted as it finished in the past"
          else
            success = case @options[:type]
            when 'scheduled'
              check.end_scheduled_maintenance(check.start_time)
            when 'unscheduled'
              check.end_unscheduled_maintenance(check.start_time)
            end
            errors[identifier] = "The following maintenance failed to delete: #{entry}" unless success
          end
        end

        if errors.empty?
          puts "The maintenances above have been deleted"
        else
          puts(errors.map {|k, v| "#{k}: #{v}" }.join("\n"))
          exit_now!('Failed to delete maintenances')
        end
      end

      def create
<<<<<<< HEAD
        errors = {}

        check_names  = @options[:check].is_a?(String) ? @options[:check].split(',') : @options[:check]

        started = Chronic.parse(options[:started])
        raise "Failed to parse start time #{@options[:started]}" if started.nil?

        duration = ChronicDuration.parse(@options[:duration])
        raise "Failed to parse duration #{@options[:duration]}" if duration.nil?

        check_names.each do |check_name|
          check = Flapjack::Data::Check.intersect(:name => check_names).all.first

          if check.nil?
            # Create the check if it doesn't exist, so we can schedule maintenance against it
            check = Flapjack::Data::Check.new(:name => check_name)
            check.save
          end

          success = case @options[:type]
          when 'scheduled'

            sched_maint = Flapjack::Data::ScheduledMaintenance.new(:start_time => started,
              :end_time => started + duration, :summary => @options[:reason])
            sched_maint.save

            check.add_scheduled_maintenance(sched_maint)
          when 'unscheduled'
            unsched_maint = Flapjack::Data::UnscheduledMaintenance.new(:start_time => started,
              :end_time => started + duration, :summary => @options[:reason])
            unsched_maint.save

            check.set_unscheduled_maintenance(unsched_maint)
          end
          identifier = "#{check_name}:#{started}"
          errors[identifier] = "The following check failed to create: #{identifier}" unless success
        end

        if errors.empty?
          puts "The maintenances specified have been created"
        else
          puts(errors.map {|k, v| "#{k}: #{v}" }.join("\n"))
          exit_now!('Failed to create maintenances')
        end
=======
        errors = Flapjack::Data::EntityCheck.create_maintenance(@options)
        (errors.each { |k, v| puts "#{k}: #{v}" }; exit_now!('Failed to create maintenances')) if errors.length > 0
        puts "The maintenances specified have been created"
>>>>>>> 689a859a
      end

      private

<<<<<<< HEAD
      def self.filter_duration(maints, duration_range)
        maints.select do |maint|
          dur = maint.duration
          lower = duration_range.first
          upper = duration_range.last

          (lower.nil? && upper.nil?) || ((lower.nil? || (dur >= lower)) &&
                                         (upper.nil? || (dur <  upper)))
        end
      end

      def self.extract_duration_range(duration_in_words)
        return nil if duration_in_words.nil?

        dur_words = duration_in_words.downcase

        case dur_words
        when /^(?:equal to|less than|more than)/
          cdur_words = dur_words.gsub(/^(equal to|less than|more than) /, '')
          parsed_dur = ChronicDuration.parse(cdur_words)
          case dur_words
          when /^equal to/
            [parsed_dur, parsed_dur + 1]
          when /^less than/
            [nil, parsed_dur]
          when /^more than/
            [parsed_dur, nil]
          end
        when /^between/
          first, second = dur_words.match(/between (.*) and (.*)/).captures

          # If the first time only contains only a single word, the unit (and past/future) is
          # most likely directly after the first word of the the second time
          # eg between 3 and 4 hours
          suffix = second.match(/\w (.*)/) ? second.match(/\w (.*)/).captures.first : ''
          first = "#{first} #{suffix}" unless / /.match(first)

          [ChronicDuration.parse(first), ChronicDuration.parse(second)].sort
        end
      end

      # returns two timestamps, the start and end of the calculated time range. if
      # either one is nil that indicates that the range is unbounded at that end.
      # Start is inclusive of that second, end is exclusive.
      def self.extract_time_range(time_period_in_words, base_time)
        return nil if time_period_in_words.nil?

        time_words = time_period_in_words.downcase

        # Chronic can't parse timestamps for strings starting with before, after or in some cases, on.
        # Strip the before or after for the conversion only, but use it for the comparison later
        ctime_words = time_words.gsub(/^(on|before|after) /, '')

        case time_words
        # Between 3 and 4 hours ago translates to more than 3 hours ago, less than 4 hours ago
        when /^between/
          first, second = time_words.match(/between (.*) and (.*)/).captures

          # If the first time only contains only a single word, the unit (and past/future) is
          # most likely directly after the first word of the the second time
          # eg between 3 and 4 hours ago
          suffix = second.match(/\w (.*)/) ? second.match(/\w (.*)/).captures.first : ''
          first = "#{first} #{suffix}" unless / /.match(first)

          [Chronic.parse(first,  :now => base_time),
           Chronic.parse(second, :now => base_time)].sort
        when /^on/
          # e.g. On 1/1/15.  We use Chronic to work out the minimum and maximum timestamp.
          parsed = Chronic.parse(ctime, :guess => false, :now => base_time)
          [parsed.first, parsed.last]
        when /^(less than|more than|before|after)/
          input_time = Chronic.parse(ctime_words, :keep_zero => true, :now => base_time) ||
            Chronic.parse("#{ctime_words} from now", :keep_zero => true, :now => base_time)
          case time_words
          when /^less than .+ ago$/, /^more than/, /^after/
            [input_time, nil]
          when /^less than/, /^more than .+ ago$/, /^before/
            [nil, input_time]
          end
        end
=======
      def redis
        return @redis unless @redis.nil?
        @redis = Redis.new(@redis_options.merge(:driver => :hiredis))
        Flapjack::Data::Migration.migrate_entity_check_data_if_required(:redis => @redis)
        @redis
>>>>>>> 689a859a
      end

    end
  end
end

<<<<<<< HEAD
def common_arguments(cmd_type, gli_cmd)

  if [:show, :delete, :create].include?(cmd_type)
    gli_cmd.flag [:c, 'check'],
      :desc => 'The check for the maintenance window to occur on. This can ' +
        'be a string, or a Ruby regex of the form \'http*\' or \'[[:lower:]]\'',
      :required => :create.eql?(cmd_type)

    gli_cmd.flag [:r, 'reason'],
      :desc => 'The reason for the maintenance window to occur. This can ' +
        'be a string, or a Ruby regex of the form \'Downtime for *\' or ' +
        '\'[[:lower:]]\''

    gli_cmd.flag [:s, 'start', 'started', 'starting'],
      :desc => 'The start time for the maintenance window. This should ' +
               'be prefixed with "more than", "less than", "on", "before", ' +
               'or "after", or of the form "between T1 and T2"',
      :must_match => /^(?:more than|less than|on|before|after|between)\s+.+$/

    gli_cmd.flag [:d, 'duration'],
      :desc => 'The total duration of the maintenance window. This should ' +
               'be prefixed with "more than", "less than", or "equal to", ' +
               'or of the form "between M and N hours". This should be an ' +
               ' interval',
      :must_match => /^(?:more than|less than|equal to|between)\s+.+$/
  end

  if [:show, :delete].include?(cmd_type)
    gli_cmd.flag [:f, 'finish', 'finished', 'finishing', 'remain', 'remained', 'remaining', 'end'],
      :desc => 'The finishing time for the maintenance window. This should ' +
               'prefixed with "more than", "less than", "on", "before", or ' +
               '"after", or of the form "between T1 and T2"' ,
      :must_match => /^(?:more than|less than|on|before|after|between)\s+.+$/

    gli_cmd.flag [:st, 'state'],
      :desc => 'The state that the check is currently in',
      :must_match => %w(ok warning critical unknown)
  end

  if [:show, :delete, :create].include?(cmd_type)
    gli_cmd.flag [:t, 'type'],
      :desc          => 'The type of maintenance scheduled',
      :required      => true,
      :default_value => 'scheduled',
      :must_match    => %w(scheduled unscheduled)
  end

end

desc 'Show, create and delete maintenance windows'
command :maintenance do |maintenance|

  maintenance.desc 'Show maintenance windows according to criteria (default: all ongoing maintenance)'
  maintenance.command :show do |show|

    common_arguments(:show, show)
=======
desc 'Show, create and delete maintenance windows'
command :maintenance do |maintenance|


  maintenance.desc 'Show maintenance windows according to criteria (default: all ongoing maintenance)'
  maintenance.command :show do |show|

    show.flag ['entity', :e],
      :desc => 'The entity for the maintenance window to occur on.  This can be a string, or a ruby regex of the form \'db*\' or \'[[:lower:]]\''

    show.flag ['check', :c],
      :desc => 'The check for the maintenance window to occur on.  This can be a string, or a ruby regex of the form \'http*\' or \'[[:lower:]]\''

    show.flag ['reason', :r],
      :desc => 'The reason for the maintenance window to occur.  This can be a string, or a ruby regex of the form \'Downtime for *\' or \'[[:lower:]]\''

    show.flag ['start', 'started', 'starting', :s],
      :desc => 'The start time for the maintenance window, eg \'before 10am\'. This should be prefixed with \'more than\', \'less than\', \'on\', \'before\', or \'after\', or of the form \'between times and time\''

    show.flag ['duration', :d],
      :desc => 'The total duration of the maintenance window, eg \'equal to 5 hours\'. This should be prefixed with \'more than\', \'less than\', \'before, \'after\' or \'equal to\', or or of the form \'between 3 and 4 hours\'.  This should be an interval'

    show.flag ['finish', 'finished', 'finishing', 'remain', 'remained', 'remaining', 'end', :f],
      :desc => 'The finishing time for the maintenance window, eg \'more than 1 year from now\'. This should be prefixed with \'more than\', \'less than\', \'on\', \'before\', or \'after\', or of the form \'between time and time\''

    show.flag ['state', :st],
      :desc => 'The state that the check is currently in'

    show.flag ['type', :t],
      :desc => 'The type of maintenance scheduled',
      :default_value => 'scheduled'
>>>>>>> 689a859a

    show.action do |global_options,options,args|
      maintenance = Flapjack::CLI::Maintenance.new(global_options, options)
      maintenance.show
    end
  end

  maintenance.desc 'Delete maintenance windows according to criteria (default: all ongoing maintenance)'
  maintenance.command :delete do |delete|

    delete.flag ['apply', :a],
      :desc => 'Whether this deletion should occur',
      :default_value => false

<<<<<<< HEAD
    common_arguments(:delete, delete)
=======
    delete.flag ['entity', :e],
      :desc => 'The entity for the maintenance window to occur on.  This can be a string, or a ruby regex of the form \'db*\' or \'[[:lower:]]\''

    delete.flag ['check', :c],
      :desc => 'The check for the maintenance window to occur on.  This can be a string, or a ruby regex of the form \'http*\' or \'[[:lower:]]\''

    delete.flag ['reason', :r],
      :desc => 'The reason for the maintenance window to occur.  This can be a string, or a ruby regex of the form \'Downtime for *\' or \'[[:lower:]]\''

    delete.flag ['start', 'started', 'starting', :s],
      :desc => 'The start time for the maintenance window, eg \'before 10am\'. This should be prefixed with \'more than\', \'less than\', \'on\', \'before\', or \'after\', or of the form \'between times and time\''

    delete.flag ['duration', :d],
      :desc => 'The total duration of the maintenance window, eg \'equal to 5 hours\'. This should be prefixed with \'more than\', \'less than\', \'before, \'after\' or \'equal to\', or or of the form \'between 3 and 4 hours\'.  This should be an interval'

    delete.flag ['finish', 'finished', 'finishing', 'remain', 'remained', 'remaining', 'end', :f],
      :desc => 'The finishing time for the maintenance window, eg \'more than 1 year from now\'. This should be prefixed with \'more than\', \'less than\', \'on\', \'before\', or \'after\', or of the form \'between time and time\''

    delete.flag ['state', :st],
      :desc => 'The state that the check is currently in'

    delete.flag ['type', :t],
      :desc => 'The type of maintenance scheduled',
      :default_value => 'scheduled'
>>>>>>> 689a859a

    delete.action do |global_options,options,args|
      maintenance = Flapjack::CLI::Maintenance.new(global_options, options)
      maintenance.delete
    end
  end

  maintenance.desc 'Create a maintenance window'
  maintenance.command :create do |create|

<<<<<<< HEAD
    common_arguments(:create, create)
=======
    create.flag ['entity', :e],
      :desc => 'The entity for the maintenance window to occur on.  This can be a comma separated list',
      :type => Array,
      :required => true

    create.flag ['check', :c],
      :desc => 'The check for the maintenance window to occur on.  This can be a comma separated list',
      :type => Array,
      :required => true

    create.flag ['reason', :r],
      :desc => 'The reason for the maintenance window to occur',
      :required => true

    create.flag ['start', 'started', 'starting', :s],
      :desc => 'The start time for the maintenance window, eg \'now\' or \'in 3 hours\'',
      :required => true

    create.flag ['duration', :d],
      :desc => 'The total duration of the maintenance window, eg \'30 minutes\'.  This should be an interval',
      :required => true

    create.flag ['type', :t],
      :desc => 'The type of maintenance scheduled (\'scheduled\')',
      :default_value => 'scheduled'
>>>>>>> 689a859a

    create.action do |global_options,options,args|
      maintenance = Flapjack::CLI::Maintenance.new(global_options, options)
      maintenance.create
    end
  end
end<|MERGE_RESOLUTION|>--- conflicted
+++ resolved
@@ -1,19 +1,10 @@
 #!/usr/bin/env ruby
 
 require 'redis'
-<<<<<<< HEAD
 
 require 'flapjack/configuration'
 require 'flapjack/data/event'
 require 'flapjack/data/check'
-=======
-require 'hiredis'
-
-require 'flapjack/configuration'
-require 'flapjack/data/event'
-require 'flapjack/data/entity_check'
-require 'flapjack/data/migration'
->>>>>>> 689a859a
 require 'terminal-table'
 
 module Flapjack
@@ -32,13 +23,8 @@
           exit_now! "No config data found in '#{global_options[:config]}'"
         end
 
-<<<<<<< HEAD
         Flapjack::RedisProxy.config = config.for_redis
         Sandstorm.redis = Flapjack.redis
-=======
-        @redis_options = config.for_redis
-        @options[:redis] = redis
->>>>>>> 689a859a
       end
 
       def show(base_time = Time.now)
@@ -159,7 +145,6 @@
       end
 
       def create
-<<<<<<< HEAD
         errors = {}
 
         check_names  = @options[:check].is_a?(String) ? @options[:check].split(',') : @options[:check]
@@ -204,16 +189,10 @@
           puts(errors.map {|k, v| "#{k}: #{v}" }.join("\n"))
           exit_now!('Failed to create maintenances')
         end
-=======
-        errors = Flapjack::Data::EntityCheck.create_maintenance(@options)
-        (errors.each { |k, v| puts "#{k}: #{v}" }; exit_now!('Failed to create maintenances')) if errors.length > 0
-        puts "The maintenances specified have been created"
->>>>>>> 689a859a
       end
 
       private
 
-<<<<<<< HEAD
       def self.filter_duration(maints, duration_range)
         maints.select do |maint|
           dur = maint.duration
@@ -294,40 +273,32 @@
             [nil, input_time]
           end
         end
-=======
-      def redis
-        return @redis unless @redis.nil?
-        @redis = Redis.new(@redis_options.merge(:driver => :hiredis))
-        Flapjack::Data::Migration.migrate_entity_check_data_if_required(:redis => @redis)
-        @redis
->>>>>>> 689a859a
       end
 
     end
   end
 end
 
-<<<<<<< HEAD
 def common_arguments(cmd_type, gli_cmd)
 
   if [:show, :delete, :create].include?(cmd_type)
-    gli_cmd.flag [:c, 'check'],
+    gli_cmd.flag ['check', :c],
       :desc => 'The check for the maintenance window to occur on. This can ' +
         'be a string, or a Ruby regex of the form \'http*\' or \'[[:lower:]]\'',
       :required => :create.eql?(cmd_type)
 
-    gli_cmd.flag [:r, 'reason'],
+    gli_cmd.flag ['reason', :r],
       :desc => 'The reason for the maintenance window to occur. This can ' +
         'be a string, or a Ruby regex of the form \'Downtime for *\' or ' +
         '\'[[:lower:]]\''
 
-    gli_cmd.flag [:s, 'start', 'started', 'starting'],
+    gli_cmd.flag ['start', 'started', 'starting', :s],
       :desc => 'The start time for the maintenance window. This should ' +
                'be prefixed with "more than", "less than", "on", "before", ' +
                'or "after", or of the form "between T1 and T2"',
       :must_match => /^(?:more than|less than|on|before|after|between)\s+.+$/
 
-    gli_cmd.flag [:d, 'duration'],
+    gli_cmd.flag ['duration', :d],
       :desc => 'The total duration of the maintenance window. This should ' +
                'be prefixed with "more than", "less than", or "equal to", ' +
                'or of the form "between M and N hours". This should be an ' +
@@ -336,19 +307,19 @@
   end
 
   if [:show, :delete].include?(cmd_type)
-    gli_cmd.flag [:f, 'finish', 'finished', 'finishing', 'remain', 'remained', 'remaining', 'end'],
+    gli_cmd.flag ['finish', 'finished', 'finishing', 'remain', 'remained', 'remaining', 'end', :f],
       :desc => 'The finishing time for the maintenance window. This should ' +
                'prefixed with "more than", "less than", "on", "before", or ' +
                '"after", or of the form "between T1 and T2"' ,
       :must_match => /^(?:more than|less than|on|before|after|between)\s+.+$/
 
-    gli_cmd.flag [:st, 'state'],
+    gli_cmd.flag ['state', :st],
       :desc => 'The state that the check is currently in',
       :must_match => %w(ok warning critical unknown)
   end
 
   if [:show, :delete, :create].include?(cmd_type)
-    gli_cmd.flag [:t, 'type'],
+    gli_cmd.flag ['type', :t],
       :desc          => 'The type of maintenance scheduled',
       :required      => true,
       :default_value => 'scheduled',
@@ -364,39 +335,6 @@
   maintenance.command :show do |show|
 
     common_arguments(:show, show)
-=======
-desc 'Show, create and delete maintenance windows'
-command :maintenance do |maintenance|
-
-
-  maintenance.desc 'Show maintenance windows according to criteria (default: all ongoing maintenance)'
-  maintenance.command :show do |show|
-
-    show.flag ['entity', :e],
-      :desc => 'The entity for the maintenance window to occur on.  This can be a string, or a ruby regex of the form \'db*\' or \'[[:lower:]]\''
-
-    show.flag ['check', :c],
-      :desc => 'The check for the maintenance window to occur on.  This can be a string, or a ruby regex of the form \'http*\' or \'[[:lower:]]\''
-
-    show.flag ['reason', :r],
-      :desc => 'The reason for the maintenance window to occur.  This can be a string, or a ruby regex of the form \'Downtime for *\' or \'[[:lower:]]\''
-
-    show.flag ['start', 'started', 'starting', :s],
-      :desc => 'The start time for the maintenance window, eg \'before 10am\'. This should be prefixed with \'more than\', \'less than\', \'on\', \'before\', or \'after\', or of the form \'between times and time\''
-
-    show.flag ['duration', :d],
-      :desc => 'The total duration of the maintenance window, eg \'equal to 5 hours\'. This should be prefixed with \'more than\', \'less than\', \'before, \'after\' or \'equal to\', or or of the form \'between 3 and 4 hours\'.  This should be an interval'
-
-    show.flag ['finish', 'finished', 'finishing', 'remain', 'remained', 'remaining', 'end', :f],
-      :desc => 'The finishing time for the maintenance window, eg \'more than 1 year from now\'. This should be prefixed with \'more than\', \'less than\', \'on\', \'before\', or \'after\', or of the form \'between time and time\''
-
-    show.flag ['state', :st],
-      :desc => 'The state that the check is currently in'
-
-    show.flag ['type', :t],
-      :desc => 'The type of maintenance scheduled',
-      :default_value => 'scheduled'
->>>>>>> 689a859a
 
     show.action do |global_options,options,args|
       maintenance = Flapjack::CLI::Maintenance.new(global_options, options)
@@ -407,38 +345,11 @@
   maintenance.desc 'Delete maintenance windows according to criteria (default: all ongoing maintenance)'
   maintenance.command :delete do |delete|
 
-    delete.flag ['apply', :a],
+    delete.flag [:a, 'apply'],
       :desc => 'Whether this deletion should occur',
       :default_value => false
 
-<<<<<<< HEAD
     common_arguments(:delete, delete)
-=======
-    delete.flag ['entity', :e],
-      :desc => 'The entity for the maintenance window to occur on.  This can be a string, or a ruby regex of the form \'db*\' or \'[[:lower:]]\''
-
-    delete.flag ['check', :c],
-      :desc => 'The check for the maintenance window to occur on.  This can be a string, or a ruby regex of the form \'http*\' or \'[[:lower:]]\''
-
-    delete.flag ['reason', :r],
-      :desc => 'The reason for the maintenance window to occur.  This can be a string, or a ruby regex of the form \'Downtime for *\' or \'[[:lower:]]\''
-
-    delete.flag ['start', 'started', 'starting', :s],
-      :desc => 'The start time for the maintenance window, eg \'before 10am\'. This should be prefixed with \'more than\', \'less than\', \'on\', \'before\', or \'after\', or of the form \'between times and time\''
-
-    delete.flag ['duration', :d],
-      :desc => 'The total duration of the maintenance window, eg \'equal to 5 hours\'. This should be prefixed with \'more than\', \'less than\', \'before, \'after\' or \'equal to\', or or of the form \'between 3 and 4 hours\'.  This should be an interval'
-
-    delete.flag ['finish', 'finished', 'finishing', 'remain', 'remained', 'remaining', 'end', :f],
-      :desc => 'The finishing time for the maintenance window, eg \'more than 1 year from now\'. This should be prefixed with \'more than\', \'less than\', \'on\', \'before\', or \'after\', or of the form \'between time and time\''
-
-    delete.flag ['state', :st],
-      :desc => 'The state that the check is currently in'
-
-    delete.flag ['type', :t],
-      :desc => 'The type of maintenance scheduled',
-      :default_value => 'scheduled'
->>>>>>> 689a859a
 
     delete.action do |global_options,options,args|
       maintenance = Flapjack::CLI::Maintenance.new(global_options, options)
@@ -449,35 +360,7 @@
   maintenance.desc 'Create a maintenance window'
   maintenance.command :create do |create|
 
-<<<<<<< HEAD
     common_arguments(:create, create)
-=======
-    create.flag ['entity', :e],
-      :desc => 'The entity for the maintenance window to occur on.  This can be a comma separated list',
-      :type => Array,
-      :required => true
-
-    create.flag ['check', :c],
-      :desc => 'The check for the maintenance window to occur on.  This can be a comma separated list',
-      :type => Array,
-      :required => true
-
-    create.flag ['reason', :r],
-      :desc => 'The reason for the maintenance window to occur',
-      :required => true
-
-    create.flag ['start', 'started', 'starting', :s],
-      :desc => 'The start time for the maintenance window, eg \'now\' or \'in 3 hours\'',
-      :required => true
-
-    create.flag ['duration', :d],
-      :desc => 'The total duration of the maintenance window, eg \'30 minutes\'.  This should be an interval',
-      :required => true
-
-    create.flag ['type', :t],
-      :desc => 'The type of maintenance scheduled (\'scheduled\')',
-      :default_value => 'scheduled'
->>>>>>> 689a859a
 
     create.action do |global_options,options,args|
       maintenance = Flapjack::CLI::Maintenance.new(global_options, options)
