--- conflicted
+++ resolved
@@ -373,15 +373,9 @@
           exit_now! "could not understand destination Redis config"
         end
 
-<<<<<<< HEAD
         Flapjack::Data::Migration.migrate_entity_check_data_if_required(:redis => dest_redis)
 
-        refresh_archive_index(source_addr, :source => source_redis, :dest => dest_redis)
-        archives = mirror_get_archive_keys_stats(source_addr, :source => source_redis,
-          :dest => dest_redis)
-=======
         archives = mirror_get_archive_keys_stats(:source => source_redis)
->>>>>>> 41970354
         raise "found no archives!" if archives.empty?
 
         puts "found archives: #{archives.inspect}"
