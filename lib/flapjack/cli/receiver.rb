#!/usr/bin/env ruby

require 'dante'
require 'redis'
<<<<<<< HEAD
=======
require 'hiredis'
>>>>>>> 689a859a

require 'flapjack/configuration'
require 'flapjack/data/event'
require 'flapjack/data/migration'
require 'flapjack/patches'

# TODO options should be overridden by similar config file options

module Flapjack
  module CLI
    class Receiver

      def initialize(global_options, options)
        @global_options = global_options
        @options = options

        @config = Flapjack::Configuration.new
        @config.load(global_options[:config])
        @config_env = @config.all

        if @config_env.nil? || @config_env.empty?
<<<<<<< HEAD
          exit_now! "No config data found in '#{global_options[:config]}'"
        end

        Flapjack::RedisProxy.config = @config.for_redis
        Sandstorm.redis = Flapjack.redis

        @config_runner = @config_env["#{@options[:type]}-receiver"] || {}
=======
          unless 'mirror'.eql?(@options[:type])
            exit_now! "No config data for environment '#{FLAPJACK_ENV}' found in '#{global_options[:config]}'"
          end

          @config_env = {}
          @config_runner = {}
        else
          @config_runner = @config_env["#{@options[:type]}-receiver"] || {}
        end

        @redis_options = @config.for_redis
      end
>>>>>>> 689a859a

      def pidfile
        @pidfile ||= case
        when !@options[:pidfile].nil?
          @options[:pidfile]
        when !@config_env['pid_dir'].nil?
          File.join(@config_env['pid_dir'], "#{@options[:type]}-receiver.pid")
        else
          "/var/run/flapjack/#{@options[:type]}-receiver.pid"
        end
      end

      def logfile
        @logfile ||= case
        when !@options[:logfile].nil?
          @options[:logfile]
        when !@config_env['log_dir'].nil?
          File.join(@config_env['log_dir'], "#{@options[:type]}-receiver.log")
        else
          "/var/run/flapjack/#{@options[:type]}-receiver.log"
        end
      end

      def start
        if runner(@options[:type]).daemon_running?
          puts "#{@options[:type]}-receiver is already running."
        else
          print "#{@options[:type]}-receiver starting..."
          print "\n" unless @options[:daemonize]
          runner(@options[:type]).execute(:daemonize => @options[:daemonize]) do
            begin
              main(:fifo => @options[:fifo], :type => @options[:type])
            rescue Exception => e
              p e.message
              puts e.backtrace.join("\n")
            end
          end
          puts " done."
        end
      end

      def stop
        pid = get_pid
        if runner(@options[:type]).daemon_running?
          print "#{@options[:type]}-receiver stopping..."
          runner(@options[:type]).execute(:kill => true)
          puts " done."
        else
          puts "#{@options[:type]}-receiver is not running."
        end
        exit_now! unless wait_pid_gone(pid)
      end

      def restart
        print "#{@options[:type]}-receiver restarting..."
        runner(@options[:type]).execute(:daemonize => true, :restart => true) do
          begin
            main(:fifo => @options[:fifo], :type => @options[:type])
          rescue Exception => e
            p e.message
            puts e.backtrace.join("\n")
          end
        end
        puts " done."
      end

      def status
        if runner(@options[:type]).daemon_running?
          pid = get_pid
          uptime = Time.now - File.stat(pidfile).ctime
          puts "#{@options[:type]}-receiver is running: pid #{pid}, uptime #{uptime}"
        else
          exit_now! "#{@options[:type]}-receiver is not running"
        end
      end

      def json
        json_feeder(:from => @options[:from])
      end

      def mirror
        if (@options[:dest].nil? || @options[:dest].strip.empty?) &&
          @redis_options.nil?

          exit_now! "No destination redis URL passed, and none configured"
        end

        mirror_receive(:source => @options[:source],
          :dest => @options[:dest] || @redis_options,
          :include => @options[:include], :all => @options[:all],
          :follow => @options[:follow], :last => @options[:last],
          :time => @options[:time])
      end

      private

      def redis
        return @redis unless @redis.nil?
        @redis = Redis.new(@redis_options.merge(:driver => :hiredis))
        Flapjack::Data::Migration.migrate_entity_check_data_if_required(:redis => @redis)
        @redis
      end

      def runner(type)
        return @runner if @runner

        @runner = Dante::Runner.new("#{@options[:type]}-receiver", :pid_path => pidfile,
          :log_path => logfile)
        @runner
      end

      def process_input(opts)
        config_rec = case opts[:type]
        when /nagios/
          @config_env['nagios-receiver'] || {}
        when /nsca/
          @config_env['nsca-receiver'] || {}
        else
          raise "Unknown receiver type"
        end

        opt_fifo = (opts[:fifo] || config_rec['fifo'] || '/var/cache/nagios3/event_stream.fifo')
        unless File.exist?(opt_fifo)
          raise "No fifo (named pipe) file found at #{opt_fifo}"
        end
        unless File.pipe?(opt_fifo)
          raise "The file at #{opt_fifo} is not a named pipe, try using mkfifo to make one"
        end
        unless File.readable?(opt_fifo)
          raise "The fifo (named pipe) at #{opt_fifo} is unreadable"
        end

        fifo  = File.new(opt_fifo)
        begin
          while line = fifo.gets
            skip unless line
            split_line = line.split("\t")

            object_type, timestamp, entity, check, state, check_time,
              check_latency, check_output, check_perfdata, check_long_output =
               [nil] * 10

            case opts[:type]
            when /nagios/
              object_type, timestamp, entity, check, state, check_time,
                check_latency, check_output, check_perfdata, check_long_output = split_line

              case
              when split_line.length < 9
                puts "ERROR - rejecting this line as it doesn't split into at least 9 tab separated strings: [#{line}]"
                next
              when timestamp !~ /^\d+$/
                puts "ERROR - rejecting this line as second string doesn't look like a timestamp: [#{line}]"
                next
              when (object_type != '[HOSTPERFDATA]') && (object_type != '[SERVICEPERFDATA]')
                puts "ERROR - rejecting this line as first string is neither '[HOSTPERFDATA]' nor '[SERVICEPERFDATA]': [#{line}]"
                next
              end

            when /nsca/

              timestamp, passivecheck = split_line
              split_passive = passivecheck.split(";")
              timestamp = timestamp.delete('[]')

              check_long_output = ''
              object_type, entity, check, state, check_output = split_passive

              case
              when (split_line.length < 2 || split_passive.length < 5)
                puts "ERROR - rejecting this line; illegal format: [#{line}]"
                next
              when (timestamp !~ /^\d+$/)
                puts "ERROR - rejecting this line; timestamp look like a timestamp: [#{line}]"
                next
              when (object_type != 'PROCESS_SERVICE_CHECK_RESULT')
                puts "ERROR - rejecting this line; identifier 'PROCESS_SERVICE_CHECK_RESULT' is missing: [#{line}]"
                next
              end

            end

            puts "#{object_type}, #{timestamp}, #{entity}, #{check}, #{state}, #{check_output}, #{check_long_output}"

            state = 'ok'       if state.downcase == 'up'
            state = 'critical' if state.downcase == 'down'
            details = check_long_output ? check_long_output.gsub(/\\n/, "\n") : nil
            event = {
              'entity'    => entity,
              'check'     => check,
              'type'      => 'service',
              'state'     => state,
              'summary'   => check_output,
              'details'   => details,
              'perfdata'  => check_perfdata,
              'time'      => timestamp,
            }
            Flapjack::Data::Event.push('events', event)
          end
        rescue Redis::CannotConnectError
          puts "Error, unable to to connect to the redis server (#{$!})"
        end
      end

      def main(opts)
        fifo = opts[:fifo]
        while true
          process_input(:fifo => fifo, :type => opts[:type])
          puts "Whoops with the fifo, restarting main loop in 10 seconds"
          sleep 10
        end
      end

      def process_exists(pid)
        return unless pid
        begin
          Process.kill(0, pid)
          return true
        rescue Errno::ESRCH
          return false
        end
      end

      # wait until the specified pid no longer exists, or until a timeout is reached
      def wait_pid_gone(pid, timeout = 30)
        print "waiting for a max of #{timeout} seconds for process #{pid} to exit" if process_exists(pid)
        started_at = Time.now.to_i
        while process_exists(pid)
          break unless (Time.now.to_i - started_at < timeout)
          print '.'
          sleep 1
        end
        puts ''
        !process_exists(pid)
      end

      def get_pid
        IO.read(pidfile).chomp.to_i
      rescue StandardError
        pid = nil
      end

      class EventFeedHandler < Oj::ScHandler

        def initialize(&block)
          @hash_depth = 0
          @callback = block if block_given?
        end

        def hash_start
          @hash_depth += 1
          Hash.new
        end

        def hash_end
          @hash_depth -= 1
        end

        def array_start
          Array.new
        end

        def array_end
        end

        def add_value(value)
          @callback.call(value) if @callback
          nil
        end

        def hash_set(hash, key, value)
          hash[key] = value
        end

        def array_append(array, value)
          array << value
        end

      end

      def json_feeder(opts = {})
        input = if opts[:from]
          File.open(opts[:from]) # Explodes if file does not exist.
        elsif $stdin.tty?
          exit_now! "No file provided, and STDIN is from terminal! Exiting..."
        else
          $stdin
        end

        # Sit and churn through the input stream until a valid JSON blob has been assembled.
        # This handles both the case of a process sending a single JSON and then exiting
        # (eg. cat foo.json | bin/flapjack receiver json) *and* a longer-running process spitting
        # out events (eg. /usr/bin/slow-event-feed | bin/flapjack receiver json)

        parser = EventFeedHandler.new do |parsed|
          # Handle "parsed" (a hash)
          errors = Flapjack::Data::Event.validation_errors_for_hash(parsed)
          if errors.empty?
            Flapjack::Data::Event.push('events', parsed)
            puts "Enqueued event data, #{parsed.inspect}"
          else
            puts "Invalid event data received, #{errors.join(', ')} #{parsed.inspect}"
          end
        end

        Oj.sc_parse(parser, input)

        puts "Done."
      end

      def mirror_receive(opts)
        unless opts[:follow] || opts[:all]
          exit_now! "one or both of --follow or --all is required"
        end

        include_re = nil
        unless opts[:include].nil? || opts[:include].strip.empty?
          begin
            include_re = Regexp.new(opts[:include].strip)
          rescue RegexpError
            exit_now! "could not parse include Regexp: #{opts[:include].strip}"
          end
        end

        source_addr = opts[:source]
        source_redis = Redis.new(:url => source_addr, :driver => :hiredis)

        dest_addr  = opts[:dest]
        dest_redis = case dest_addr
        when Hash
          Redis.new(dest_addr.merge(:driver => :hiredis))
        when String
          Redis.new(:url => dest_addr, :driver => :hiredis)
        else
          exit_now! "could not understand destination Redis config"
        end

        Flapjack::Data::Migration.migrate_entity_check_data_if_required(:redis => dest_redis)

        archives = mirror_get_archive_keys_stats(:source => source_redis)
        raise "found no archives!" if archives.empty?

        puts "found archives: #{archives.inspect}"

        # each archive bucket is a redis list that is written
        # with brpoplpush, that is newest items are added to the left (head)
        # of the list, so oldest events are to be found at the tail of the list.
        #
        # the index of these archives, in the 'archives' array, also stores the
        # redis key names for each bucket in oldest to newest
        events_sent = 0
        case
        when opts[:all]
          archive_idx = 0
          cursor      = -1
        when opts[:last], opts[:time]
          raise "Sorry, unimplemented"
        else
          # wait for the next event to be archived, so point the cursor at a non-existant
          # slot in the list, the one before the 0'th
          archive_idx = archives.size - 1
          cursor      = -1 - archives[-1][:size]
        end

        archive_key = archives[archive_idx][:name]
        puts archive_key

        loop do
<<<<<<< HEAD
          new_archive_key = false
          # something to read at cursor?
          event = source_redis.lindex(archive_key, cursor)
          if event
            Flapjack::Data::Event.push('events', event)
            events_sent += 1
            print "#{events_sent} " if events_sent % 1000 == 0
=======
          event_json = source_redis.lindex(archive_key, cursor)
          if event_json
            event = Flapjack::Data::Event.parse_and_validate(event_json)
            if !event.nil? && (include_re.nil? ||
              (include_re === "#{event['entity']}:#{event['check']}"))

              Flapjack::Data::Event.add(event, :redis => dest_redis)
              events_sent += 1
              print "#{events_sent} " if events_sent % 1000 == 0
            end
>>>>>>> 689a859a
            cursor -= 1
            next
          end

          archives = mirror_get_archive_keys_stats(:source => source_redis).select {|a|
            a[:size] > 0
          }

          if archives.empty?
            sleep 1
            next
          end

          archive_idx = archives.index {|a| a[:name] == archive_key }
          archive_idx = archive_idx.nil? ? 0 : (archive_idx + 1)
          if archives[archive_idx]
            archive_key = archives[archive_idx][:name]
            puts archive_key
            cursor = -1
          else
            break unless opts[:follow]
            sleep 1
          end
        end
      end

      def mirror_get_archive_keys_stats(opts = {})
        source_redis = opts[:source]
        source_redis.smembers("known_events_archive_keys").sort.collect do |eak|
          {:name => eak, :size => source_redis.llen(eak)}
        end
      end

    end
  end
end

desc 'Receive events from external systems and sends them to Flapjack'
arg_name 'receiver'
command :receiver do |receiver|

  receiver.desc 'Nagios receiver'
  #receiver.arg_name 'Turn Nagios check results into Flapjack events'
  receiver.command :nagios do |nagios|

    # # Not sure what to do with this, was 'extended help'

    #     puts '
    # Required Nagios Configuration Changes
    # -------------------------------------

    # flapjack-nagios-receiver reads events from a named pipe written to by Nagios. The named pipe needs creating, and Nagios needs to be told to write performance data output to it.

    # To create the named pipe:

    #   mkfifo -m 0666 /var/cache/nagios3/event_stream.fifo

    # nagios.cfg changes:

    #   # modified lines:
    #   enable_notifications=0
    #   host_perfdata_file=/var/cache/nagios3/event_stream.fifo
    #   service_perfdata_file=/var/cache/nagios3/event_stream.fifo
    #   host_perfdata_file_template=[HOSTPERFDATA]\t$TIMET$\t$HOSTNAME$\tHOST\t$HOSTSTATE$\t$HOSTEXECUTIONTIME$\t$HOSTLATENCY$\t$HOSTOUTPUT$\t$HOSTPERFDATA$
    #   service_perfdata_file_template=[SERVICEPERFDATA]\t$TIMET$\t$HOSTNAME$\t$SERVICEDESC$\t$SERVICESTATE$\t$SERVICEEXECUTIONTIME$\t$SERVICELATENCY$\t$SERVICEOUTPUT$\t$SERVICEPERFDATA$
    #   host_perfdata_file_mode=p
    #   service_perfdata_file_mode=p

    # Details on the wiki: http://flapjack.io/docs/1.0/usage/USING#configuring-nagios
    # '

    nagios.command :start do |start|

      start.switch [:d, 'daemonize'], :desc => 'Daemonize',
        :default_value => true

      start.flag   [:p, 'pidfile'],   :desc => 'PATH of the pidfile to write to'

      start.flag   [:l, 'logfile'],   :desc => 'PATH of the logfile to write to'

      start.flag   [:f, 'fifo'],      :desc => 'PATH of the nagios perfdata named pipe'

      start.action do |global_options,options,args|
        options.merge!(:type => 'nagios')
        receiver = Flapjack::CLI::Receiver.new(global_options, options)
        receiver.start
      end
    end

    nagios.command :stop do |stop|

      stop.flag   [:p, 'pidfile'],   :desc => 'PATH of the pidfile to write to'

      stop.flag   [:l, 'logfile'],   :desc => 'PATH of the logfile to write to'

      stop.action do |global_options,options,args|
        options.merge!(:type => 'nagios')
        receiver = Flapjack::CLI::Receiver.new(global_options, options)
        receiver.stop
      end
    end

    nagios.command :restart do |restart|

      restart.flag   [:p, 'pidfile'],   :desc => 'PATH of the pidfile to write to'

      restart.flag   [:l, 'logfile'],   :desc => 'PATH of the logfile to write to'

      restart.flag   [:f, 'fifo'],      :desc => 'PATH of the nagios perfdata named pipe'

      restart.action do |global_options,options,args|
        options.merge!(:type => 'nagios')
        receiver = Flapjack::CLI::Receiver.new(global_options, options)
        receiver.restart
      end
    end

    nagios.command :status do |status|

      status.flag   [:p, 'pidfile'],   :desc => 'PATH of the pidfile to write to'

      status.flag   [:l, 'logfile'],   :desc => 'PATH of the logfile to write to'

      status.action do |global_options,options,args|
        options.merge!(:type => 'nagios')
        receiver = Flapjack::CLI::Receiver.new(global_options, options)
        receiver.status
      end
    end

  end

  receiver.desc 'NSCA receiver'
  #receiver.arg_name 'Turn Nagios passive check results into Flapjack events'
  receiver.command :nsca do |nsca|

    nsca.command :start do |start|

      # # Not sure what to do with this, extra help output:

      # Required Nagios Configuration Changes
      # -------------------------------------

      # flapjack-nsca-receiver reads events from the nagios "command file" read from by Nagios, written to by the Nsca-daemon.

      # The named pipe is automatically created by _nagios_ if it is enabled
      # in the configfile:

      #   # modified lines:
      #   command_file=/var/lib/nagios3/rw/nagios.cmd

      # The Nsca daemon is optionally writing to a tempfile if the named pipe does
      # not exist.

      # Details on the wiki: http://flapjack.io/docs/1.0/usage/USING#XXX
      # '

      start.switch [:d, 'daemonize'], :desc => 'Daemonize',
        :default_value => true

      start.flag   [:p, 'pidfile'],   :desc => 'PATH of the pidfile to write to'

      start.flag   [:l, 'logfile'],   :desc => 'PATH of the logfile to write to'

      start.flag   [:f, 'fifo'],      :desc => 'PATH of the nagios perfdata named pipe'

      start.action do |global_options,options,args|
        options.merge!(:type => 'nsca')
        receiver = Flapjack::CLI::Receiver.new(global_options, options)
        receiver.start
      end
    end

    nsca.command :stop do |stop|

      stop.flag   [:p, 'pidfile'],   :desc => 'PATH of the pidfile to write to'

      stop.flag   [:l, 'logfile'],   :desc => 'PATH of the logfile to write to'

      stop.action do |global_options,options,args|
        options.merge!(:type => 'nsca')
        receiver = Flapjack::CLI::Receiver.new(global_options, options)
        receiver.stop
      end
    end

    nsca.command :restart do |restart|

      restart.flag   [:p, 'pidfile'],   :desc => 'PATH of the pidfile to write to'

      restart.flag   [:l, 'logfile'],   :desc => 'PATH of the logfile to write to'

      restart.flag   [:f, 'fifo'],      :desc => 'PATH of the nagios perfdata named pipe'

      restart.action do |global_options,options,args|
        options.merge!(:type => 'nsca')
        receiver = Flapjack::CLI::Receiver.new(global_options, options)
        receiver.restart
      end
    end

    nsca.command :status do |status|

      status.flag   [:p, 'pidfile'],   :desc => 'PATH of the pidfile to write to'

      status.flag   [:l, 'logfile'],   :desc => 'PATH of the logfile to write to'

      status.action do |global_options,options,args|
        options.merge!(:type => 'nsca')
        receiver = Flapjack::CLI::Receiver.new(global_options, options)
        receiver.status
      end
    end

  end

  receiver.desc 'JSON receiver'
  receiver.command :json do |json|

    json.flag [:f, 'from'],     :desc => 'PATH of the file to process [STDIN]'

    json.action do |global_options,options,args|
      receiver = Flapjack::CLI::Receiver.new(global_options, options)
      receiver.json
    end
  end

  receiver.desc 'Mirror receiver'
  receiver.command :mirror do |mirror|

    mirror.flag     [:s, 'source'], :desc => 'URL of source redis database, e.g. redis://localhost:6379/0',
      :required => true

    mirror.flag     [:d, 'dest'],   :desc => 'URL of destination redis database, e.g. redis://localhost:6379/1'

    mirror.flag     [:i, 'include'], :desc => 'Regexp which must match event id for it to be mirrored'

    # one or both of follow, all is required
    mirror.switch   [:f, 'follow'], :desc => 'keep reading events as they are archived on the source',
      :default_value => nil

    mirror.switch   [:a, 'all'],    :desc => 'replay all archived events from the source',
      :default_value => nil

    # options.count in code
    mirror.flag     [:l, 'last'],   :desc => 'replay the last COUNT events from the source',
      :default_value => nil

    # options.since in code
    mirror.flag     [:t, 'time'],   :desc => 'replay all events archived on the source since TIME',
      :default_value => nil

    mirror.action do |global_options,options,args|
      options.merge!(:type => 'mirror')
      receiver = Flapjack::CLI::Receiver.new(global_options, options)
      receiver.mirror
    end
  end


  receiver.desc 'One-off event submitter'
  receiver.command :oneoff do |oneoff|
    oneoff.passthrough = true
    oneoff.action do |global_options, options, args|
      libexec = Pathname.new(__FILE__).parent.parent.parent.parent.join('libexec').expand_path
      oneoff  = libexec.join('oneoff')
      if oneoff.exist?
        Kernel.exec(oneoff.to_s, *ARGV)
      end
    end
  end

  receiver.desc 'HTTP checker for availability checking of services'
  receiver.command :httpchecker do |httpchecker|
    httpchecker.passthrough = true
    httpchecker.action do |global_options, options, args|
      libexec = Pathname.new(__FILE__).parent.parent.parent.parent.join('libexec').expand_path
      httpchecker  = libexec.join('httpchecker')
      if httpchecker.exist?
        Kernel.exec(httpchecker.to_s, *ARGV)
      end
    end
  end


  receiver.desc 'HTTP API that caches and submits events'
  receiver.command :httpbroker do |httpbroker|
    httpbroker.passthrough = true
    httpbroker.action do |global_options, options, args|
      libexec = Pathname.new(__FILE__).parent.parent.parent.parent.join('libexec').expand_path
      httpbroker  = libexec.join('httpbroker')
      if httpbroker.exist?
        Kernel.exec(httpbroker.to_s, *ARGV)
      end
    end
  end
end


# # Nsca example line for a storage-device check:
# #[1393410685] PROCESS_SERVICE_CHECK_RESULT;db1.dev;STORAGE;0;Raid Set # 000 (800.0GB) is Normal.

# config_nr = config_env['nsca-receiver'] || {}

# pidfile = options.pidfile.nil? ?
#             (config_nr['pid_file'] || "/var/run/flapjack/#{exe}.pid") :
#             options.pidfile

# logfile = options.logfile.nil? ?
#             (config_nr['log_file'] || "/var/log/flapjack/#{exe}.log") :
#             options.logfile

# fifo = options.fifo.nil? ?
#          (config_nr['fifo'] || '/var/lib/nagios3/rw/nagios.cmd') :
#          options.fifo

# daemonize = options.daemonize.nil? ?
#               !!config_nr['daemonize'] :
#               options.daemonize<|MERGE_RESOLUTION|>--- conflicted
+++ resolved
@@ -2,14 +2,9 @@
 
 require 'dante'
 require 'redis'
-<<<<<<< HEAD
-=======
-require 'hiredis'
->>>>>>> 689a859a
 
 require 'flapjack/configuration'
 require 'flapjack/data/event'
-require 'flapjack/data/migration'
 require 'flapjack/patches'
 
 # TODO options should be overridden by similar config file options
@@ -27,31 +22,19 @@
         @config_env = @config.all
 
         if @config_env.nil? || @config_env.empty?
-<<<<<<< HEAD
-          exit_now! "No config data found in '#{global_options[:config]}'"
-        end
-
-        Flapjack::RedisProxy.config = @config.for_redis
-        Sandstorm.redis = Flapjack.redis
+          unless 'mirror'.eql?(@options[:type])
+            exit_now! "No config data found in '#{global_options[:config]}'"
+          end
+        end
+
+        unless 'mirror'.eql?(@options[:type])
+          Flapjack::RedisProxy.config = @config.for_redis
+          Sandstorm.redis = Flapjack.redis
+        end
 
         @config_runner = @config_env["#{@options[:type]}-receiver"] || {}
-=======
-          unless 'mirror'.eql?(@options[:type])
-            exit_now! "No config data for environment '#{FLAPJACK_ENV}' found in '#{global_options[:config]}'"
-          end
-
-          @config_env = {}
-          @config_runner = {}
-        else
-          @config_runner = @config_env["#{@options[:type]}-receiver"] || {}
-        end
-
-        @redis_options = @config.for_redis
-      end
->>>>>>> 689a859a
-
-      def pidfile
-        @pidfile ||= case
+
+        @pidfile = case
         when !@options[:pidfile].nil?
           @options[:pidfile]
         when !@config_env['pid_dir'].nil?
@@ -59,10 +42,8 @@
         else
           "/var/run/flapjack/#{@options[:type]}-receiver.pid"
         end
-      end
-
-      def logfile
-        @logfile ||= case
+
+        @logfile = case
         when !@options[:logfile].nil?
           @options[:logfile]
         when !@config_env['log_dir'].nil?
@@ -70,6 +51,8 @@
         else
           "/var/run/flapjack/#{@options[:type]}-receiver.log"
         end
+
+        @redis_options = @config.for_redis
       end
 
       def start
@@ -118,7 +101,7 @@
       def status
         if runner(@options[:type]).daemon_running?
           pid = get_pid
-          uptime = Time.now - File.stat(pidfile).ctime
+          uptime = Time.now - File.stat(@pidfile).ctime
           puts "#{@options[:type]}-receiver is running: pid #{pid}, uptime #{uptime}"
         else
           exit_now! "#{@options[:type]}-receiver is not running"
@@ -146,17 +129,14 @@
       private
 
       def redis
-        return @redis unless @redis.nil?
-        @redis = Redis.new(@redis_options.merge(:driver => :hiredis))
-        Flapjack::Data::Migration.migrate_entity_check_data_if_required(:redis => @redis)
-        @redis
+        @redis ||= Redis.new(@redis_options)
       end
 
       def runner(type)
         return @runner if @runner
 
-        @runner = Dante::Runner.new("#{@options[:type]}-receiver", :pid_path => pidfile,
-          :log_path => logfile)
+        @runner = Dante::Runner.new("#{@options[:type]}-receiver", :pid_path => @pidfile,
+          :log_path => @logfile)
         @runner
       end
 
@@ -286,7 +266,7 @@
       end
 
       def get_pid
-        IO.read(pidfile).chomp.to_i
+        IO.read(@pidfile).chomp.to_i
       rescue StandardError
         pid = nil
       end
@@ -330,6 +310,7 @@
       end
 
       def json_feeder(opts = {})
+
         input = if opts[:from]
           File.open(opts[:from]) # Explodes if file does not exist.
         elsif $stdin.tty?
@@ -386,7 +367,8 @@
           exit_now! "could not understand destination Redis config"
         end
 
-        Flapjack::Data::Migration.migrate_entity_check_data_if_required(:redis => dest_redis)
+        Flapjack::RedisProxy.config = dest_redis
+        Sandstorm.redis = Flapjack.redis
 
         archives = mirror_get_archive_keys_stats(:source => source_redis)
         raise "found no archives!" if archives.empty?
@@ -417,26 +399,16 @@
         puts archive_key
 
         loop do
-<<<<<<< HEAD
-          new_archive_key = false
-          # something to read at cursor?
-          event = source_redis.lindex(archive_key, cursor)
-          if event
-            Flapjack::Data::Event.push('events', event)
-            events_sent += 1
-            print "#{events_sent} " if events_sent % 1000 == 0
-=======
           event_json = source_redis.lindex(archive_key, cursor)
           if event_json
             event = Flapjack::Data::Event.parse_and_validate(event_json)
             if !event.nil? && (include_re.nil? ||
               (include_re === "#{event['entity']}:#{event['check']}"))
 
-              Flapjack::Data::Event.add(event, :redis => dest_redis)
+              Flapjack::Data::Event.add(event)
               events_sent += 1
               print "#{events_sent} " if events_sent % 1000 == 0
             end
->>>>>>> 689a859a
             cursor -= 1
             next
           end
@@ -667,12 +639,8 @@
   receiver.desc 'Mirror receiver'
   receiver.command :mirror do |mirror|
 
-    mirror.flag     [:s, 'source'], :desc => 'URL of source redis database, e.g. redis://localhost:6379/0',
+    mirror.flag     [:s, 'source'], :desc => 'URL of source redis database, eg redis://localhost:6379/0',
       :required => true
-
-    mirror.flag     [:d, 'dest'],   :desc => 'URL of destination redis database, e.g. redis://localhost:6379/1'
-
-    mirror.flag     [:i, 'include'], :desc => 'Regexp which must match event id for it to be mirrored'
 
     # one or both of follow, all is required
     mirror.switch   [:f, 'follow'], :desc => 'keep reading events as they are archived on the source',
@@ -690,7 +658,6 @@
       :default_value => nil
 
     mirror.action do |global_options,options,args|
-      options.merge!(:type => 'mirror')
       receiver = Flapjack::CLI::Receiver.new(global_options, options)
       receiver.mirror
     end
