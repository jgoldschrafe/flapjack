--- conflicted
+++ resolved
@@ -17,25 +17,37 @@
 
   class Coordinator
 
+    # states: :starting, :running, :reloading, :stopping, :stopped
+
     def initialize(config)
 
       Thread.abort_on_exception = true
 
       @config   = config
       @pikelets = []
-      @stopping = false
 
+      @received_signals = []
+
+      @state = :starting
       @monitor = Monitor.new
-      @shutdown_cond = @monitor.new_cond
+      @monitor_cond = @monitor.new_cond
 
-      @shutdown = proc {
+      @reload = proc {
         @monitor.synchronize {
-          @stopping = true
-          @shutdown_cond.signal
+          @monitor_cond.wait_until { :running.eql?(@state) }
+          @state = :reloading
+          @monitor_cond.signal
         }
       }
 
-      @received_signals = []
+      @shutdown = proc { |exit_val|
+        @monitor.synchronize {
+          @monitor_cond.wait_until { :running.eql?(@state) }
+          @state = :stopping
+          @exit_value = exit_val
+          @monitor_cond.signal
+        }
+      }
 
       @logger = Flapjack::Logger.new("flapjack-coordinator", @config.all['logger'])
     end
@@ -43,7 +55,6 @@
     def start(opts = {})
       @boot_time = Time.now
 
-<<<<<<< HEAD
       Flapjack::RedisProxy.config = @config.for_redis
 
       pikelet_defs = pikelet_definitions(@config.all)
@@ -62,64 +73,82 @@
       # block this thread until 'stop' has been called, and
       # all pikelets have been stopped
       @monitor.synchronize {
-        @shutdown_cond.wait_until { @stopping }
-        @pikelets.map(&:stop)
-        @pikelets.clear
+        @monitor_cond.wait_until { !(:running.eql?(@state)) }
+        case @state
+        when :reloading
+          reload
+          @state = :running
+          @monitor_cond.signal
+        when :stopping
+          @pikelets.map(&:stop)
+          @pikelets.clear
+          @state = :stopped
+          @monitor_cond.signal
+        end
       }
-=======
-      EM.synchrony do
-        setup_signals if options[:signals]
-
-        begin
-          add_pikelets(pikelets(@config.all))
-          loop do
-            while sig = @received_signals.shift do
-              case sig
-              when 'INT', 'TERM', 'QUIT'
-                @exit_value = Signal.list[sig] + 128
-                raise Interrupt
-              when 'HUP'
-                reload
-              end
-            end
-            EM::Synchrony.sleep 0.25
-          end
-        rescue Exception => e
-          unless e.is_a?(Interrupt)
-            trace = e.backtrace.join("\n")
-            @logger.fatal "#{e.class.name}\n#{e.message}\n#{trace}"
-            @exit_value = 1
-          end
-          remove_pikelets(@pikelets)
-          EM.stop
-        end
-      end
-
-      Syslog.close if Syslog.opened?
->>>>>>> 76d1683b
 
       @exit_value
     end
 
-<<<<<<< HEAD
-    def stop(value = 0)
-      return unless @exit_value.nil?
-      @exit_value = value
-      # a new thread is required to avoid deadlock errors; signal
-      # handler runs by jumping into main thread
-      Thread.new do
-        Thread.current.abort_on_exception = true
-        @monitor.synchronize do
-          @stopping = true
-          @shutdown_cond.signal
+  private
+
+    # the global nature of this seems at odds with it calling stop
+    # within a single coordinator instance. Coordinator is essentially
+    # a singleton anyway...
+    def setup_signals
+      Kernel.trap('INT')    { Thread.new { @shutdown.call(Signal.list['INT']) }.join }
+      Kernel.trap('TERM')   { Thread.new { @shutdown.call(Signal.list['TERM']) }.join }
+      unless RbConfig::CONFIG['host_os'] =~ /mswin|windows|cygwin/i
+        Kernel.trap('QUIT') { Thread.new { @shutdown.call(Signal.list['QUIT']) }.join }
+        Kernel.trap('HUP')  { Thread.new { @reload.call   }.join }
+      end
+    end
+
+    def pikelet_definitions(config_env)
+       config = {}
+      return config unless config_env
+
+      # backwards-compatible with config file for previous 'executive' pikelet
+      exec_cfg = nil
+      if config_env.has_key?('executive') && config_env['executive']['enabled']
+        exec_cfg = config_env['executive']
+      end
+      ['processor', 'notifier'].each do |k|
+        if exec_cfg
+          if config_env.has_key?(k)
+            # need to allow for new config fields to override old settings if both present
+            merged = exec_cfg.merge(config_env[k])
+            config.update(k => merged) if merged['enabled']
+          else
+            config.update(k => exec_cfg)
+          end
+        else
+          next unless (config_env.has_key?(k) && config_env[k]['enabled'])
+          config.update(k => config_env[k])
         end
       end
-      @exit_value
+
+      return config unless config_env && config_env['gateways'] &&
+        !config_env['gateways'].nil?
+      config.merge( config_env['gateways'].select {|k, v|
+        Flapjack::Pikelet.is_pikelet?(k) && v['enabled']
+      } )
     end
-=======
-    private
->>>>>>> 76d1683b
 
+    # passed a hash with {PIKELET_TYPE => PIKELET_CFG, ...}
+    # returns unstarted pikelet instances.
+    def create_pikelets(pikelets_data = {})
+      pikelets_data.inject([]) do |memo, (type, cfg)|
+        pikelets = Flapjack::Pikelet.create(type, @shutdown, :config => cfg,
+                                            :boot_time => @boot_time)
+        memo += pikelets
+        memo
+      end
+    end
+
+    # NB: global config options (e.g. daemonize, pidfile,
+    # logfile, redis options) won't be checked on reload.
+    # should we do a full restart if some of these change?
     def reload
       # TODO refactor cfg load and key retrieval, consolidate with initial load
       prev_pikelet_cfg = pikelet_definitions(@config.all)
@@ -152,7 +181,6 @@
         end
       end
 
-<<<<<<< HEAD
       pikelets_to_remove = @pikelets.select{|pik| removed.include?(pik.type) }
       pikelets_to_remove.map(&:stop)
       @pikelets -= pikelets_to_remove
@@ -163,109 +191,6 @@
         @pikelets << pik
         pik.start
       end
-=======
-      removed_pikelets = @pikelets.select {|pik| removed.include?(pik.type) }
-
-      remove_pikelets(removed_pikelets)
-
-      # is there a nicer way to only keep the parts of the hash with matching keys?
-      added_pikelets = enabled_pikelet_cfg.select {|k, v| added.include?(k) }
-
-      add_pikelets(added_pikelets)
->>>>>>> 76d1683b
-    end
-
-    # the global nature of this seems at odds with it calling stop
-    # within a single coordinator instance. Coordinator is essentially
-    # a singleton anyway...
-    def setup_signals
-      Kernel.trap('INT')    { @received_signals << 'INT' unless @received_signals.include?('INT') }
-      Kernel.trap('TERM')   { @received_signals << 'TERM' unless @received_signals.include?('TERM') }
-      unless RbConfig::CONFIG['host_os'] =~ /mswin|windows|cygwin/i
-        Kernel.trap('QUIT') { @received_signals << 'QUIT' unless @received_signals.include?('QUIT') }
-        Kernel.trap('HUP')  { @received_signals << 'HUP' unless @received_signals.include?('HUP') }
-      end
-    end
-
-    # passed a hash with {PIKELET_TYPE => PIKELET_CFG, ...}
-<<<<<<< HEAD
-    # returns unstarted pikelet instances.
-    def create_pikelets(pikelets_data = {})
-      pikelets_data.inject([]) do |memo, (type, cfg)|
-        pikelets = Flapjack::Pikelet.create(type, @shutdown, :config => cfg,
-                                            :boot_time => @boot_time)
-        memo += pikelets
-        memo
-      end
-    end
-
-    def pikelet_definitions(config_env)
-       config = {}
-=======
-    def add_pikelets(pikelets_data = {})
-      pikelets_data.each_pair do |type, cfg|
-        next unless pikelet = Flapjack::Pikelet.create(type,
-          :config => cfg, :redis_config => @redis_options,
-          :boot_time => @boot_time)
-
-        @pikelets << pikelet
-        pikelet.start
-      end
-    end
-
-    def remove_pikelets(piks, opts = {})
-      piks.map(&:stop)
-
-      loop do
-        # only prints state changes, otherwise pikelets not closing promptly can
-        # cause everything else to be spammy
-        piks.each do |pik|
-          old_status = pik.status
-          pik.update_status
-          status = pik.status
-          next if old_status.eql?(status)
-          @logger.info "#{pik.type}: #{old_status} -> #{status}"
-        end
-
-        if piks.any? {|p| p.status == 'stopping' }
-          EM::Synchrony.sleep 0.25
-        else
-          @pikelets -= piks
-          break
-        end
-      end
-    end
-
-    def pikelets(config_env)
-      config = {}
->>>>>>> 76d1683b
-      return config unless config_env
-
-      # backwards-compatible with config file for previous 'executive' pikelet
-      exec_cfg = nil
-      if config_env.has_key?('executive') && config_env['executive']['enabled']
-        exec_cfg = config_env['executive']
-      end
-      ['processor', 'notifier'].each do |k|
-        if exec_cfg
-          if config_env.has_key?(k)
-            # need to allow for new config fields to override old settings if both present
-            merged = exec_cfg.merge(config_env[k])
-            config.update(k => merged) if merged['enabled']
-          else
-            config.update(k => exec_cfg)
-          end
-        else
-          next unless (config_env.has_key?(k) && config_env[k]['enabled'])
-          config.update(k => config_env[k])
-        end
-      end
-
-      return config unless config_env && config_env['gateways'] &&
-        !config_env['gateways'].nil?
-      config.merge( config_env['gateways'].select {|k, v|
-        Flapjack::Pikelet.is_pikelet?(k) && v['enabled']
-      } )
     end
 
   end
