#!/usr/bin/env ruby

require 'eventmachine'
require 'em-synchrony'

require 'flapjack/configuration'
require 'flapjack/patches'
require 'flapjack/executive'
require 'flapjack/redis_pool'

require 'flapjack/pikelet'
require 'flapjack/executive'

module Flapjack

  class Coordinator

<<<<<<< HEAD
    def initialize(config)
=======
    include Flapjack::Daemonizable

    def initialize(config, logger = nil)
>>>>>>> 78f78fbb
      @config = config
      @redis_options = config.for_redis
      @pikelets = []

      if logger
        @logger = logger
      else
        logger_name = "flapjack-coordinator"
        @logger = Log4r::Logger.new(logger_name)

        formatter = Log4r::PatternFormatter.new(:pattern => "[%l] %d :: #{logger_name} :: %m",
          :date_pattern => "%Y-%m-%dT%H:%M:%S%z")

        [Log4r::StdoutOutputter, Log4r::SyslogOutputter].each do |outp_klass|
          outp = outp_klass.new(logger_name)
          outp.formatter = formatter
          @logger.add(outp)
        end
      end

    end

    def start(options = {})
      EM.synchrony do
        add_pikelets(pikelets(@config.all))
        setup_signals if options[:signals]
      end
    end

    def stop
      return if @stopping
      @stopping = true
      remove_pikelets(@pikelets, :shutdown => true)
    end

    # NB: global config options (e.g. daemonize, pidfile,
    # logfile, redis options) won't be checked on reload.
    # should we do a full restart if some of these change?
    def reload

      prev_pikelet_cfg = pikelets(@config.all)

      removed = []
      added = []
      ask_running = []

      cfg_filename = @config.filename
      @config = Flapjack::Configuration.new
      config.load(cfg_filename)

      enabled_pikelet_cfg = pikelets(@config.all)

      (prev_pikelet_cfg.keys + enabled_pikelet_cfg.keys).each do |p_klass|

        if prev_pikelet_cfg.keys.include?(p_klass)
          if enabled_pikelet_cfg.keys.include?(p_klass)
            ask_running << p_klass
          else
            removed << p_klass
          end
        elsif enabled_pikelet_cfg.keys.include?(p_klass)
          added << p_klass
        end

      end

      @pikelets.select {|pik| ask_running.include?(pik.class) }.each do |pik|
        # for sections previously there and still there, ask them
        # to make the config change; they will if they can, or will signal
        # restart is needed if not

        # reload() returns trinary value here; true means the change was made, false
        # means the pikelet needs to be restarted, nil means no change
        # was required
        next unless pik.reload(pik_config).is_a?(FalseClass)
        removed << pik.class
      end

      removed_pikelets = @pikelets.select {|pik| removed.include?(pik.class) }

      remove_pikelets( removed_pikelets )
      add_pikelets(enabled_pikelet_cfg)
    end

  private

    # the global nature of this seems at odds with it calling stop
    # within a single coordinator instance. Coordinator is essentially
    # a singleton anyway...
    def setup_signals
      Kernel.trap('INT')  { stop }
      Kernel.trap('TERM') { stop }
      unless RbConfig::CONFIG['host_os'] =~ /mswin|windows|cygwin/i
        Kernel.trap('QUIT') { stop }
        # Kernel.trap('USR1')  { reload }
      end
    end

    # passed a hash with {PIKELET_TYPE => PIKELET_CFG, ...}
    def add_pikelets(pikelets_data = {})
      pikelets_data.each_pair do |type, cfg|
        next unless pikelet = Flapjack::Pikelet.create(type,
          :config => cfg, :redis_config => @redis_options)
        @pikelets << pikelet
        pikelet.start
      end
    end

    def remove_pikelets(piks, opts = {})
      Fiber.new {
        piks.map(&:stop)

        loop do
          # only prints state changes, otherwise pikelets not closing promptly can
          # cause everything else to be spammy
          piks.each do |pik|
            old_status = pik.status
            status = pik.status(:check => true)
            next if old_status.eql?(status)
            @logger.info "#{pik.type}: #{old_status} -> #{status}"
          end

          if piks.any? {|p| p.status == 'stopping' }
            EM::Synchrony.sleep 0.25
          else
            EM.stop if opts[:shutdown]
            @pikelets -= piks
            break
          end
        end
      }.resume
    end

    def pikelets(config_env)
      return {} unless config_env
      exec_cfg = config_env.has_key?('executive') && config_env['executive']['enabled'] ?
        {'executive' => config_env['executive']} :
        {}
      return exec_cfg unless config_env && config_env['gateways'] &&
        !config_env['gateways'].nil?
      exec_cfg.merge(config_env['gateways'].inject({}) {|memo, (k, v)|
        memo[k] = v if Flapjack::Pikelet.is_pikelet?(k) && v['enabled']
        memo
      })
    end

  end

end<|MERGE_RESOLUTION|>--- conflicted
+++ resolved
@@ -15,31 +15,21 @@
 
   class Coordinator
 
-<<<<<<< HEAD
     def initialize(config)
-=======
-    include Flapjack::Daemonizable
-
-    def initialize(config, logger = nil)
->>>>>>> 78f78fbb
       @config = config
       @redis_options = config.for_redis
       @pikelets = []
 
-      if logger
-        @logger = logger
-      else
-        logger_name = "flapjack-coordinator"
-        @logger = Log4r::Logger.new(logger_name)
+      logger_name = "flapjack-coordinator"
+      @logger = Log4r::Logger.new(logger_name)
 
-        formatter = Log4r::PatternFormatter.new(:pattern => "[%l] %d :: #{logger_name} :: %m",
-          :date_pattern => "%Y-%m-%dT%H:%M:%S%z")
+      formatter = Log4r::PatternFormatter.new(:pattern => "[%l] %d :: #{logger_name} :: %m",
+        :date_pattern => "%Y-%m-%dT%H:%M:%S%z")
 
-        [Log4r::StdoutOutputter, Log4r::SyslogOutputter].each do |outp_klass|
-          outp = outp_klass.new(logger_name)
-          outp.formatter = formatter
-          @logger.add(outp)
-        end
+      [Log4r::StdoutOutputter, Log4r::SyslogOutputter].each do |outp_klass|
+        outp = outp_klass.new(logger_name)
+        outp.formatter = formatter
+        @logger.add(outp)
       end
 
     end
