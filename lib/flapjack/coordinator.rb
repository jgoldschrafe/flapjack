--- conflicted
+++ resolved
@@ -154,33 +154,16 @@
       end
       return unless pikelet_class
 
-<<<<<<< HEAD
       pikelet_class.bootstrap(:config => pikelet_cfg, :redis_config => @redis_options)
-=======
-      port = nil
-      if pikelet_cfg['port']
-        port = pikelet_cfg['port'].to_i
-      end
-
-      port = 3001 if (port.nil? || port <= 0 || port > 65535)
-
-      pikelet_class.class_variable_set('@@redis',
-        Flapjack::RedisPool.new(:config => @redis_options))
->>>>>>> b4669c85
 
       # only run once
       if ([Flapjack::Web, Flapjack::API] & @pikelets.collect {|p| p[:class]}).empty?
         Thin::Logging.silent = true
       end
 
-<<<<<<< HEAD
       pikelet = Thin::Server.new('0.0.0.0', pikelet_class.instance_variable_get('@port'),
         pikelet_class, :signals => false)
       @pikelets << {:instance => pikelet, :class => pikelet_class}
-=======
-      pikelet = Thin::Server.new('0.0.0.0', port, pikelet_class, :signals => false)
-      @pikelets << {:instance => pikelet, :type => pikelet_type}
->>>>>>> b4669c85
       pikelet.start
       @logger.debug "new thin server instance started for #{pikelet_type}"
     end
@@ -194,22 +177,12 @@
       end
       return unless pikelet_class
 
-<<<<<<< HEAD
       pikelet_class.bootstrap(:config => pikelet_cfg)
 
       # set up connection pooling, stop resque errors
       unless @resque_pool
         @resque_pool = Flapjack::RedisPool.new(:config => @redis_options)
         ::Resque.redis = @resque_pool
-=======
-      # set up connection pooling, stop resque errors (ensure that it's only
-      # done once)
-      @resque_pool = nil
-      if (['email_notifier', 'sms_notifier'] & @pikelets.collect {|p| p[:type]}).empty?
-        pool = Flapjack::RedisPool.new(:config => @redis_options)
-        ::Resque.redis = pool
-        @resque_pool = pool
->>>>>>> b4669c85
         ## NB: can override the default 'resque' namespace like this
         #::Resque.redis.namespace = 'flapjack'
       end
@@ -231,11 +204,7 @@
           stop
         end
       }
-<<<<<<< HEAD
       @pikelets << {:fiber => f, :class => pikelet_class, :instance => pikelet}
-=======
-      @pikelets << {:fiber => f, :type => pikelet_type, :instance => pikelet}
->>>>>>> b4669c85
       f.resume
       @logger.debug "new fiber created for #{pikelet_type}"
     end
@@ -291,8 +260,6 @@
           if @pikelets.any? {|p| p[:status] == 'running'}
             EM::Synchrony.sleep 0.25
           else
-<<<<<<< HEAD
-
             @resque_pool.empty! if @resque_pool
 
             @pikelets.each do |pik|
@@ -308,14 +275,6 @@
                 pik[:class].cleanup
 
               end
-=======
-            @resque_pool.empty! if @resque_pool
-
-            [Flapjack::Web, Flapjack::API].each do |klass|
-              next unless klass.class_variable_defined?('@@redis') &&
-                redis = klass.class_variable_get('@@redis')
-              redis.empty!
->>>>>>> b4669c85
             end
 
             EM.stop
