--- conflicted
+++ resolved
@@ -38,22 +38,15 @@
       end
     end
 
-<<<<<<< HEAD
     def start(opts = {})
+      @boot_time = Time.now
+
       pikelet_defs = pikelet_definitions(@config.all)
       return if pikelet_defs.empty?
 
       create_pikelets(pikelet_defs).each do |pik|
         @pikelets << pik
         pik.start
-=======
-    def start(options = {})
-      @boot_time = Time.now
-
-      EM.synchrony do
-        add_pikelets(pikelets(@config.all))
-        setup_signals if options[:signals]
->>>>>>> f51cdf46
       end
 
       setup_signals if opts[:signals]
@@ -139,7 +132,6 @@
     end
 
     # passed a hash with {PIKELET_TYPE => PIKELET_CFG, ...}
-<<<<<<< HEAD
     # returns unstarted pikelet instances.
     def create_pikelets(pikelets_data = {})
       pikelets_data.inject([]) do |memo, (type, cfg)|
@@ -147,22 +139,6 @@
                                             :redis_config => @redis_opts)
         memo += pikelets
         memo
-=======
-    def add_pikelets(pikelets_data = {})
-      start_piks = []
-      pikelets_data.each_pair do |type, cfg|
-        next unless pikelet = Flapjack::Pikelet.create(type,
-          :config => cfg, :redis_config => @redis_options, :boot_time => @boot_time)
-        start_piks << pikelet
-        @pikelets << pikelet
-      end
-      begin
-        start_piks.each {|pik| pik.start }
-      rescue Exception => e
-        trace = e.backtrace.join("\n")
-        @logger.fatal "#{e.message}\n#{trace}"
-        stop
->>>>>>> f51cdf46
       end
     end
 
