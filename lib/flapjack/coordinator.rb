--- conflicted
+++ resolved
@@ -113,14 +113,10 @@
           # make Resque a slightly nicer citizen
           require 'flapjack/resque_patches'
           # set up connection pooling, stop resque errors
-<<<<<<< HEAD
-          EM::Resque.initialize_redis(::Redis.new(redis_options))
-=======
           ::EM::Resque.redis = ::EventMachine::Synchrony::ConnectionPool.new(:size => 1) do
             ::Redis.new(redis_options)
           end
           ::Resque.redis = ::Redis::Namespace.new(:resque, :redis => ::EM::Resque.redis)
->>>>>>> 95dd16f4
         end
 
         @config.keys.each do |pikelet_type|
