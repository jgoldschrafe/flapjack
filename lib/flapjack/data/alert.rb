--- conflicted
+++ resolved
@@ -1,6 +1,4 @@
 #!/usr/bin/env ruby
-
-require 'digest'
 
 require 'active_support/inflector'
 
@@ -15,95 +13,12 @@
   module Data
     class Alert
 
-<<<<<<< HEAD
-=======
-      # from Flapjack::Data::Notification
-      attr_reader :event_id,
-                  :state,
-                  :summary,
-                  :acknowledgement_duration,
-                  :last_state,
-                  :last_summary,
-                  :state_duration,
-                  :details,
-                  :time,
-                  :notification_type,
-                  :event_count,
-                  :tags
-
-      # from Flapjack::Data::Message
-                # :id,
-      attr_reader :media,
-                  :address,
-                  :rollup,
-                  :contact_id,
-                  :contact_first_name,
-                  :contact_last_name
-
-      # from Flapjack::Notifier
-      attr_reader :rollup_threshold,
-                  :rollup_alerts,
-                  :in_scheduled_maintenance,
-                  :in_unscheduled_maintenance
-
-      # from self
-      attr_reader :entity,
-                  :check,
-                  :notification_id,
-                  :event_hash
-
->>>>>>> 2228ecf8
       include Flapjack::Utility
       include Sandstorm::Record
 
-<<<<<<< HEAD
       define_attributes :state        => :string,
                         :summary      => :string,
                         :details      => :string,
-=======
-      def initialize(contents, opts)
-        raise "no logger supplied" unless @logger = opts[:logger]
-
-        @event_id                   = contents['event_id']
-        @event_hash                 = contents['event_hash'] ||
-                                        Digest.hexencode(Digest::SHA1.new.digest(@event_id))[0..7].downcase
-        @state                      = contents['state']
-        @summary                    = contents['summary']
-        @acknowledgement_duration   = contents['duration'] # SMELLY
-        @last_state                 = contents['last_state']
-        @last_summary               = contents['last_summary']
-        @state_duration             = contents['state_duration']
-        @details                    = contents['details']
-        @time                       = contents['time']
-        @notification_type          = contents['notification_type']
-        @event_count                = contents['event_count']
-        @tags                       = contents['tags']
-
-        @media                      = contents['media']
-        @address                    = contents['address']
-        @rollup                     = contents['rollup']
-        @contact_id                 = contents['contact_id']
-        @contact_first_name         = contents['contact_first_name']
-        @contact_last_name          = contents['contact_last_name']
-
-        @rollup_threshold           = contents['rollup_threshold']
-        @rollup_alerts              = contents['rollup_alerts']
-        @in_scheduled_maintenance   = contents['in_scheduled_maintenance']
-        @in_unscheduled_maintenance = contents['in_unscheduled_maintenance']
-
-        @entity, @check             = @event_id.split(':', 2)
-        @notification_id            = contents['id'] || SecureRandom.uuid
-
-        allowed_states        = ['ok', 'critical', 'warning', 'unknown', 'test_notifications', 'acknowledgement']
-        allowed_rollup_states = ['critical', 'warning', 'unknown']
-        raise "state #{@state.inspect} is invalid" unless
-          allowed_states.include?(@state)
-
-        if @state_duration
-          raise "state_duration (#{@state_duration.inspect}) is invalid" unless
-            @state_duration.is_a?(Integer) && @state_duration >= 0
-        end
->>>>>>> 2228ecf8
 
                         :last_state   => :string,
                         :last_summary => :string,
@@ -117,8 +32,10 @@
                         :acknowledgement_duration => :integer, # SMELL -- passed in as duration in other code
                         :state_duration => :integer,
 
-                        :tags           => :set,
-                        :rollup         => :string
+                        :tags         => :set,
+                        :rollup       => :string,
+
+                        :event_hash   => :string
 
       belongs_to :medium, :class_name => 'Flapjack::Data::Medium', :inverse_of => :alerts
         # media_type, address, :rollup_threshold retrieved from medium
