--- conflicted
+++ resolved
@@ -21,17 +21,9 @@
       TAG_PREFIX = 'contact_tag'
       ALL_MEDIA  = ['email', 'sms', 'jabber', 'pagerduty']
 
-<<<<<<< HEAD
       def self.all
         Flapjack.redis.keys('contact:*').inject([]) {|ret, k|
-          k =~ /^contact:(\d+)$/
-=======
-      def self.all(options = {})
-        raise "Redis connection not set" unless redis = options[:redis]
-
-        redis.keys('contact:*').inject([]) {|ret, k|
           k =~ /^contact:(.*)$/
->>>>>>> 50029808
           id = $1
           contact = self.find_by_id(id)
           ret << contact if contact
@@ -244,19 +236,9 @@
       end
 
       def set_address_for_media(media, address)
-<<<<<<< HEAD
+        return if 'pagerduty'.eql?(media)
         Flapjack.redis.hset("contact_media:#{self.id}", media, address)
-        if media == 'pagerduty'
-          # FIXME - work out what to do when changing the pagerduty service key (address)
-          # probably best solution is to remove the need to have the username and password
-          # and subdomain as pagerduty's updated api's mean we don't them anymore I think...
-        end
         self.media = Flapjack.redis.hgetall("contact_media:#{@id}")
-=======
-        return if 'pagerduty'.eql?(media)
-        @redis.hset("contact_media:#{self.id}", media, address)
-        self.media = @redis.hgetall("contact_media:#{@id}")
->>>>>>> 50029808
       end
 
       def remove_media(media)
@@ -328,17 +310,12 @@
         key = "contact_alerting_checks:#{self.id}:media:#{media}"
         cleaned = 0
         alerting_checks_for_media(media).each do |check|
-<<<<<<< HEAD
+
+          entity_check = Flapjack::Data::EntityCheck.for_event_id(check)
           next unless Flapjack::Data::EntityCheck.state_for_event_id?(check) == 'ok' ||
-            Flapjack::Data::EntityCheck.in_unscheduled_maintenance_for_event_id?(check) ||
-            Flapjack::Data::EntityCheck.in_scheduled_maintenance_for_event_id?(check)
-=======
-          entity_check = Flapjack::Data::EntityCheck.for_event_id(check, :redis => @redis)
-          next unless Flapjack::Data::EntityCheck.state_for_event_id?(check, :redis => @redis) == 'ok' ||
-            Flapjack::Data::EntityCheck.in_unscheduled_maintenance_for_event_id?(check, :redis => @redis) ||
-            Flapjack::Data::EntityCheck.in_scheduled_maintenance_for_event_id?(check, :redis => @redis) ||
+            Flapjack::Data::EntityCheck.in_unscheduled_maintenance_for_event_id?(check,) ||
+            Flapjack::Data::EntityCheck.in_scheduled_maintenance_for_event_id?(check) ||
             !entity_check.contacts.map {|c| c.id}.include?(self.id)
->>>>>>> 50029808
 
           # FIXME: why can't i get this logging when called from notifier (notification.rb)?
           @logger.debug("removing from alerting checks for #{self.id}/#{media}: #{check}") if @logger
