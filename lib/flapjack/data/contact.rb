#!/usr/bin/env ruby

# NB: use of redis.keys probably indicates we should maintain a data
# structure to avoid the need for this type of query

require 'set'
require 'ice_cube'

require 'sandstorm/record'

require 'flapjack/data/entity'
require 'flapjack/data/medium'
require 'flapjack/data/notification_block'
require 'flapjack/data/notification_rule'

module Flapjack

  module Data

    class Contact

<<<<<<< HEAD
      include Sandstorm::Record
=======
      attr_accessor :id, :first_name, :last_name, :email, :media, :media_intervals, :media_rollup_thresholds, :pagerduty_credentials

      TAG_PREFIX = 'contact_tag'
      ALL_MEDIA  = ['email', 'sms', 'jabber', 'pagerduty']

      def self.all
        Flapjack.redis.keys('contact:*').inject([]) {|ret, k|
          k =~ /^contact:(\d+)$/
          id = $1
          contact = self.find_by_id(id)
          ret << contact if contact
          ret
        }.sort_by {|c| [c.last_name, c.first_name]}
      end

      def self.find_by_id(contact_id, options = {})
        raise "No id value passed" unless contact_id
        logger = options[:logger]
>>>>>>> 5abe4e23

      include ActiveModel::Serializers::JSON
      self.include_root_in_json = false

<<<<<<< HEAD
      define_attributes :first_name            => :string,
                        :last_name             => :string,
                        :email                 => :string,
                        :timezone              => :string,
                        :pagerduty_credentials => :hash,
                        :tags                  => :set
=======
        contact = self.new(:id => contact_id, :logger => logger)
        contact.refresh
        contact
      end
>>>>>>> 5abe4e23

      has_many :entities, :class_name => 'Flapjack::Data::Entity'
      has_many :media, :class_name => 'Flapjack::Data::Medium'
      has_many :notification_rules, :class_name => 'Flapjack::Data::NotificationRule'

      has_sorted_set :notification_blocks, :class_name => 'Flapjack::Data::NotificationBlock',
        :key => :expire_at

      before_destroy :remove_child_records
      def remove_child_records
        self.media.each               {|medium|             medium.destroy }
        self.notification_rules.each  {|notification_rule|  notification_rule.destroy }
        self.notification_blocks.each {|notification_block| notification_block.destroy }
      end

<<<<<<< HEAD
      after_destroy :remove_entity_linkages
      def remove_entity_linkages
        entities.each do |entity|
          entity.contacts.delete(self)
=======
      # ensure that instance variables match redis state
      # TODO may want to make this protected/private, it's only
      # used in this class
      def refresh
        self.first_name, self.last_name, self.email =
          Flapjack.redis.hmget("contact:#{@id}", 'first_name', 'last_name', 'email')
        self.media = Flapjack.redis.hgetall("contact_media:#{@id}")
        self.media_intervals = Flapjack.redis.hgetall("contact_media_intervals:#{self.id}")
        self.media_rollup_thresholds = Flapjack.redis.hgetall("contact_media_rollup_thresholds:#{self.id}")

        # similar to code in instance method pagerduty_credentials
        if service_key = Flapjack.redis.hget("contact_media:#{@id}", 'pagerduty')
          self.pagerduty_credentials =
            Flapjack.redis.hgetall("contact_pagerduty:#{@id}").merge('service_key' => service_key)
>>>>>>> 5abe4e23
        end
      end

      # wrap the has_many to create the generic rule if none exists
      alias_method :orig_notification_rules, :notification_rules
      def notification_rules
        rules = orig_notification_rules
        if rules.all.all? {|r| r.is_specific? } # also true if empty
          rule = Flapjack::Data::NotificationRule.create_generic
          rules << rule
        end
<<<<<<< HEAD
        rules
=======

        Flapjack.redis.del("contact:#{self.id}", "contact_media:#{self.id}",
                   "contact_media_intervals:#{self.id}",
                   "contact_media_rollup_thresholds:#{self.id}",
                   "contact_tz:#{self.id}", "contact_pagerduty:#{self.id}")
      end

      def pagerduty_credentials
        return unless service_key = Flapjack.redis.hget("contact_media:#{self.id}", 'pagerduty')
        Flapjack.redis.hgetall("contact_pagerduty:#{self.id}").
          merge('service_key' => service_key)
>>>>>>> 5abe4e23
      end

      # TODO sort usages of 'Contact.all' by [c.last_name, c.first_name] in the code

      def name
        return if invalid? && !(self.errors.keys & [:first_name, :last_name]).empty?
        [(self.first_name || ''), (self.last_name || '')].join(" ").strip
      end

<<<<<<< HEAD
      def expire_notification_blocks(time = Time.now)
        self.notification_blocks.intersect_range(nil, time.to_i, :by_score => true).each do |block|
          self.notification_blocks.delete(block)
          block.destroy
=======
      # return an array of the notification rules of this contact
      def notification_rules(opts = {})
        rules = Flapjack.redis.smembers("contact_notification_rules:#{self.id}").inject([]) do |ret, rule_id|
          unless (rule_id.nil? || rule_id == '')
            ret << Flapjack::Data::NotificationRule.find_by_id(rule_id)
          end
          ret
        end
        if rules.all? {|r| r.is_specific? } # also true if empty
          rule = self.add_notification_rule({
              :entities           => [],
              :tags               => Flapjack::Data::TagSet.new([]),
              :time_restrictions  => [],
              :warning_media      => ALL_MEDIA,
              :critical_media     => ALL_MEDIA,
              :warning_blackhole  => false,
              :critical_blackhole => false,
            }, :logger => opts[:logger])
          rules.unshift(rule)
        end
        rules
      end

      def add_notification_rule(rule_data, opts = {})
        if logger = opts[:logger]
          logger.debug("add_notification_rule: contact_id: #{self.id} (#{self.id.class})")
        end
        Flapjack::Data::NotificationRule.add(rule_data.merge(:contact_id => self.id),
          :logger => opts[:logger])
      end

      def delete_notification_rule(rule)
        Flapjack.redis.srem("contact_notification_rules:#{self.id}", rule.id)
        Flapjack.redis.del("notification_rule:#{rule.id}")
      end

      # how often to notify this contact on the given media
      # return 15 mins if no value is set
      def interval_for_media(media)
        interval = Flapjack.redis.hget("contact_media_intervals:#{self.id}", media)
        (interval.nil? || (interval.to_i <= 0)) ? (15 * 60) : interval.to_i
      end

      def set_interval_for_media(media, interval)
        if interval.nil?
          Flapjack.redis.hdel("contact_media_intervals:#{self.id}", media)
          return
        end
        Flapjack.redis.hset("contact_media_intervals:#{self.id}", media, interval)
        self.media_intervals = Flapjack.redis.hgetall("contact_media_intervals:#{self.id}")
      end

      def rollup_threshold_for_media(media)
        threshold = Flapjack.redis.hget("contact_media_rollup_thresholds:#{self.id}", media)
        (threshold.nil? || (threshold.to_i <= 0 )) ? nil : threshold.to_i
      end

      def set_rollup_threshold_for_media(media, threshold)
        if threshold.nil?
          Flapjack.redis.hdel("contact_media_rollup_thresholds:#{self.id}", media)
          return
        end
        Flapjack.redis.hset("contact_media_rollup_thresholds:#{self.id}", media, threshold)
        self.media_rollup_thresholds = Flapjack.redis.hgetall("contact_media_rollup_thresholds:#{self.id}")
      end

      def set_address_for_media(media, address)
        Flapjack.redis.hset("contact_media:#{self.id}", media, address)
        if media == 'pagerduty'
          # FIXME - work out what to do when changing the pagerduty service key (address)
          # probably best solution is to remove the need to have the username and password
          # and subdomain as pagerduty's updated api's mean we don't them anymore I think...
>>>>>>> 5abe4e23
        end
      end

<<<<<<< HEAD
=======
      def remove_media(media)
        Flapjack.redis.hdel("contact_media:#{self.id}", media)
        Flapjack.redis.hdel("contact_media_intervals:#{self.id}", media)
        Flapjack.redis.hdel("contact_media_rollup_thresholds:#{self.id}", media)
        if media == 'pagerduty'
          Flapjack.redis.del("contact_pagerduty:#{self.id}")
        end
      end

      # drop notifications for
>>>>>>> 5abe4e23
      def drop_notifications?(opts = {})
        media_type   = opts[:media]
        entity_check = opts[:entity_check]
        state        = opts[:state]

        # drop any expired blocks
        expire_notification_blocks(Time.now)

        # # NB: not sure if the partial checks are used yet, disabling
        # # this isn't ideal, maybe more sophisticated intersects are the answer?
        # self.notification_blocks.all.any? {|block|
        #   block.media_type.nil? && block.entity_check_id.nil? && block.state.nil?
        # } ||
        # self.notification_blocks.intersect(:media_type => media_type).all.any? {|block|
        #   block.entity_check_id.nil? && block.state.nil?
        # } ||
        # self.notification_blocks.intersect(:media_type => media_type, :entity_check_id => entity_check.id).all.any? {|block|
        #   block.state.nil?
        # } ||
        !self.notification_blocks.intersect(:media_type => media_type,
          :entity_check_id => entity_check.id, :state => state).empty?
      end

      def update_sent_alert_keys(opts = {})
<<<<<<< HEAD
        media_type   = opts[:media]
        entity_check = opts[:entity_check]
        state        = opts[:state]
        delete       = !!opts[:delete]
=======
        media  = opts[:media]
        check  = opts[:check]
        state  = opts[:state]
        delete = !! opts[:delete]
        key = "drop_alerts_for_contact:#{self.id}:#{media}:#{check}:#{state}"
        if delete
          Flapjack.redis.del(key)
        else
          Flapjack.redis.set(key, 'd')
          Flapjack.redis.expire(key, self.interval_for_media(media))
          # TODO: #182 - update the alert history keys
        end
      end

      def drop_rollup_notifications_for_media?(media)
        Flapjack.redis.exists("drop_rollup_alerts_for_contact:#{self.id}:#{media}")
      end

      def update_sent_rollup_alert_keys_for_media(media, opts = {})
        delete = !! opts[:delete]
        key = "drop_rollup_alerts_for_contact:#{self.id}:#{media}"
        if delete
          Flapjack.redis.del(key)
        else
          Flapjack.redis.set(key, 'd')
          Flapjack.redis.expire(key, self.interval_for_media(media))
        end
      end

      def add_alerting_check_for_media(media, check)
        Flapjack.redis.zadd("contact_alerting_checks:#{self.id}:media:#{media}", Time.now.to_i, check)
      end

      def remove_alerting_check_for_media(media, check)
        Flapjack.redis.zrem("contact_alerting_checks:#{self.id}:media:#{media}", check)
      end

      # removes any checks that are in ok, scheduled or unscheduled maintenance
      # from the alerting checks set for the given media
      # returns the number of checks removed
      def clean_alerting_checks_for_media(media)
        key = "contact_alerting_checks:#{self.id}:media:#{media}"
        cleaned = 0
        alerting_checks_for_media(media).each do |check|
          next unless Flapjack::Data::EntityCheck.state_for_event_id?(check) == 'ok' ||
            Flapjack::Data::EntityCheck.in_unscheduled_maintenance_for_event_id?(check) ||
            Flapjack::Data::EntityCheck.in_scheduled_maintenance_for_event_id?(check)

          @logger.debug("removing from alerting checks for #{self.id}/#{media}: #{check}") if @logger
          remove_alerting_check_for_media(media, check)
          cleaned += 1
        end
        cleaned
      end

      def alerting_checks_for_media(media)
        Flapjack.redis.zrange("contact_alerting_checks:#{self.id}:media:#{media}", 0, -1)
      end

      def count_alerting_checks_for_media(media)
        Flapjack.redis.zcard("contact_alerting_checks:#{self.id}:media:#{media}")
      end
>>>>>>> 5abe4e23

        attrs = {:media_type => media_type,
          :entity_check_id => entity_check.id, :state => state}

        if delete
          self.notification_blocks.intersect(attrs).all.each do |block|
            self.notification_blocks.delete(block)
            block.destroy
          end
        else
          media = self.media.intersect(:type => media_type).all.first
          unless media.nil?
            expire_at = Time.now + (media.interval * 60)

            new_block = false
            block = Flapjack::Data::NotificationBlock.intersect(attrs).all.first

            if block.nil?
              block = Flapjack::Data::NotificationBlock.new(attrs)
              new_block = true
            end
            block.expire_at = expire_at
            block.save
            if new_block
              self.notification_blocks << block
            end
          end
        end
      end

      # return the timezone of the contact, or the system default if none is set
      # TODO cache?
      def time_zone(opts = {})
        tz_string = self.timezone
        tz = opts[:default] if (tz_string.nil? || tz_string.empty?)

        if tz.nil?
          begin
            tz = ActiveSupport::TimeZone.new(tz_string)
          rescue ArgumentError
            if logger
              logger.warn("Invalid timezone string set for contact #{self.id} or TZ (#{tz_string}), using 'UTC'!")
            end
            tz = ActiveSupport::TimeZone.new('UTC')
          end
        end
        tz
      end

      # sets or removes the time zone for the contact
      # nil should delete TODO test
      def time_zone=(tz)
        self.timezone = tz.respond_to?(:name) ? tz.name : tz
      end

<<<<<<< HEAD
      # TODO usage of to_json should have :only => [:first_name, :last_name, :email, :tags]
=======
    private

      def initialize(options = {})
        @id     = options[:id]
        @logger = options[:logger]
      end

      # NB: should probably be called in the context of a Redis multi block; not doing so
      # here as calling classes may well be adding/updating multiple records in the one
      # operation
      def self.add_or_update(contact_id, contact_data, options = {})
        # TODO check that the rest of this is safe for the update case
        Flapjack.redis.hmset("contact:#{contact_id}",
                    *['first_name', 'last_name', 'email'].collect {|f| [f, contact_data[f]]})

        unless contact_data['media'].nil?
          Flapjack.redis.del("contact_media:#{contact_id}")
          Flapjack.redis.del("contact_media_intervals:#{contact_id}")
          Flapjack.redis.del("contact_media_rollup_thresholds:#{contact_id}")
          Flapjack.redis.del("contact_pagerduty:#{contact_id}")

          contact_data['media'].each_pair {|medium, details|
            case medium
            when 'pagerduty'
              Flapjack.redis.hset("contact_media:#{contact_id}", medium, details['service_key'])
              Flapjack.redis.hmset("contact_pagerduty:#{contact_id}",
                          *['subdomain', 'username', 'password'].collect {|f| [f, details[f]]})
            else
              Flapjack.redis.hset("contact_media:#{contact_id}", medium, details['address'])
              Flapjack.redis.hset("contact_media_intervals:#{contact_id}", medium, details['interval']) if details['interval']
              Flapjack.redis.hset("contact_media_rollup_thresholds:#{contact_id}", medium, details['rollup_threshold']) if details['rollup_threshold']
            end
          }
        end
      end
>>>>>>> 5abe4e23

    end
  end
end<|MERGE_RESOLUTION|>--- conflicted
+++ resolved
@@ -19,45 +19,17 @@
 
     class Contact
 
-<<<<<<< HEAD
       include Sandstorm::Record
-=======
-      attr_accessor :id, :first_name, :last_name, :email, :media, :media_intervals, :media_rollup_thresholds, :pagerduty_credentials
-
-      TAG_PREFIX = 'contact_tag'
-      ALL_MEDIA  = ['email', 'sms', 'jabber', 'pagerduty']
-
-      def self.all
-        Flapjack.redis.keys('contact:*').inject([]) {|ret, k|
-          k =~ /^contact:(\d+)$/
-          id = $1
-          contact = self.find_by_id(id)
-          ret << contact if contact
-          ret
-        }.sort_by {|c| [c.last_name, c.first_name]}
-      end
-
-      def self.find_by_id(contact_id, options = {})
-        raise "No id value passed" unless contact_id
-        logger = options[:logger]
->>>>>>> 5abe4e23
 
       include ActiveModel::Serializers::JSON
       self.include_root_in_json = false
 
-<<<<<<< HEAD
       define_attributes :first_name            => :string,
                         :last_name             => :string,
                         :email                 => :string,
                         :timezone              => :string,
                         :pagerduty_credentials => :hash,
                         :tags                  => :set
-=======
-        contact = self.new(:id => contact_id, :logger => logger)
-        contact.refresh
-        contact
-      end
->>>>>>> 5abe4e23
 
       has_many :entities, :class_name => 'Flapjack::Data::Entity'
       has_many :media, :class_name => 'Flapjack::Data::Medium'
@@ -73,27 +45,10 @@
         self.notification_blocks.each {|notification_block| notification_block.destroy }
       end
 
-<<<<<<< HEAD
       after_destroy :remove_entity_linkages
       def remove_entity_linkages
         entities.each do |entity|
           entity.contacts.delete(self)
-=======
-      # ensure that instance variables match redis state
-      # TODO may want to make this protected/private, it's only
-      # used in this class
-      def refresh
-        self.first_name, self.last_name, self.email =
-          Flapjack.redis.hmget("contact:#{@id}", 'first_name', 'last_name', 'email')
-        self.media = Flapjack.redis.hgetall("contact_media:#{@id}")
-        self.media_intervals = Flapjack.redis.hgetall("contact_media_intervals:#{self.id}")
-        self.media_rollup_thresholds = Flapjack.redis.hgetall("contact_media_rollup_thresholds:#{self.id}")
-
-        # similar to code in instance method pagerduty_credentials
-        if service_key = Flapjack.redis.hget("contact_media:#{@id}", 'pagerduty')
-          self.pagerduty_credentials =
-            Flapjack.redis.hgetall("contact_pagerduty:#{@id}").merge('service_key' => service_key)
->>>>>>> 5abe4e23
         end
       end
 
@@ -105,21 +60,7 @@
           rule = Flapjack::Data::NotificationRule.create_generic
           rules << rule
         end
-<<<<<<< HEAD
         rules
-=======
-
-        Flapjack.redis.del("contact:#{self.id}", "contact_media:#{self.id}",
-                   "contact_media_intervals:#{self.id}",
-                   "contact_media_rollup_thresholds:#{self.id}",
-                   "contact_tz:#{self.id}", "contact_pagerduty:#{self.id}")
-      end
-
-      def pagerduty_credentials
-        return unless service_key = Flapjack.redis.hget("contact_media:#{self.id}", 'pagerduty')
-        Flapjack.redis.hgetall("contact_pagerduty:#{self.id}").
-          merge('service_key' => service_key)
->>>>>>> 5abe4e23
       end
 
       # TODO sort usages of 'Contact.all' by [c.last_name, c.first_name] in the code
@@ -129,219 +70,72 @@
         [(self.first_name || ''), (self.last_name || '')].join(" ").strip
       end
 
-<<<<<<< HEAD
-      def expire_notification_blocks(time = Time.now)
-        self.notification_blocks.intersect_range(nil, time.to_i, :by_score => true).each do |block|
-          self.notification_blocks.delete(block)
-          block.destroy
-=======
-      # return an array of the notification rules of this contact
-      def notification_rules(opts = {})
-        rules = Flapjack.redis.smembers("contact_notification_rules:#{self.id}").inject([]) do |ret, rule_id|
-          unless (rule_id.nil? || rule_id == '')
-            ret << Flapjack::Data::NotificationRule.find_by_id(rule_id)
-          end
-          ret
-        end
-        if rules.all? {|r| r.is_specific? } # also true if empty
-          rule = self.add_notification_rule({
-              :entities           => [],
-              :tags               => Flapjack::Data::TagSet.new([]),
-              :time_restrictions  => [],
-              :warning_media      => ALL_MEDIA,
-              :critical_media     => ALL_MEDIA,
-              :warning_blackhole  => false,
-              :critical_blackhole => false,
-            }, :logger => opts[:logger])
-          rules.unshift(rule)
-        end
-        rules
-      end
-
-      def add_notification_rule(rule_data, opts = {})
-        if logger = opts[:logger]
-          logger.debug("add_notification_rule: contact_id: #{self.id} (#{self.id.class})")
-        end
-        Flapjack::Data::NotificationRule.add(rule_data.merge(:contact_id => self.id),
-          :logger => opts[:logger])
-      end
-
-      def delete_notification_rule(rule)
-        Flapjack.redis.srem("contact_notification_rules:#{self.id}", rule.id)
-        Flapjack.redis.del("notification_rule:#{rule.id}")
-      end
-
-      # how often to notify this contact on the given media
-      # return 15 mins if no value is set
-      def interval_for_media(media)
-        interval = Flapjack.redis.hget("contact_media_intervals:#{self.id}", media)
-        (interval.nil? || (interval.to_i <= 0)) ? (15 * 60) : interval.to_i
-      end
-
-      def set_interval_for_media(media, interval)
-        if interval.nil?
-          Flapjack.redis.hdel("contact_media_intervals:#{self.id}", media)
-          return
-        end
-        Flapjack.redis.hset("contact_media_intervals:#{self.id}", media, interval)
-        self.media_intervals = Flapjack.redis.hgetall("contact_media_intervals:#{self.id}")
-      end
-
-      def rollup_threshold_for_media(media)
-        threshold = Flapjack.redis.hget("contact_media_rollup_thresholds:#{self.id}", media)
-        (threshold.nil? || (threshold.to_i <= 0 )) ? nil : threshold.to_i
-      end
-
-      def set_rollup_threshold_for_media(media, threshold)
-        if threshold.nil?
-          Flapjack.redis.hdel("contact_media_rollup_thresholds:#{self.id}", media)
-          return
-        end
-        Flapjack.redis.hset("contact_media_rollup_thresholds:#{self.id}", media, threshold)
-        self.media_rollup_thresholds = Flapjack.redis.hgetall("contact_media_rollup_thresholds:#{self.id}")
-      end
-
-      def set_address_for_media(media, address)
-        Flapjack.redis.hset("contact_media:#{self.id}", media, address)
-        if media == 'pagerduty'
-          # FIXME - work out what to do when changing the pagerduty service key (address)
-          # probably best solution is to remove the need to have the username and password
-          # and subdomain as pagerduty's updated api's mean we don't them anymore I think...
->>>>>>> 5abe4e23
-        end
-      end
-
-<<<<<<< HEAD
-=======
-      def remove_media(media)
-        Flapjack.redis.hdel("contact_media:#{self.id}", media)
-        Flapjack.redis.hdel("contact_media_intervals:#{self.id}", media)
-        Flapjack.redis.hdel("contact_media_rollup_thresholds:#{self.id}", media)
-        if media == 'pagerduty'
-          Flapjack.redis.del("contact_pagerduty:#{self.id}")
-        end
-      end
-
-      # drop notifications for
->>>>>>> 5abe4e23
       def drop_notifications?(opts = {})
         media_type   = opts[:media]
         entity_check = opts[:entity_check]
         state        = opts[:state]
+        rollup       = opts[:rollup]
 
         # drop any expired blocks
-        expire_notification_blocks(Time.now)
+        expire_notification_blocks(Time.now, :rollup => opts[:rollup])
 
-        # # NB: not sure if the partial checks are used yet, disabling
-        # # this isn't ideal, maybe more sophisticated intersects are the answer?
-        # self.notification_blocks.all.any? {|block|
-        #   block.media_type.nil? && block.entity_check_id.nil? && block.state.nil?
-        # } ||
-        # self.notification_blocks.intersect(:media_type => media_type).all.any? {|block|
-        #   block.entity_check_id.nil? && block.state.nil?
-        # } ||
-        # self.notification_blocks.intersect(:media_type => media_type, :entity_check_id => entity_check.id).all.any? {|block|
-        #   block.state.nil?
-        # } ||
-        !self.notification_blocks.intersect(:media_type => media_type,
-          :entity_check_id => entity_check.id, :state => state).empty?
+        if opts[:rollup]
+          !self.notification_blocks.intersect(:media_type => media_type,
+            :rollup => true).empty?
+        else
+
+          # # NB: not sure if the partial checks are used yet, disabling
+          # # this isn't ideal, maybe more sophisticated intersects are the answer?
+          # self.notification_blocks.all.any? {|block|
+          #   block.media_type.nil? && block.entity_check_id.nil? && block.state.nil?
+          # } ||
+          # self.notification_blocks.intersect(:media_type => media_type).all.any? {|block|
+          #   block.entity_check_id.nil? && block.state.nil?
+          # } ||
+          # self.notification_blocks.intersect(:media_type => media_type, :entity_check_id => entity_check.id).all.any? {|block|
+          #   block.state.nil?
+          # } ||
+
+          !self.notification_blocks.intersect(:media_type => media_type,
+            :entity_check_id => entity_check.id, :state => state).empty?
+        end
       end
 
       def update_sent_alert_keys(opts = {})
-<<<<<<< HEAD
         media_type   = opts[:media]
         entity_check = opts[:entity_check]
         state        = opts[:state]
+        rollup       = opts[:rollup]
         delete       = !!opts[:delete]
-=======
-        media  = opts[:media]
-        check  = opts[:check]
-        state  = opts[:state]
-        delete = !! opts[:delete]
-        key = "drop_alerts_for_contact:#{self.id}:#{media}:#{check}:#{state}"
-        if delete
-          Flapjack.redis.del(key)
+
+        if rollup
+
         else
-          Flapjack.redis.set(key, 'd')
-          Flapjack.redis.expire(key, self.interval_for_media(media))
-          # TODO: #182 - update the alert history keys
-        end
-      end
+          attrs = {:media_type => media_type,
+            :entity_check_id => entity_check.id, :state => state}
 
-      def drop_rollup_notifications_for_media?(media)
-        Flapjack.redis.exists("drop_rollup_alerts_for_contact:#{self.id}:#{media}")
-      end
+          if delete
+            self.notification_blocks.intersect(attrs).all.each do |block|
+              self.notification_blocks.delete(block)
+              block.destroy
+            end
+          else
+            media = self.media.intersect(:type => media_type).all.first
+            unless media.nil?
+              expire_at = Time.now + (media.interval * 60)
 
-      def update_sent_rollup_alert_keys_for_media(media, opts = {})
-        delete = !! opts[:delete]
-        key = "drop_rollup_alerts_for_contact:#{self.id}:#{media}"
-        if delete
-          Flapjack.redis.del(key)
-        else
-          Flapjack.redis.set(key, 'd')
-          Flapjack.redis.expire(key, self.interval_for_media(media))
-        end
-      end
+              new_block = false
+              block = Flapjack::Data::NotificationBlock.intersect(attrs).all.first
 
-      def add_alerting_check_for_media(media, check)
-        Flapjack.redis.zadd("contact_alerting_checks:#{self.id}:media:#{media}", Time.now.to_i, check)
-      end
-
-      def remove_alerting_check_for_media(media, check)
-        Flapjack.redis.zrem("contact_alerting_checks:#{self.id}:media:#{media}", check)
-      end
-
-      # removes any checks that are in ok, scheduled or unscheduled maintenance
-      # from the alerting checks set for the given media
-      # returns the number of checks removed
-      def clean_alerting_checks_for_media(media)
-        key = "contact_alerting_checks:#{self.id}:media:#{media}"
-        cleaned = 0
-        alerting_checks_for_media(media).each do |check|
-          next unless Flapjack::Data::EntityCheck.state_for_event_id?(check) == 'ok' ||
-            Flapjack::Data::EntityCheck.in_unscheduled_maintenance_for_event_id?(check) ||
-            Flapjack::Data::EntityCheck.in_scheduled_maintenance_for_event_id?(check)
-
-          @logger.debug("removing from alerting checks for #{self.id}/#{media}: #{check}") if @logger
-          remove_alerting_check_for_media(media, check)
-          cleaned += 1
-        end
-        cleaned
-      end
-
-      def alerting_checks_for_media(media)
-        Flapjack.redis.zrange("contact_alerting_checks:#{self.id}:media:#{media}", 0, -1)
-      end
-
-      def count_alerting_checks_for_media(media)
-        Flapjack.redis.zcard("contact_alerting_checks:#{self.id}:media:#{media}")
-      end
->>>>>>> 5abe4e23
-
-        attrs = {:media_type => media_type,
-          :entity_check_id => entity_check.id, :state => state}
-
-        if delete
-          self.notification_blocks.intersect(attrs).all.each do |block|
-            self.notification_blocks.delete(block)
-            block.destroy
-          end
-        else
-          media = self.media.intersect(:type => media_type).all.first
-          unless media.nil?
-            expire_at = Time.now + (media.interval * 60)
-
-            new_block = false
-            block = Flapjack::Data::NotificationBlock.intersect(attrs).all.first
-
-            if block.nil?
-              block = Flapjack::Data::NotificationBlock.new(attrs)
-              new_block = true
-            end
-            block.expire_at = expire_at
-            block.save
-            if new_block
-              self.notification_blocks << block
+              if block.nil?
+                block = Flapjack::Data::NotificationBlock.new(attrs)
+                new_block = true
+              end
+              block.expire_at = expire_at
+              block.save
+              if new_block
+                self.notification_blocks << block
+              end
             end
           end
         end
@@ -372,45 +166,19 @@
         self.timezone = tz.respond_to?(:name) ? tz.name : tz
       end
 
-<<<<<<< HEAD
       # TODO usage of to_json should have :only => [:first_name, :last_name, :email, :tags]
-=======
-    private
 
-      def initialize(options = {})
-        @id     = options[:id]
-        @logger = options[:logger]
-      end
+      private
 
-      # NB: should probably be called in the context of a Redis multi block; not doing so
-      # here as calling classes may well be adding/updating multiple records in the one
-      # operation
-      def self.add_or_update(contact_id, contact_data, options = {})
-        # TODO check that the rest of this is safe for the update case
-        Flapjack.redis.hmset("contact:#{contact_id}",
-                    *['first_name', 'last_name', 'email'].collect {|f| [f, contact_data[f]]})
+      def expire_notification_blocks(time = Time.now, opts ={})
+        self.notification_blocks.
+          intersect_range(nil, time.to_i, :by_score => true).
+          intersect(:rollup => opts[:rollup]).each do |block|
 
-        unless contact_data['media'].nil?
-          Flapjack.redis.del("contact_media:#{contact_id}")
-          Flapjack.redis.del("contact_media_intervals:#{contact_id}")
-          Flapjack.redis.del("contact_media_rollup_thresholds:#{contact_id}")
-          Flapjack.redis.del("contact_pagerduty:#{contact_id}")
-
-          contact_data['media'].each_pair {|medium, details|
-            case medium
-            when 'pagerduty'
-              Flapjack.redis.hset("contact_media:#{contact_id}", medium, details['service_key'])
-              Flapjack.redis.hmset("contact_pagerduty:#{contact_id}",
-                          *['subdomain', 'username', 'password'].collect {|f| [f, details[f]]})
-            else
-              Flapjack.redis.hset("contact_media:#{contact_id}", medium, details['address'])
-              Flapjack.redis.hset("contact_media_intervals:#{contact_id}", medium, details['interval']) if details['interval']
-              Flapjack.redis.hset("contact_media_rollup_thresholds:#{contact_id}", medium, details['rollup_threshold']) if details['rollup_threshold']
-            end
-          }
+          self.notification_blocks.delete(block)
+          block.destroy
         end
       end
->>>>>>> 5abe4e23
 
     end
   end
