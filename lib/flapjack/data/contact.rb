#!/usr/bin/env ruby

# NB: use of redis.keys probably indicates we should maintain a data
# structure to avoid the need for this type of query

require 'set'
require 'ice_cube'
require 'flapjack/data/entity'
require 'flapjack/data/notification_rule'

require 'securerandom'

module Flapjack

  module Data

    class Contact

      attr_accessor :id, :first_name, :last_name, :email, :media,
        :media_intervals, :media_rollup_thresholds, :pagerduty_credentials

      ALL_MEDIA  = ['email', 'sms', 'sms_twilio', 'jabber', 'pagerduty', 'sns']

      def self.all(options = {})
        raise "Redis connection not set" unless redis = options[:redis]

        redis.keys('contact:*').inject([]) {|ret, k|
          k =~ /^contact:(.*)$/
          id = $1
          contact = self.find_by_id(id, :redis => redis)
          ret << contact unless contact.nil?
          ret
        }.sort_by {|c| [c.last_name, c.first_name]}
      end

      def self.find_by_id(contact_id, options = {})
        raise "Redis connection not set" unless redis = options[:redis]
        raise "No id value passed" unless contact_id
        logger = options[:logger]

        # sanity check
        return unless redis.hexists("contact:#{contact_id}", 'first_name')

        contact = self.new(:id => contact_id, :redis => redis, :logger => logger)
        contact.refresh
        contact
      end

      def self.find_by_ids(contact_ids, options = {})
        raise "Redis connection not set" unless redis = options[:redis]
        logger = options[:logger]

        contact_ids.map do |id|
          self.find_by_id(id, options)
        end
      end

      def self.exists_with_id?(contact_id, options = {})
        raise "Redis connection not set" unless redis = options[:redis]
        raise "No id value passed" unless contact_id

        redis.exists("contact:#{contact_id}")
      end

      def self.add(contact_data, options = {})
        raise "Redis connection not set" unless redis = options[:redis]
        contact_id = contact_data['id']
        raise "Contact id value not provided" if contact_id.nil?

        if contact = self.find_by_id(contact_id, :redis => redis)
          contact.delete!
        end

        self.add_or_update(contact_id, contact_data, :redis => redis)
        contact = self.find_by_id(contact_id, :redis => redis)

        unless contact.nil?
          contact.notification_rules # invoke to create general rule
        end

        contact
      end

      def self.delete_all(options = {})
        raise "Redis connection not set" unless redis = options[:redis]

        self.all(:redis => redis).each do |contact|
          contact.delete!
        end
      end

      # ensure that instance variables match redis state
      # TODO may want to make this protected/private, it's only
      # used in this class
      def refresh
        self.first_name, self.last_name, self.email =
          @redis.hmget("contact:#{@id}", 'first_name', 'last_name', 'email')
        self.media = @redis.hgetall("contact_media:#{@id}")
        self.media_intervals = @redis.hgetall("contact_media_intervals:#{self.id}")
        self.media_rollup_thresholds = @redis.hgetall("contact_media_rollup_thresholds:#{self.id}")

        # similar to code in instance method pagerduty_credentials
        if service_key = @redis.hget("contact_media:#{@id}", 'pagerduty')
          self.pagerduty_credentials =
            @redis.hgetall("contact_pagerduty:#{@id}").merge('service_key' => service_key)
        end
      end

      def update(contact_data)
        self.class.add_or_update(@id, contact_data, :redis => @redis)
        self.refresh
      end

      def delete!
        # remove entity & check registrations -- ugh, this will be slow.
        # rather than check if the key is present we'll just request its
        # deletion anyway, fewer round-trips
        @redis.keys('contacts_for:*').each do |cfk|
          @redis.srem(cfk, self.id)
        end

        @redis.del("drop_alerts_for_contact:#{self.id}")
        dafc = @redis.keys("drop_alerts_for_contact:#{self.id}:*")
        @redis.del(*dafc) unless dafc.empty?

        # TODO if implemented, alerts_by_contact & alerts_by_check:
        # list all alerts from all matched keys, remove them from
        # the main alerts sorted set, remove all alerts_by sorted sets
        # for the contact

        # remove all associated notification rules
        self.notification_rules.each do |nr|
          self.delete_notification_rule(nr)
        end

        @redis.del("contact:#{self.id}", "contact_media:#{self.id}",
                   "contact_media_intervals:#{self.id}",
                   "contact_media_rollup_thresholds:#{self.id}",
                   "contact_tz:#{self.id}", "contact_pagerduty:#{self.id}")
      end

      def pagerduty_credentials
        return unless service_key = @redis.hget("contact_media:#{self.id}", 'pagerduty')
        @redis.hgetall("contact_pagerduty:#{self.id}").
          merge('service_key' => service_key)
      end

      def set_pagerduty_credentials(details)
        @redis.hset("contact_media:#{self.id}", 'pagerduty', details['service_key'])
        @redis.hmset("contact_pagerduty:#{self.id}",
                     *['subdomain', 'username', 'password'].collect {|f| [f, details[f]]})
      end

      def delete_pagerduty_credentials
        @redis.hdel("contact_media:#{self.id}", 'pagerduty')
        @redis.del("contact_pagerduty:#{self.id}")
      end

      # returns false if this contact was already in the set for the entity
      def add_entity(entity)
        key = "contacts_for:#{entity.id}"
        @redis.sadd(key, self.id)
      end

      # returns false if this contact wasn't in the set for the entity
      def remove_entity(entity)
        key = "contacts_for:#{entity.id}"
        @redis.srem(key, self.id)
      end

      # NB ideally contacts_for:* keys would scope the entity and check by an
      # input source, for namespacing purposes
      def entities(options = {})
        @redis.keys('contacts_for:*').inject({}) {|ret, k|
          if @redis.sismember(k, self.id)
            if k =~ /^contacts_for:([a-zA-Z0-9][a-zA-Z0-9\.\-]*[a-zA-Z0-9])(?::(\w+))?$/
              entity_id = $1
              check = $2

              entity = nil

              if ret.has_key?(entity_id)
                entity = ret[entity_id][:entity]
              else
                entity = Flapjack::Data::Entity.find_by_id(entity_id, :redis => @redis)
                ret[entity_id] = {
                  :entity => entity
                }
                # using a set to ensure unique check values
                ret[entity_id][:checks] = Set.new if options[:checks]
                ret[entity_id][:tags] = entity.tags if entity && options[:tags]
              end

              if options[:checks]
                # if not registered for the check, then was registered for
                # the entity, so add all checks
                ret[entity_id][:checks] |= (check || (entity ? entity.check_list : []))
              end
            end
          end
          ret
        }.values
      end

      def self.entity_ids_for(contact_ids, options = {})
        raise "Redis connection not set" unless redis = options[:redis]

        entity_ids = {}

        temp_set = SecureRandom.uuid
        redis.sadd(temp_set, contact_ids)

        redis.keys('contacts_for:*').each do |k|
          contact_ids = redis.sinter(k, temp_set)
          next if contact_ids.empty?
          next unless k =~ /^contacts_for:([a-zA-Z0-9][a-zA-Z0-9\.\-]*[a-zA-Z0-9])(?::(\w+))?$/

          entity_id = $1
          # check     = $2

          contact_ids.each do |contact_id|
            entity_ids[contact_id] ||= []
            entity_ids[contact_id] << entity_id
          end
        end

        redis.del(temp_set)

        entity_ids
      end

      def name
        [(self.first_name || ''), (self.last_name || '')].join(" ").strip
      end

      def notification_rule_ids
        @redis.smembers("contact_notification_rules:#{self.id}")
      end

      # return an array of the notification rules of this contact
      def notification_rules(opts = {})
        rules = self.notification_rule_ids.inject([]) do |ret, rule_id|
          unless (rule_id.nil? || rule_id == '')
            ret << Flapjack::Data::NotificationRule.find_by_id(rule_id, :redis => @redis)
          end
          ret
        end
        if rules.all? {|r| r.is_specific? } # also true if empty
          rule = self.add_notification_rule({
              :entities           => [],
              :regex_entities     => [],
              :tags               => Set.new([]),
              :regex_tags         => Set.new([]),
              :time_restrictions  => [],
              :warning_media      => ALL_MEDIA,
              :critical_media     => ALL_MEDIA,
              :warning_blackhole  => false,
              :critical_blackhole => false,
            }, :logger => opts[:logger])
          rules.unshift(rule)
        end
        rules
      end

      def add_notification_rule(rule_data, opts = {})
        if logger = opts[:logger]
          logger.debug("add_notification_rule: contact_id: #{self.id} (#{self.id.class})")
        end
        Flapjack::Data::NotificationRule.add(rule_data.merge(:contact_id => self.id),
          :redis => @redis, :logger => opts[:logger])
      end

      # move an existing notification rule from another contact to this one
      def grab_notification_rule(rule)
        @redis.srem("contact_notification_rules:#{rule.contact.id}", rule.id)
        rule.contact_id = self.id
        rule.update({})
        @redis.sadd("contact_notification_rules:#{self.id}", rule.id)
      end

      def delete_notification_rule(rule)
        @redis.srem("contact_notification_rules:#{self.id}", rule.id)
        @redis.del("notification_rule:#{rule.id}")
      end

      # how often to notify this contact on the given media
      # return 15 mins if no value is set
      def interval_for_media(media)
        interval = @redis.hget("contact_media_intervals:#{self.id}", media)
        (interval.nil? || (interval.to_i <= 0)) ? (15 * 60) : interval.to_i
      end

      def set_interval_for_media(media, interval)
        return if 'pagerduty'.eql?(media)
        if interval.nil?
          @redis.hdel("contact_media_intervals:#{self.id}", media)
          return
        end
        @redis.hset("contact_media_intervals:#{self.id}", media, interval)
        self.media_intervals = @redis.hgetall("contact_media_intervals:#{self.id}")
      end

      def rollup_threshold_for_media(media)
        threshold = @redis.hget("contact_media_rollup_thresholds:#{self.id}", media)
        (threshold.nil? || (threshold.to_i <= 0 )) ? nil : threshold.to_i
      end

      def set_rollup_threshold_for_media(media, threshold)
        return if 'pagerduty'.eql?(media)
        if threshold.nil?
          @redis.hdel("contact_media_rollup_thresholds:#{self.id}", media)
          return
        end
        @redis.hset("contact_media_rollup_thresholds:#{self.id}", media, threshold)
        self.media_rollup_thresholds = @redis.hgetall("contact_media_rollup_thresholds:#{self.id}")
      end

      def set_address_for_media(media, address)
        return if 'pagerduty'.eql?(media)
        @redis.hset("contact_media:#{self.id}", media, address)
        self.media = @redis.hgetall("contact_media:#{@id}")
      end

      def remove_media(media)
        @redis.hdel("contact_media:#{self.id}", media)
        @redis.hdel("contact_media_intervals:#{self.id}", media)
        @redis.hdel("contact_media_rollup_thresholds:#{self.id}", media)
        if media == 'pagerduty'
          @redis.del("contact_pagerduty:#{self.id}")
        end
      end

      # drop notifications for
      def drop_notifications?(opts = {})
        media    = opts[:media]
        check    = opts[:check]
        state    = opts[:state]

        # build it and they will come
        @redis.exists("drop_alerts_for_contact:#{self.id}") ||
          (media && @redis.exists("drop_alerts_for_contact:#{self.id}:#{media}")) ||
          (media && check &&
            @redis.exists("drop_alerts_for_contact:#{self.id}:#{media}:#{check}")) ||
          (media && check && state &&
            @redis.exists("drop_alerts_for_contact:#{self.id}:#{media}:#{check}:#{state}"))
      end

      def update_sent_alert_keys(opts = {})
        media  = opts[:media]
        check  = opts[:check]
        state  = opts[:state]
        delete = !! opts[:delete]
        key = "drop_alerts_for_contact:#{self.id}:#{media}:#{check}:#{state}"
        if delete
          @redis.del(key)
        else
          @redis.set(key, 'd')
          @redis.expire(key, self.interval_for_media(media))
          # TODO: #182 - update the alert history keys
        end
      end

      def drop_rollup_notifications_for_media?(media)
        @redis.exists("drop_rollup_alerts_for_contact:#{self.id}:#{media}")
      end

      def update_sent_rollup_alert_keys_for_media(media, opts = {})
        delete = !! opts[:delete]
        key = "drop_rollup_alerts_for_contact:#{self.id}:#{media}"
        if delete
          @redis.del(key)
        else
          @redis.set(key, 'd')
          @redis.expire(key, self.interval_for_media(media))
        end
      end

      def add_alerting_check_for_media(media, check)
        @redis.zadd("contact_alerting_checks:#{self.id}:media:#{media}", Time.now.to_i, check)
      end

      def remove_alerting_check_for_media(media, check)
        @redis.zrem("contact_alerting_checks:#{self.id}:media:#{media}", check)
      end

      # removes any checks that are in ok, scheduled or unscheduled maintenance
      # from the alerting checks set for the given media
      # returns the number of checks removed
      def clean_alerting_checks_for_media(media)
        key = "contact_alerting_checks:#{self.id}:media:#{media}"
        cleaned = 0
        alerting_checks_for_media(media).each do |check|
          entity_check = Flapjack::Data::EntityCheck.for_event_id(check, :redis => @redis)
          next unless Flapjack::Data::EntityCheck.state_for_event_id?(check, :redis => @redis) == 'ok' ||
            Flapjack::Data::EntityCheck.in_unscheduled_maintenance_for_event_id?(check, :redis => @redis) ||
            Flapjack::Data::EntityCheck.in_scheduled_maintenance_for_event_id?(check, :redis => @redis) ||
            !entity_check.contacts.map {|c| c.id}.include?(self.id)

          # FIXME: why can't i get this logging when called from notifier (notification.rb)?
          @logger.debug("removing from alerting checks for #{self.id}/#{media}: #{check}") if @logger
          remove_alerting_check_for_media(media, check)
          cleaned += 1
        end
        cleaned
      end

      def alerting_checks_for_media(media)
        @redis.zrange("contact_alerting_checks:#{self.id}:media:#{media}", 0, -1)
      end

      def count_alerting_checks_for_media(media)
        @redis.zcard("contact_alerting_checks:#{self.id}:media:#{media}")
      end

      # return a list of media enabled for this contact
      # eg [ 'email', 'sms' ]
      def media_list
        @redis.hkeys("contact_media:#{self.id}") - ['pagerduty']
      end

      def media_ids
        self.media_list.collect {|medium| "#{self.id}_#{medium}" }
      end

      # return the timezone of the contact, or the system default if none is set
      # TODO cache?
      def timezone(opts = {})
        logger = opts[:logger]

        tz_string = @redis.get("contact_tz:#{self.id}")
        tz = opts[:default] if (tz_string.nil? || tz_string.empty?)

        if tz.nil?
          begin
            tz = ActiveSupport::TimeZone.new(tz_string)
          rescue ArgumentError
            if logger
              logger.warn("Invalid timezone string set for contact #{self.id} or TZ (#{tz_string}), using 'UTC'!")
            end
            tz = ActiveSupport::TimeZone.new('UTC')
          end
        end
        tz
      end

      # sets or removes the timezone for the contact
      def timezone=(tz)
        if tz.nil?
          @redis.del("contact_tz:#{self.id}")
        else
          # ActiveSupport::TimeZone or String
          @redis.set("contact_tz:#{self.id}",
            tz.respond_to?(:name) ? tz.name : tz )
        end
      end

<<<<<<< HEAD
      # def to_json
      #   {"id"                      => self.id,
      #    "first_name"              => self.first_name,
      #    "last_name"               => self.last_name,
      #    "email"                   => self.email,
      #    "media"                   => self.media,
      #    "media_intervals"         => self.media_intervals,
      #    "media_rollup_thresholds" => self.media_rollup_thresholds,
      #    "timezone"                => self.timezone.name,
      #    "tags"                    => self.tags.to_a
      #   }
      #   Flapjack.dump_json(json_data)
      # end
=======
      def to_json(*args)
        { "id"                      => self.id,
          "first_name"              => self.first_name,
          "last_name"               => self.last_name,
          "email"                   => self.email,
          "media"                   => self.media,
          "media_intervals"         => self.media_intervals,
          "media_rollup_thresholds" => self.media_rollup_thresholds,
          "timezone"                => self.timezone.name,
        }.to_json
      end
>>>>>>> 46b534a7

      def to_jsonapi(opts = {})
        json_data = {
          "id"                    => self.id,
          "first_name"            => self.first_name,
          "last_name"             => self.last_name,
          "email"                 => self.email,
          "timezone"              => self.timezone.name,
          "links"                 => {
            :entities               => opts[:entity_ids]          || [],
            :media                  => self.media_ids             || [],
            :notification_rules     => self.notification_rule_ids || [],
          }
        }
        Flapjack.dump_json(json_data)
      end

    private

      def initialize(options = {})
        raise "Redis connection not set" unless @redis = options[:redis]
        @id     = options[:id]
        @logger = options[:logger]
      end

      # NB: should probably be called in the context of a Redis multi block; not doing so
      # here as calling classes may well be adding/updating multiple records in the one
      # operation
      def self.add_or_update(contact_id, contact_data, options = {})
        raise "Redis connection not set" unless redis = options[:redis]

        attrs = (['first_name', 'last_name', 'email'] & contact_data.keys).collect do |key|
          [key, contact_data[key]]
        end.flatten(1)

        redis.hmset("contact:#{contact_id}", *attrs) unless attrs.empty?

        unless contact_data['media'].nil?
          redis.del("contact_media:#{contact_id}")
          redis.del("contact_media_intervals:#{contact_id}")
          redis.del("contact_media_rollup_thresholds:#{contact_id}")
          redis.del("contact_pagerduty:#{contact_id}")

          contact_data['media'].each_pair {|medium, details|
            case medium
            when 'pagerduty'
              redis.hset("contact_media:#{contact_id}", medium, details['service_key'])
              redis.hmset("contact_pagerduty:#{contact_id}",
                          *['subdomain', 'username', 'password'].collect {|f| [f, details[f]]})
            else
              redis.hset("contact_media:#{contact_id}", medium, details['address'])
              redis.hset("contact_media_intervals:#{contact_id}", medium, details['interval']) if details['interval']
              redis.hset("contact_media_rollup_thresholds:#{contact_id}", medium, details['rollup_threshold']) if details['rollup_threshold']
            end
          }
        end
        if contact_data.key?('timezone')
          tz = contact_data['timezone']
          if tz.nil?
            redis.del("contact_tz:#{contact_id}")
          else
            # ActiveSupport::TimeZone or String
            redis.set("contact_tz:#{contact_id}",
              tz.respond_to?(:name) ? tz.name : tz )
          end
        end
      end

    end

  end

end<|MERGE_RESOLUTION|>--- conflicted
+++ resolved
@@ -453,34 +453,6 @@
             tz.respond_to?(:name) ? tz.name : tz )
         end
       end
-
-<<<<<<< HEAD
-      # def to_json
-      #   {"id"                      => self.id,
-      #    "first_name"              => self.first_name,
-      #    "last_name"               => self.last_name,
-      #    "email"                   => self.email,
-      #    "media"                   => self.media,
-      #    "media_intervals"         => self.media_intervals,
-      #    "media_rollup_thresholds" => self.media_rollup_thresholds,
-      #    "timezone"                => self.timezone.name,
-      #    "tags"                    => self.tags.to_a
-      #   }
-      #   Flapjack.dump_json(json_data)
-      # end
-=======
-      def to_json(*args)
-        { "id"                      => self.id,
-          "first_name"              => self.first_name,
-          "last_name"               => self.last_name,
-          "email"                   => self.email,
-          "media"                   => self.media,
-          "media_intervals"         => self.media_intervals,
-          "media_rollup_thresholds" => self.media_rollup_thresholds,
-          "timezone"                => self.timezone.name,
-        }.to_json
-      end
->>>>>>> 46b534a7
 
       def to_jsonapi(opts = {})
         json_data = {
