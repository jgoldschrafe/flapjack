#!/usr/bin/env ruby

# NB: use of redis.keys probably indicates we should maintain a data
# structure to avoid the need for this type of query

require 'set'
require 'ice_cube'

require 'sandstorm/record'

require 'flapjack/data/entity'
require 'flapjack/data/medium'
require 'flapjack/data/notification_block'
require 'flapjack/data/notification_rule'

module Flapjack

  module Data

    class Contact

<<<<<<< HEAD
      include Sandstorm::Record
=======
      attr_accessor :id, :first_name, :last_name, :email, :media, :media_intervals, :media_rollup_thresholds, :pagerduty_credentials

      TAG_PREFIX = 'contact_tag'
      ALL_MEDIA  = ['email', 'sms', 'jabber', 'pagerduty']

      def self.all
        Flapjack.redis.keys('contact:*').inject([]) {|ret, k|
          k =~ /^contact:(.*)$/
          id = $1
          contact = self.find_by_id(id)
          ret << contact if contact
          ret
        }.sort_by {|c| [c.last_name, c.first_name]}
      end

      def self.find_by_id(contact_id, options = {})
        raise "No id value passed" unless contact_id
        logger = options[:logger]

        # sanity check
        return unless Flapjack.redis.hexists("contact:#{contact_id}", 'first_name')
>>>>>>> ead85b1a

      include ActiveModel::Serializers::JSON
      self.include_root_in_json = false

      define_attributes :first_name            => :string,
                        :last_name             => :string,
                        :email                 => :string,
                        :timezone              => :string,
                        :pagerduty_credentials => :hash,
                        :tags                  => :set

      has_many :entities, :class_name => 'Flapjack::Data::Entity'
      has_many :media, :class_name => 'Flapjack::Data::Medium'
      has_many :notification_rules, :class_name => 'Flapjack::Data::NotificationRule'

      before_destroy :remove_child_records
      def remove_child_records
        self.media.each               {|medium|             medium.destroy }
        self.notification_rules.each  {|notification_rule|  notification_rule.destroy }
      end

      after_destroy :remove_entity_linkages
      def remove_entity_linkages
        entities.each do |entity|
          entity.contacts.delete(self)
        end
      end

      # wrap the has_many to create the generic rule if none exists
      alias_method :orig_notification_rules, :notification_rules
      def notification_rules
        rules = orig_notification_rules
        if rules.all.all? {|r| r.is_specific? } # also true if empty
          rule = Flapjack::Data::NotificationRule.create_generic
          rules << rule
        end
        rules
      end

<<<<<<< HEAD
      # TODO sort usages of 'Contact.all' by [c.last_name, c.first_name] in the code
=======
      def update(contact_data)
        self.class.add_or_update(@id, contact_data)
        self.refresh
      end

      def delete!
        # remove entity & check registrations -- ugh, this will be slow.
        # rather than check if the key is present we'll just request its
        # deletion anyway, fewer round-trips
        Flapjack.redis.keys('contacts_for:*').each do |cfk|
          Flapjack.redis.srem(cfk, self.id)
        end

        Flapjack.redis.del("drop_alerts_for_contact:#{self.id}")
        dafc = Flapjack.redis.keys("drop_alerts_for_contact:#{self.id}:*")
        Flapjack.redis.del(*dafc) unless dafc.empty?

        # TODO if implemented, alerts_by_contact & alerts_by_check:
        # list all alerts from all matched keys, remove them from
        # the main alerts sorted set, remove all alerts_by sorted sets
        # for the contact

        # remove this contact from all tags it's marked with
        self.delete_tags(*self.tags.to_a)

        # remove all associated notification rules
        self.notification_rules.each do |nr|
          self.delete_notification_rule(nr)
        end

        Flapjack.redis.del("contact:#{self.id}", "contact_media:#{self.id}",
                   "contact_media_intervals:#{self.id}",
                   "contact_media_rollup_thresholds:#{self.id}",
                   "contact_tz:#{self.id}", "contact_pagerduty:#{self.id}")
      end

      def pagerduty_credentials
        return unless service_key = Flapjack.redis.hget("contact_media:#{self.id}", 'pagerduty')
        Flapjack.redis.hgetall("contact_pagerduty:#{self.id}").
          merge('service_key' => service_key)
      end

      def set_pagerduty_credentials(details)
        @redis.hset("contact_media:#{self.id}", 'pagerduty', details['service_key'])
        @redis.hmset("contact_pagerduty:#{self.id}",
                     *['subdomain', 'username', 'password'].collect {|f| [f, details[f]]})
      end

      # NB ideally contacts_for:* keys would scope the entity and check by an
      # input source, for namespacing purposes
      def entities(options = {})
        Flapjack.redis.keys('contacts_for:*').inject({}) {|ret, k|
          if Flapjack.redis.sismember(k, self.id)
            if k =~ /^contacts_for:([a-zA-Z0-9][a-zA-Z0-9\.\-]*[a-zA-Z0-9])(?::(\w+))?$/
              entity_id = $1
              check = $2

              entity = nil

              if ret.has_key?(entity_id)
                entity = ret[entity_id][:entity]
              else
                entity = Flapjack::Data::Entity.find_by_id(entity_id)
                ret[entity_id] = {
                  :entity => entity
                }
                # using a set to ensure unique check values
                ret[entity_id][:checks] = Set.new if options[:checks]
                ret[entity_id][:tags] = entity.tags if entity && options[:tags]
              end

              if options[:checks]
                # if not registered for the check, then was registered for
                # the entity, so add all checks
                ret[entity_id][:checks] |= (check || (entity ? entity.check_list : []))
              end
            end
          end
          ret
        }.values
      end
>>>>>>> ead85b1a

      def name
        return if invalid? && !(self.errors.keys & [:first_name, :last_name]).empty?
        [(self.first_name || ''), (self.last_name || '')].join(" ").strip
      end

<<<<<<< HEAD
=======
      # return an array of the notification rules of this contact
      def notification_rules(opts = {})
        rules = Flapjack.redis.smembers("contact_notification_rules:#{self.id}").inject([]) do |ret, rule_id|
          unless (rule_id.nil? || rule_id == '')
            ret << Flapjack::Data::NotificationRule.find_by_id(rule_id)
          end
          ret
        end
        if rules.all? {|r| r.is_specific? } # also true if empty
          rule = self.add_notification_rule({
              :entities           => [],
              :tags               => Flapjack::Data::TagSet.new([]),
              :time_restrictions  => [],
              :warning_media      => ALL_MEDIA,
              :critical_media     => ALL_MEDIA,
              :warning_blackhole  => false,
              :critical_blackhole => false,
            }, :logger => opts[:logger])
          rules.unshift(rule)
        end
        rules
      end

      def add_notification_rule(rule_data, opts = {})
        if logger = opts[:logger]
          logger.debug("add_notification_rule: contact_id: #{self.id} (#{self.id.class})")
        end
        Flapjack::Data::NotificationRule.add(rule_data.merge(:contact_id => self.id),
          :logger => opts[:logger])
      end

      def delete_notification_rule(rule)
        Flapjack.redis.srem("contact_notification_rules:#{self.id}", rule.id)
        Flapjack.redis.del("notification_rule:#{rule.id}")
      end

      # how often to notify this contact on the given media
      # return 15 mins if no value is set
      def interval_for_media(media)
        interval = Flapjack.redis.hget("contact_media_intervals:#{self.id}", media)
        (interval.nil? || (interval.to_i <= 0)) ? (15 * 60) : interval.to_i
      end

      def set_interval_for_media(media, interval)
        return if 'pagerduty'.eql?(media)
        if interval.nil?
          Flapjack.redis.hdel("contact_media_intervals:#{self.id}", media)
          return
        end
        Flapjack.redis.hset("contact_media_intervals:#{self.id}", media, interval)
        self.media_intervals = Flapjack.redis.hgetall("contact_media_intervals:#{self.id}")
      end

      def rollup_threshold_for_media(media)
        threshold = Flapjack.redis.hget("contact_media_rollup_thresholds:#{self.id}", media)
        (threshold.nil? || (threshold.to_i <= 0 )) ? nil : threshold.to_i
      end

      def set_rollup_threshold_for_media(media, threshold)
        return if 'pagerduty'.eql?(media)
        if threshold.nil?
          Flapjack.redis.hdel("contact_media_rollup_thresholds:#{self.id}", media)
          return
        end
        Flapjack.redis.hset("contact_media_rollup_thresholds:#{self.id}", media, threshold)
        self.media_rollup_thresholds = Flapjack.redis.hgetall("contact_media_rollup_thresholds:#{self.id}")
      end

      def set_address_for_media(media, address)
        return if 'pagerduty'.eql?(media)
        Flapjack.redis.hset("contact_media:#{self.id}", media, address)
        self.media = Flapjack.redis.hgetall("contact_media:#{@id}")
      end

      def remove_media(media)
        Flapjack.redis.hdel("contact_media:#{self.id}", media)
        Flapjack.redis.hdel("contact_media_intervals:#{self.id}", media)
        Flapjack.redis.hdel("contact_media_rollup_thresholds:#{self.id}", media)
        if media == 'pagerduty'
          Flapjack.redis.del("contact_pagerduty:#{self.id}")
        end
      end

      # drop notifications for
      def drop_notifications?(opts = {})
        media    = opts[:media]
        check    = opts[:check]
        state    = opts[:state]

        # build it and they will come
        Flapjack.redis.exists("drop_alerts_for_contact:#{self.id}") ||
          (media && Flapjack.redis.exists("drop_alerts_for_contact:#{self.id}:#{media}")) ||
          (media && check &&
            Flapjack.redis.exists("drop_alerts_for_contact:#{self.id}:#{media}:#{check}")) ||
          (media && check && state &&
            Flapjack.redis.exists("drop_alerts_for_contact:#{self.id}:#{media}:#{check}:#{state}"))
      end

      def update_sent_alert_keys(opts = {})
        media  = opts[:media]
        check  = opts[:check]
        state  = opts[:state]
        delete = !! opts[:delete]
        key = "drop_alerts_for_contact:#{self.id}:#{media}:#{check}:#{state}"
        if delete
          Flapjack.redis.del(key)
        else
          Flapjack.redis.set(key, 'd')
          Flapjack.redis.expire(key, self.interval_for_media(media))
          # TODO: #182 - update the alert history keys
        end
      end

      def drop_rollup_notifications_for_media?(media)
        Flapjack.redis.exists("drop_rollup_alerts_for_contact:#{self.id}:#{media}")
      end

      def update_sent_rollup_alert_keys_for_media(media, opts = {})
        delete = !! opts[:delete]
        key = "drop_rollup_alerts_for_contact:#{self.id}:#{media}"
        if delete
          Flapjack.redis.del(key)
        else
          Flapjack.redis.set(key, 'd')
          Flapjack.redis.expire(key, self.interval_for_media(media))
        end
      end

      def add_alerting_check_for_media(media, check)
        Flapjack.redis.zadd("contact_alerting_checks:#{self.id}:media:#{media}", Time.now.to_i, check)
      end

      def remove_alerting_check_for_media(media, check)
        Flapjack.redis.zrem("contact_alerting_checks:#{self.id}:media:#{media}", check)
      end

      # removes any checks that are in ok, scheduled or unscheduled maintenance
      # from the alerting checks set for the given media
      # returns the number of checks removed
      def clean_alerting_checks_for_media(media)
        key = "contact_alerting_checks:#{self.id}:media:#{media}"
        cleaned = 0
        alerting_checks_for_media(media).each do |check|

          entity_check = Flapjack::Data::EntityCheck.for_event_id(check)
          next unless Flapjack::Data::EntityCheck.state_for_event_id?(check) == 'ok' ||
            Flapjack::Data::EntityCheck.in_unscheduled_maintenance_for_event_id?(check,) ||
            Flapjack::Data::EntityCheck.in_scheduled_maintenance_for_event_id?(check) ||
            !entity_check.contacts.map {|c| c.id}.include?(self.id)

          # FIXME: why can't i get this logging when called from notifier (notification.rb)?
          @logger.debug("removing from alerting checks for #{self.id}/#{media}: #{check}") if @logger
          remove_alerting_check_for_media(media, check)
          cleaned += 1
        end
        cleaned
      end

      def alerting_checks_for_media(media)
        Flapjack.redis.zrange("contact_alerting_checks:#{self.id}:media:#{media}", 0, -1)
      end

      def count_alerting_checks_for_media(media)
        Flapjack.redis.zcard("contact_alerting_checks:#{self.id}:media:#{media}")
      end

      # FIXME
      # do a mixin with the following tag methods, they will be the same
      # across all objects we allow tags on

      # return the set of tags for this contact
      def tags
        @tags ||= Flapjack::Data::TagSet.new( Flapjack.redis.keys("#{TAG_PREFIX}:*").inject([]) {|memo, tag|
          if Flapjack::Data::Tag.find(tag).include?(@id.to_s)
            memo << tag.sub(/^#{TAG_PREFIX}:/, '')
          end
          memo
        } )
      end

      # adds tags to this contact
      def add_tags(*enum)
        enum.each do |t|
          Flapjack::Data::Tag.create("#{TAG_PREFIX}:#{t}", [@id])
          tags.add(t)
        end
      end

      # removes tags from this contact
      def delete_tags(*enum)
        enum.each do |t|
          tag = Flapjack::Data::Tag.find("#{TAG_PREFIX}:#{t}")
          tag.delete(@id)
          tags.delete(t)
        end
      end

      # return a list of media enabled for this contact
      # eg [ 'email', 'sms' ]
      def media_list
        Flapjack.redis.hkeys("contact_media:#{self.id}")
      end

>>>>>>> ead85b1a
      # return the timezone of the contact, or the system default if none is set
      # TODO cache?
      def time_zone(opts = {})
        tz_string = self.timezone
        tz = opts[:default] if (tz_string.nil? || tz_string.empty?)

        if tz.nil?
          begin
            tz = ActiveSupport::TimeZone.new(tz_string)
          rescue ArgumentError
            if logger
              logger.warn("Invalid timezone string set for contact #{self.id} or TZ (#{tz_string}), using 'UTC'!")
            end
            tz = ActiveSupport::TimeZone.new('UTC')
          end
        end
        tz
      end

      # sets or removes the time zone for the contact
      # nil should delete TODO test
      def time_zone=(tz)
        self.timezone = tz.respond_to?(:name) ? tz.name : tz
      end

      # TODO usage of to_json should have :only => [:first_name, :last_name, :email, :tags]

    end
  end
end<|MERGE_RESOLUTION|>--- conflicted
+++ resolved
@@ -19,32 +19,7 @@
 
     class Contact
 
-<<<<<<< HEAD
       include Sandstorm::Record
-=======
-      attr_accessor :id, :first_name, :last_name, :email, :media, :media_intervals, :media_rollup_thresholds, :pagerduty_credentials
-
-      TAG_PREFIX = 'contact_tag'
-      ALL_MEDIA  = ['email', 'sms', 'jabber', 'pagerduty']
-
-      def self.all
-        Flapjack.redis.keys('contact:*').inject([]) {|ret, k|
-          k =~ /^contact:(.*)$/
-          id = $1
-          contact = self.find_by_id(id)
-          ret << contact if contact
-          ret
-        }.sort_by {|c| [c.last_name, c.first_name]}
-      end
-
-      def self.find_by_id(contact_id, options = {})
-        raise "No id value passed" unless contact_id
-        logger = options[:logger]
-
-        # sanity check
-        return unless Flapjack.redis.hexists("contact:#{contact_id}", 'first_name')
->>>>>>> ead85b1a
-
       include ActiveModel::Serializers::JSON
       self.include_root_in_json = false
 
@@ -83,303 +58,12 @@
         rules
       end
 
-<<<<<<< HEAD
       # TODO sort usages of 'Contact.all' by [c.last_name, c.first_name] in the code
-=======
-      def update(contact_data)
-        self.class.add_or_update(@id, contact_data)
-        self.refresh
-      end
-
-      def delete!
-        # remove entity & check registrations -- ugh, this will be slow.
-        # rather than check if the key is present we'll just request its
-        # deletion anyway, fewer round-trips
-        Flapjack.redis.keys('contacts_for:*').each do |cfk|
-          Flapjack.redis.srem(cfk, self.id)
-        end
-
-        Flapjack.redis.del("drop_alerts_for_contact:#{self.id}")
-        dafc = Flapjack.redis.keys("drop_alerts_for_contact:#{self.id}:*")
-        Flapjack.redis.del(*dafc) unless dafc.empty?
-
-        # TODO if implemented, alerts_by_contact & alerts_by_check:
-        # list all alerts from all matched keys, remove them from
-        # the main alerts sorted set, remove all alerts_by sorted sets
-        # for the contact
-
-        # remove this contact from all tags it's marked with
-        self.delete_tags(*self.tags.to_a)
-
-        # remove all associated notification rules
-        self.notification_rules.each do |nr|
-          self.delete_notification_rule(nr)
-        end
-
-        Flapjack.redis.del("contact:#{self.id}", "contact_media:#{self.id}",
-                   "contact_media_intervals:#{self.id}",
-                   "contact_media_rollup_thresholds:#{self.id}",
-                   "contact_tz:#{self.id}", "contact_pagerduty:#{self.id}")
-      end
-
-      def pagerduty_credentials
-        return unless service_key = Flapjack.redis.hget("contact_media:#{self.id}", 'pagerduty')
-        Flapjack.redis.hgetall("contact_pagerduty:#{self.id}").
-          merge('service_key' => service_key)
-      end
-
-      def set_pagerduty_credentials(details)
-        @redis.hset("contact_media:#{self.id}", 'pagerduty', details['service_key'])
-        @redis.hmset("contact_pagerduty:#{self.id}",
-                     *['subdomain', 'username', 'password'].collect {|f| [f, details[f]]})
-      end
-
-      # NB ideally contacts_for:* keys would scope the entity and check by an
-      # input source, for namespacing purposes
-      def entities(options = {})
-        Flapjack.redis.keys('contacts_for:*').inject({}) {|ret, k|
-          if Flapjack.redis.sismember(k, self.id)
-            if k =~ /^contacts_for:([a-zA-Z0-9][a-zA-Z0-9\.\-]*[a-zA-Z0-9])(?::(\w+))?$/
-              entity_id = $1
-              check = $2
-
-              entity = nil
-
-              if ret.has_key?(entity_id)
-                entity = ret[entity_id][:entity]
-              else
-                entity = Flapjack::Data::Entity.find_by_id(entity_id)
-                ret[entity_id] = {
-                  :entity => entity
-                }
-                # using a set to ensure unique check values
-                ret[entity_id][:checks] = Set.new if options[:checks]
-                ret[entity_id][:tags] = entity.tags if entity && options[:tags]
-              end
-
-              if options[:checks]
-                # if not registered for the check, then was registered for
-                # the entity, so add all checks
-                ret[entity_id][:checks] |= (check || (entity ? entity.check_list : []))
-              end
-            end
-          end
-          ret
-        }.values
-      end
->>>>>>> ead85b1a
-
       def name
         return if invalid? && !(self.errors.keys & [:first_name, :last_name]).empty?
         [(self.first_name || ''), (self.last_name || '')].join(" ").strip
       end
 
-<<<<<<< HEAD
-=======
-      # return an array of the notification rules of this contact
-      def notification_rules(opts = {})
-        rules = Flapjack.redis.smembers("contact_notification_rules:#{self.id}").inject([]) do |ret, rule_id|
-          unless (rule_id.nil? || rule_id == '')
-            ret << Flapjack::Data::NotificationRule.find_by_id(rule_id)
-          end
-          ret
-        end
-        if rules.all? {|r| r.is_specific? } # also true if empty
-          rule = self.add_notification_rule({
-              :entities           => [],
-              :tags               => Flapjack::Data::TagSet.new([]),
-              :time_restrictions  => [],
-              :warning_media      => ALL_MEDIA,
-              :critical_media     => ALL_MEDIA,
-              :warning_blackhole  => false,
-              :critical_blackhole => false,
-            }, :logger => opts[:logger])
-          rules.unshift(rule)
-        end
-        rules
-      end
-
-      def add_notification_rule(rule_data, opts = {})
-        if logger = opts[:logger]
-          logger.debug("add_notification_rule: contact_id: #{self.id} (#{self.id.class})")
-        end
-        Flapjack::Data::NotificationRule.add(rule_data.merge(:contact_id => self.id),
-          :logger => opts[:logger])
-      end
-
-      def delete_notification_rule(rule)
-        Flapjack.redis.srem("contact_notification_rules:#{self.id}", rule.id)
-        Flapjack.redis.del("notification_rule:#{rule.id}")
-      end
-
-      # how often to notify this contact on the given media
-      # return 15 mins if no value is set
-      def interval_for_media(media)
-        interval = Flapjack.redis.hget("contact_media_intervals:#{self.id}", media)
-        (interval.nil? || (interval.to_i <= 0)) ? (15 * 60) : interval.to_i
-      end
-
-      def set_interval_for_media(media, interval)
-        return if 'pagerduty'.eql?(media)
-        if interval.nil?
-          Flapjack.redis.hdel("contact_media_intervals:#{self.id}", media)
-          return
-        end
-        Flapjack.redis.hset("contact_media_intervals:#{self.id}", media, interval)
-        self.media_intervals = Flapjack.redis.hgetall("contact_media_intervals:#{self.id}")
-      end
-
-      def rollup_threshold_for_media(media)
-        threshold = Flapjack.redis.hget("contact_media_rollup_thresholds:#{self.id}", media)
-        (threshold.nil? || (threshold.to_i <= 0 )) ? nil : threshold.to_i
-      end
-
-      def set_rollup_threshold_for_media(media, threshold)
-        return if 'pagerduty'.eql?(media)
-        if threshold.nil?
-          Flapjack.redis.hdel("contact_media_rollup_thresholds:#{self.id}", media)
-          return
-        end
-        Flapjack.redis.hset("contact_media_rollup_thresholds:#{self.id}", media, threshold)
-        self.media_rollup_thresholds = Flapjack.redis.hgetall("contact_media_rollup_thresholds:#{self.id}")
-      end
-
-      def set_address_for_media(media, address)
-        return if 'pagerduty'.eql?(media)
-        Flapjack.redis.hset("contact_media:#{self.id}", media, address)
-        self.media = Flapjack.redis.hgetall("contact_media:#{@id}")
-      end
-
-      def remove_media(media)
-        Flapjack.redis.hdel("contact_media:#{self.id}", media)
-        Flapjack.redis.hdel("contact_media_intervals:#{self.id}", media)
-        Flapjack.redis.hdel("contact_media_rollup_thresholds:#{self.id}", media)
-        if media == 'pagerduty'
-          Flapjack.redis.del("contact_pagerduty:#{self.id}")
-        end
-      end
-
-      # drop notifications for
-      def drop_notifications?(opts = {})
-        media    = opts[:media]
-        check    = opts[:check]
-        state    = opts[:state]
-
-        # build it and they will come
-        Flapjack.redis.exists("drop_alerts_for_contact:#{self.id}") ||
-          (media && Flapjack.redis.exists("drop_alerts_for_contact:#{self.id}:#{media}")) ||
-          (media && check &&
-            Flapjack.redis.exists("drop_alerts_for_contact:#{self.id}:#{media}:#{check}")) ||
-          (media && check && state &&
-            Flapjack.redis.exists("drop_alerts_for_contact:#{self.id}:#{media}:#{check}:#{state}"))
-      end
-
-      def update_sent_alert_keys(opts = {})
-        media  = opts[:media]
-        check  = opts[:check]
-        state  = opts[:state]
-        delete = !! opts[:delete]
-        key = "drop_alerts_for_contact:#{self.id}:#{media}:#{check}:#{state}"
-        if delete
-          Flapjack.redis.del(key)
-        else
-          Flapjack.redis.set(key, 'd')
-          Flapjack.redis.expire(key, self.interval_for_media(media))
-          # TODO: #182 - update the alert history keys
-        end
-      end
-
-      def drop_rollup_notifications_for_media?(media)
-        Flapjack.redis.exists("drop_rollup_alerts_for_contact:#{self.id}:#{media}")
-      end
-
-      def update_sent_rollup_alert_keys_for_media(media, opts = {})
-        delete = !! opts[:delete]
-        key = "drop_rollup_alerts_for_contact:#{self.id}:#{media}"
-        if delete
-          Flapjack.redis.del(key)
-        else
-          Flapjack.redis.set(key, 'd')
-          Flapjack.redis.expire(key, self.interval_for_media(media))
-        end
-      end
-
-      def add_alerting_check_for_media(media, check)
-        Flapjack.redis.zadd("contact_alerting_checks:#{self.id}:media:#{media}", Time.now.to_i, check)
-      end
-
-      def remove_alerting_check_for_media(media, check)
-        Flapjack.redis.zrem("contact_alerting_checks:#{self.id}:media:#{media}", check)
-      end
-
-      # removes any checks that are in ok, scheduled or unscheduled maintenance
-      # from the alerting checks set for the given media
-      # returns the number of checks removed
-      def clean_alerting_checks_for_media(media)
-        key = "contact_alerting_checks:#{self.id}:media:#{media}"
-        cleaned = 0
-        alerting_checks_for_media(media).each do |check|
-
-          entity_check = Flapjack::Data::EntityCheck.for_event_id(check)
-          next unless Flapjack::Data::EntityCheck.state_for_event_id?(check) == 'ok' ||
-            Flapjack::Data::EntityCheck.in_unscheduled_maintenance_for_event_id?(check,) ||
-            Flapjack::Data::EntityCheck.in_scheduled_maintenance_for_event_id?(check) ||
-            !entity_check.contacts.map {|c| c.id}.include?(self.id)
-
-          # FIXME: why can't i get this logging when called from notifier (notification.rb)?
-          @logger.debug("removing from alerting checks for #{self.id}/#{media}: #{check}") if @logger
-          remove_alerting_check_for_media(media, check)
-          cleaned += 1
-        end
-        cleaned
-      end
-
-      def alerting_checks_for_media(media)
-        Flapjack.redis.zrange("contact_alerting_checks:#{self.id}:media:#{media}", 0, -1)
-      end
-
-      def count_alerting_checks_for_media(media)
-        Flapjack.redis.zcard("contact_alerting_checks:#{self.id}:media:#{media}")
-      end
-
-      # FIXME
-      # do a mixin with the following tag methods, they will be the same
-      # across all objects we allow tags on
-
-      # return the set of tags for this contact
-      def tags
-        @tags ||= Flapjack::Data::TagSet.new( Flapjack.redis.keys("#{TAG_PREFIX}:*").inject([]) {|memo, tag|
-          if Flapjack::Data::Tag.find(tag).include?(@id.to_s)
-            memo << tag.sub(/^#{TAG_PREFIX}:/, '')
-          end
-          memo
-        } )
-      end
-
-      # adds tags to this contact
-      def add_tags(*enum)
-        enum.each do |t|
-          Flapjack::Data::Tag.create("#{TAG_PREFIX}:#{t}", [@id])
-          tags.add(t)
-        end
-      end
-
-      # removes tags from this contact
-      def delete_tags(*enum)
-        enum.each do |t|
-          tag = Flapjack::Data::Tag.find("#{TAG_PREFIX}:#{t}")
-          tag.delete(@id)
-          tags.delete(t)
-        end
-      end
-
-      # return a list of media enabled for this contact
-      # eg [ 'email', 'sms' ]
-      def media_list
-        Flapjack.redis.hkeys("contact_media:#{self.id}")
-      end
-
->>>>>>> ead85b1a
       # return the timezone of the contact, or the system default if none is set
       # TODO cache?
       def time_zone(opts = {})
