--- conflicted
+++ resolved
@@ -173,11 +173,7 @@
 
       def add_notification_rule(rule_data)
         Flapjack::Data::NotificationRule.add(rule_data.merge(:contact_id => self.id),
-<<<<<<< HEAD
-          timezone, :redis => @redis)
-=======
           :timezone => timezone, :redis => @redis)
->>>>>>> c4e54c37
       end
 
       def delete_notification_rule(rule)
