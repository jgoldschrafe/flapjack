--- conflicted
+++ resolved
@@ -14,22 +14,13 @@
 
       TAG_PREFIX = 'entity_tag'
 
-<<<<<<< HEAD
       def self.all
-        Flapjack.redis.keys("entity_id:*").collect {|k|
-          k =~ /^entity_id:(.+)$/; entity_name = $1
-          self.new(:name => entity_name,
-                   :id => Flapjack.redis.get("entity_id:#{entity_name}"))
-=======
-      def self.all(options = {})
-        raise "Redis connection not set" unless redis = options[:redis]
-        keys = redis.keys("entity_id:*")
+        keys = Flapjack.redis.keys("entity_id:*")
         return [] unless keys.any?
-        ids = redis.mget(keys)
+        ids = Flapjack.redis.mget(keys)
         keys.collect {|k|
           k =~ /^entity_id:(.+)$/; entity_name = $1
-          self.new(:name => entity_name, :id => ids.shift, :redis => redis)
->>>>>>> 76d1683b
+          self.new(:name => entity_name, :id => ids.shift)
         }.sort_by(&:name)
       end
 
