#!/usr/bin/env ruby

require 'yajl/json_gem'

require 'flapjack/patches'

require 'flapjack/data/contact'
require 'flapjack/data/event'
require 'flapjack/data/entity'

# TODO might want to split the class methods out to a separate class, DAO pattern
# ( http://en.wikipedia.org/wiki/Data_access_object ).

module Flapjack

  module Data

    class EntityCheck

      STATE_OK              = 'ok'
      STATE_WARNING         = 'warning'
      STATE_CRITICAL        = 'critical'
      STATE_UNKNOWN         = 'unknown'

      NOTIFICATION_STATES = [:problem, :warning, :critical, :unknown,
                             :recovery, :acknowledgement]

      attr_accessor :entity, :check

      # TODO probably shouldn't always be creating on query -- work out when this should be happening
      def self.for_event_id(event_id, options = {})
        raise "Redis connection not set" unless redis = options[:redis]
        entity_name, check = event_id.split(':', 2)
        self.new(Flapjack::Data::Entity.find_by_name(entity_name, :redis => redis, :create => true), check,
          :redis => redis)
      end

      # TODO probably shouldn't always be creating on query -- work out when this should be happening
      def self.for_entity_name(entity_name, check, options = {})
        raise "Redis connection not set" unless redis = options[:redis]
        self.new(Flapjack::Data::Entity.find_by_name(entity_name, :redis => redis, :create => true), check,
          :redis => redis)
      end

      def self.for_entity_id(entity_id, check, options = {})
        raise "Redis connection not set" unless redis = options[:redis]
        self.new(Flapjack::Data::Entity.find_by_id(entity_id, :redis => redis), check,
          :redis => redis)
      end

      def self.for_entity(entity, check, options = {})
        raise "Redis connection not set" unless redis = options[:redis]
        self.new(entity, check, :redis => redis)
      end

      def entity_name
        entity.name
      end

      # takes a key "entity:check", returns true if the check is in unscheduled
      # maintenance
      def in_unscheduled_maintenance?
        @redis.exists("#{@key}:unscheduled_maintenance")
      end

      # returns true if the check is in scheduled maintenance
      def in_scheduled_maintenance?
        @redis.exists("#{@key}:scheduled_maintenance")
      end

      # return data about current maintenance (scheduled or unscheduled, as specified)
      def current_maintenance(opts)
        sched = opts[:scheduled] ? 'scheduled' : 'unscheduled'
        ts = @redis.get("#{@key}:#{sched}_maintenance")
        return unless ts
        {:start_time => ts.to_i,
         :duration   => @redis.zscore("#{@key}:#{sched}_maintenances", ts),
         :summary    => @redis.get("#{@key}:#{ts}:#{sched}_maintenance:summary"),
        }
      end

      def create_unscheduled_maintenance(opts = {})
        end_unscheduled_maintenance if in_unscheduled_maintenance?

        start_time = opts[:start_time]  # unix timestamp
        duration   = opts[:duration]    # seconds
        summary    = opts[:summary]
        time_remaining = (start_time + duration) - Time.now.to_i
        if time_remaining > 0
          @redis.setex("#{@key}:unscheduled_maintenance", time_remaining, start_time)
        end
        @redis.zadd("#{@key}:unscheduled_maintenances", duration, start_time)
        @redis.set("#{@key}:#{start_time}:unscheduled_maintenance:summary", summary)

        @redis.zadd("#{@key}:sorted_unscheduled_maintenance_timestamps", start_time, start_time)
      end

      # ends any unscheduled maintenance
      def end_unscheduled_maintenance(opts = {})
        defaults = {
          :end_time => Time.now.to_i
        }
        options  = defaults.merge(opts)
        end_time = options[:end_time]

        if (um_start = @redis.get("#{@key}:unscheduled_maintenance"))
          duration = end_time - um_start.to_i
          @logger.debug("ending unscheduled downtime for #{@key} at #{Time.at(end_time).to_s}") if @logger
          @redis.del("#{@key}:unscheduled_maintenance")
          @redis.zadd("#{@key}:unscheduled_maintenances", duration, um_start)
          @redis.zadd("#{@key}:sorted_unscheduled_maintenance_timestamps", um_start, um_start)
        else
          @logger.debug("end_unscheduled_maintenance called for #{@key} but none found") if @logger
        end
      end

      # creates a scheduled maintenance period for a check
      # TODO: consider adding some validation to the data we're adding in here
      # eg start_time is a believable unix timestamp (not in the past and not too
      # far in the future), duration is within some bounds...
      def create_scheduled_maintenance(opts = {})
        start_time = opts[:start_time]  # unix timestamp
        duration   = opts[:duration]    # seconds
        summary    = opts[:summary]
        @redis.zadd("#{@key}:scheduled_maintenances", duration, start_time)
        @redis.set("#{@key}:#{start_time}:scheduled_maintenance:summary", summary)

        @redis.zadd("#{@key}:sorted_scheduled_maintenance_timestamps", start_time, start_time)

        # scheduled maintenance periods have changed, revalidate
        update_current_scheduled_maintenance(:revalidate => true)
      end

      # change the end time of a scheduled maintenance (including when one is current)
      # TODO allow to update summary as well
      def update_scheduled_maintenance(start_time, patches = {})

        # check if there is such a scheduled maintenance period
        old_duration = @redis.zscore("#{@key}:scheduled_maintenances", start_time)
        raise ArgumentError, 'no such scheduled maintenance period can be found' unless old_duration
        raise ArgumentError, 'no handled patches have been supplied' unless patches[:end_time]

        if patches[:end_time]
          end_time = patches[:end_time]
          raise ArgumentError, "end time must be after start time" unless end_time > start_time
          old_end_time = start_time + old_duration
          duration = end_time - start_time
          @redis.zadd("#{@key}:scheduled_maintenances", duration, start_time)
        end

        # scheduled maintenance periods have changed, revalidate
        update_current_scheduled_maintenance(:revalidate => true)
      end

      # delete a scheduled maintenance
      def delete_scheduled_maintenance(opts = {})
        start_time = opts[:start_time]
        @redis.del("#{@key}:#{start_time}:scheduled_maintenance:summary")
        @redis.zrem("#{@key}:scheduled_maintenances", start_time)

        @redis.zremrangebyscore("#{@key}:sorted_scheduled_maintenance_timestamps", start_time, start_time)

        # scheduled maintenance periods have changed, revalidate
        update_current_scheduled_maintenance(:revalidate => true)
      end

      # if not in scheduled maintenance, looks in scheduled maintenance list for a check to see if
      # current state should be set to scheduled maintenance, and sets it as appropriate
      def update_current_scheduled_maintenance(opts = {})
        if opts[:revalidate]
          @redis.del("#{@key}:scheduled_maintenance")
        else
          return if in_scheduled_maintenance?
        end

        # are we within a scheduled maintenance period?
        t = Time.now.to_i
        current_sched_ms = maintenances(nil, nil, :scheduled => true).select {|sm|
          (sm[:start_time] <= t) && (t < sm[:end_time])
        }
        return if current_sched_ms.empty?

        # yes! so set current scheduled maintenance
        # if multiple scheduled maintenances found, find the end_time furthest in the future
        most_futuristic = current_sched_ms.max {|sm| sm[:end_time] }
        start_time = most_futuristic[:start_time]
        duration   = most_futuristic[:duration]
        @redis.setex("#{@key}:scheduled_maintenance", duration.to_i, start_time)
      end

      # returns nil if no previous state; this must be considered as a possible
      # state by classes using this model
      def state
        @redis.hget("check:#{@key}", 'state')
      end

      def update_state(new_state, options = {})
        return unless [STATE_OK, STATE_WARNING,
          STATE_CRITICAL, STATE_UNKNOWN].include?(new_state)

        timestamp = options[:timestamp] || Time.now.to_i
        summary = options[:summary]
        details = options[:details]
        count = options[:count]

        if self.state != new_state
          client = options[:client]

          # Note the current state (for speedy lookups)
          @redis.hset("check:#{@key}", 'state', new_state)

          # FIXME: rename to last_state_change?
          @redis.hset("check:#{@key}", 'last_change', timestamp)
          case state
          when STATE_WARNING, STATE_CRITICAL, STATE_UNKNOWN
            @redis.zadd('failed_checks', timestamp, @key)
            # FIXME: Iterate through a list of tags associated with an entity:check pair, and update counters
            @redis.zadd("failed_checks:client:#{client}", timestamp, @key) if client
          else
            @redis.zrem("failed_checks", @key)
            # FIXME: Iterate through a list of tags associated with an entity:check pair, and update counters
            @redis.zrem("failed_checks:client:#{client}", @key) if client
          end
        end

        # Retain event data for entity:check pair
        @redis.rpush("#{@key}:states", timestamp)
        @redis.set("#{@key}:#{timestamp}:state", new_state)
        @redis.set("#{@key}:#{timestamp}:summary", summary) if summary
        @redis.set("#{@key}:#{timestamp}:details", details) if details
        @redis.set("#{@key}:#{timestamp}:count", count) if count

        @redis.zadd("#{@key}:sorted_state_timestamps", timestamp, timestamp)
      end

      def last_update
        lu = @redis.hget("check:#{@key}", 'last_update')
        return unless (lu && lu =~ /^\d+$/)
        lu.to_i
      end

      def last_update=(timestamp)
        @redis.hset("check:#{@key}", 'last_update', timestamp)
      end

      def last_change
        lc = @redis.hget("check:#{@key}", 'last_change')
        return unless (lc && lc =~ /^\d+$/)
        lc.to_i
      end

<<<<<<< HEAD
      def last_notification_for_state(state)
        return unless NOTIFICATION_STATES.include?(state)
        ln = @redis.get("#{@key}:last_#{state.to_s}_notification")
        return {:timestamp => nil, :summary => nil} unless (ln && ln =~ /^\d+$/)
        { :timestamp => ln.to_i,
          :summary => @redis.get("#{@key}:#{ln.to_i}:summary") }
=======
      # is this just here for backwards compatibility?
      def last_problem_notification
        lpn = @redis.get("#{@key}:last_problem_notification")
        return unless (lpn && lpn =~ /^\d+$/)
        lpn.to_i
      end

      def last_warning_notification
        lwn = @redis.get("#{@key}:last_warning_notification")
        return unless (lwn && lwn =~ /^\d+$/)
        lwn.to_i
      end

      def last_critical_notification
        lcn = @redis.get("#{@key}:last_critical_notification")
        return unless (lcn && lcn =~ /^\d+$/)
        lcn.to_i
      end

      def last_unknown_notification
        lcn = @redis.get("#{@key}:last_unknown_notification")
        return unless (lcn && lcn =~ /^\d+$/)
        lcn.to_i
      end

      def last_recovery_notification
        lrn = @redis.get("#{@key}:last_recovery_notification")
        return unless (lrn && lrn =~ /^\d+$/)
        lrn.to_i
      end

      def last_acknowledgement_notification
        lan = @redis.get("#{@key}:last_acknowledgement_notification")
        return unless (lan && lan =~ /^\d+$/)
        lan.to_i
>>>>>>> 224ab005
      end

      def last_notifications_of_each_type
        NOTIFICATION_STATES.inject({}) do |memo, state|
          memo[state] = last_notification_for_state(state) unless (state == :problem)
          memo
        end
      end

      def max_notified_severity_of_current_failure
        last_recovery = last_notification_for_state(:recovery)[:timestamp] || 0

        last_critical = last_notification_for_state(:critical)[:timestamp]
        return STATE_CRITICAL if last_critical && (last_critical > last_recovery)

        last_warning = last_notification_for_state(:warning)[:timestamp]
        return STATE_WARNING if last_warning && (last_warning > last_recovery)

        last_unknown = last_notification_for_state(:unknown)[:timestamp]
        return STATE_UNKNOWN if last_unknown && (last_unknown > last_recovery)

        nil
      end

      # unpredictable results if there are multiple notifications of different
      # types sent at the same time
      def last_notification
        nils = { :type => nil, :timestamp => nil, :summary => nil }

        lne = last_notifications_of_each_type
        ln = lne.delete_if {|type, notif| notif[:timestamp].nil? || notif[:timestamp].to_i <= 0 }
        if ln.find {|type, notif| type == :warning or type == :critical}
          ln = ln.delete_if {|type, notif| type == :problem }
        end
        return nils if ln.empty?
        lns = ln.sort_by { |type, notif| notif[:timestamp] }.last
        { :type => lns[0], :timestamp => lns[1][:timestamp], :summary => lns[1][:summary] }
      end

      def event_count_at(timestamp)
        eca = @redis.get("#{@key}:#{timestamp}:count")
        return unless (eca && eca =~ /^\d+$/)
        eca.to_i
      end

      def failed?
        [STATE_WARNING, STATE_CRITICAL, STATE_UNKNOWN].include?( state )
      end

      def ok?
        [STATE_OK].include?( state )
      end

      def summary
        timestamp = @redis.lindex("#{@key}:states", -1)
        @redis.get("#{@key}:#{timestamp}:summary")
      end

      def details
        timestamp = @redis.lindex("#{@key}:states", -1)
        @redis.get("#{@key}:#{timestamp}:details")
      end

      # Returns a list of states for this entity check, sorted by timestamp.
      #
      # start_time and end_time should be passed as integer timestamps; these timestamps
      # will be considered inclusively, so, e.g. coverage for a day should go
      # from midnight to 11:59:59 PM. Pass nil for either end to leave that
      # side unbounded.
      def historical_states(start_time, end_time, opts = {})
        start_time = '-inf' if start_time.to_i <= 0
        end_time = '+inf' if end_time.to_i <= 0

        args = ["#{@key}:sorted_state_timestamps"]

        order = opts[:order]
        if (order && 'desc'.eql?(order.downcase))
          query = :zrevrangebyscore
          args += [end_time.to_s, start_time.to_s]
        else
          query = :zrangebyscore
          args += [start_time.to_s, end_time.to_s]
        end

        if opts[:limit] && (opts[:limit].to_i > 0)
          args << {:limit => [0, opts[:limit]]}
        end

        state_ts = @redis.send(query, *args)

        state_data = nil

        @redis.multi do |r|
          state_data = state_ts.collect {|ts|
            {:timestamp     => ts.to_i,
             :state         => r.get("#{@key}:#{ts}:state"),
             :summary       => r.get("#{@key}:#{ts}:summary"),
             :details       => r.get("#{@key}:#{ts}:details"),
             # :count         => r.get("#{@key}:#{ts}:count"),
             # :check_latency => r.get("#{@key}:#{ts}:check_latency")
            }
          }
        end

        # The redis commands in a pipeline block return future objects, which
        # must be evaluated. This relies on a patch in flapjack/patches.rb to
        # make the Future objects report their class.
        state_data.collect {|sd|
          sd.merge!(sd) {|k,ov,nv|
            (nv.class == Redis::Future) ? nv.value : nv
          }
        }
      end

      # requires a known state timestamp, i.e. probably one returned via
      # historical_states. will find the one before that in the sorted set,
      # if any.
      def historical_state_before(timestamp)
        pos = @redis.zrank("#{@key}:sorted_state_timestamps", timestamp)
        return if pos.nil? || pos < 1
        ts = @redis.zrange("#{@key}:sorted_state_timestamps", pos - 1, pos)
        return if ts.nil? || ts.empty?
        {:timestamp => ts.first.to_i,
         :state     => @redis.get("#{@key}:#{ts.first}:state"),
         :summary   => @redis.get("#{@key}:#{ts.first}:summary"),
         :details   => @redis.get("#{@key}:#{ts.first}:details")}
      end

      # Returns a list of maintenance periods (either unscheduled or scheduled) for this
      # entity check, sorted by timestamp.
      #
      # start_time and end_time should be passed as integer timestamps; these timestamps
      # will be considered inclusively, so, e.g. coverage for a day should go
      # from midnight to 11:59:59 PM. Pass nil for either end to leave that
      # side unbounded.
      def maintenances(start_time, end_time, opts = {})
        sched = opts[:scheduled] ? 'scheduled' : 'unscheduled'

        start_time ||= '-inf'
        end_time ||= '+inf'
        order = opts[:order]
        query = (order && 'desc'.eql?(order.downcase)) ? :zrevrangebyscore : :zrangebyscore
        maint_ts = @redis.send(query, "#{@key}:sorted_#{sched}_maintenance_timestamps", start_time, end_time)

        maint_data = nil

        @redis.multi do |r|
          maint_data = maint_ts.collect {|ts|
            {:start_time => ts.to_i,
             :duration   => r.zscore("#{@key}:#{sched}_maintenances", ts),
             :summary    => r.get("#{@key}:#{ts}:#{sched}_maintenance:summary"),
            }
          }
        end

        # The redis commands in a pipeline block return future objects, which
        # must be evaluated. This relies on a patch in flapjack/patches.rb to
        # make the Future objects report their class.
        maint_data.collect {|md|
          md.merge!(md) {|k,ov,nv| (nv.class == Redis::Future) ? nv.value : nv }
          md[:end_time] = (md[:start_time] + md[:duration]).floor
          md
        }
      end

      # takes a check, looks up contacts that are interested in this check (or in the check's entity)
      # and returns an array of contact records
      def contacts
        contact_ids = @redis.smembers("contacts_for:#{entity.id}:#{check}")

        if @logger
          @logger.debug("#{contact_ids.length} contact(s) for #{entity.id}:#{check}: " +
            contact_ids.inspect)
        end

        entity.contacts + contact_ids.collect {|c_id|
          Flapjack::Data::Contact.find_by_id(c_id, :redis => @redis)
        }.compact
      end

    private

      def initialize(entity, check, options = {})
        raise "Redis connection not set" unless @redis = options[:redis]
        raise "Invalid entity" unless @entity = entity
        raise "Invalid check" unless @check = check
        @key = "#{entity.name}:#{check}"
      end

    end

  end

end<|MERGE_RESOLUTION|>--- conflicted
+++ resolved
@@ -249,50 +249,12 @@
         lc.to_i
       end
 
-<<<<<<< HEAD
       def last_notification_for_state(state)
         return unless NOTIFICATION_STATES.include?(state)
         ln = @redis.get("#{@key}:last_#{state.to_s}_notification")
         return {:timestamp => nil, :summary => nil} unless (ln && ln =~ /^\d+$/)
         { :timestamp => ln.to_i,
           :summary => @redis.get("#{@key}:#{ln.to_i}:summary") }
-=======
-      # is this just here for backwards compatibility?
-      def last_problem_notification
-        lpn = @redis.get("#{@key}:last_problem_notification")
-        return unless (lpn && lpn =~ /^\d+$/)
-        lpn.to_i
-      end
-
-      def last_warning_notification
-        lwn = @redis.get("#{@key}:last_warning_notification")
-        return unless (lwn && lwn =~ /^\d+$/)
-        lwn.to_i
-      end
-
-      def last_critical_notification
-        lcn = @redis.get("#{@key}:last_critical_notification")
-        return unless (lcn && lcn =~ /^\d+$/)
-        lcn.to_i
-      end
-
-      def last_unknown_notification
-        lcn = @redis.get("#{@key}:last_unknown_notification")
-        return unless (lcn && lcn =~ /^\d+$/)
-        lcn.to_i
-      end
-
-      def last_recovery_notification
-        lrn = @redis.get("#{@key}:last_recovery_notification")
-        return unless (lrn && lrn =~ /^\d+$/)
-        lrn.to_i
-      end
-
-      def last_acknowledgement_notification
-        lan = @redis.get("#{@key}:last_acknowledgement_notification")
-        return unless (lan && lan =~ /^\d+$/)
-        lan.to_i
->>>>>>> 224ab005
       end
 
       def last_notifications_of_each_type
