--- conflicted
+++ resolved
@@ -248,37 +248,22 @@
 
         old_state = self.state
 
-        @redis.multi
+        Flapjack.redis.multi
 
         if old_state != new_state
-
           # Note the current state (for speedy lookups)
           Flapjack.redis.hset("check:#{@key}", 'state', new_state)
 
           # FIXME: rename to last_state_change?
-<<<<<<< HEAD
           Flapjack.redis.hset("check:#{@key}", 'last_change', timestamp)
-          case state
-=======
-          @redis.hset("check:#{@key}", 'last_change', timestamp)
-
           case new_state
->>>>>>> 8a2ab68c
           when STATE_WARNING, STATE_CRITICAL, STATE_UNKNOWN
             Flapjack.redis.zadd('failed_checks', timestamp, @key)
-            # FIXME: Iterate through a list of tags associated with an entity:check pair, and update counters
-<<<<<<< HEAD
-            Flapjack.redis.zadd("failed_checks:client:#{client}", timestamp, @key) if client
-=======
->>>>>>> 8a2ab68c
           else
             Flapjack.redis.zrem("failed_checks", @key)
-            # FIXME: Iterate through a list of tags associated with an entity:check pair, and update counters
-<<<<<<< HEAD
-            Flapjack.redis.zrem("failed_checks:client:#{client}", @key) if client
-=======
->>>>>>> 8a2ab68c
           end
+
+          # FIXME: Iterate through a list of tags associated with an entity:check pair, and update counters
 
           # Retain event data for entity:check pair
           Flapjack.redis.rpush("#{@key}:states", timestamp)
@@ -295,39 +280,22 @@
 
         # Even if this isn't a state change, we need to update the current state
         # hash summary and details (as they may have changed)
-<<<<<<< HEAD
         Flapjack.redis.hset("check:#{@key}", 'summary', (summary || ''))
         Flapjack.redis.hset("check:#{@key}", 'details', (details || ''))
-      end
-
-      def last_update
-        lu = Flapjack.redis.hget("check:#{@key}", 'last_update')
-        return unless (lu && lu =~ /^\d+$/)
-        lu.to_i
+
+        Flapjack.redis.exec
       end
 
       def last_update=(timestamp)
         Flapjack.redis.hset("check:#{@key}", 'last_update', timestamp)
         Flapjack.redis.zadd("current_checks:#{entity.name}", timestamp, check)
         Flapjack.redis.zadd("current_entities", timestamp, entity.name)
-=======
-        @redis.hset("check:#{@key}", 'summary', (summary || ''))
-        @redis.hset("check:#{@key}", 'details', (details || ''))
-
-        @redis.exec
-      end
-
-      def last_update=(timestamp)
-        @redis.hset("check:#{@key}", 'last_update', timestamp)
-        @redis.zadd("current_checks:#{entity.name}", timestamp, check)
-        @redis.zadd('current_entities', timestamp, entity.name)
       end
 
       def last_update
-        lu = @redis.hget("check:#{@key}", 'last_update')
+        lu = Flapjack.redis.hget("check:#{@key}", 'last_update')
         return unless lu && !!(lu =~ /^\d+$/)
         lu.to_i
->>>>>>> 8a2ab68c
       end
 
       # disables a check (removes currency)
@@ -341,21 +309,12 @@
       end
 
       def enabled?
-<<<<<<< HEAD
-        !! Flapjack.redis.zscore("current_checks:#{entity.name}", check)
+        !!Flapjack.redis.zscore("current_checks:#{entity.name}", check)
       end
 
       def last_change
         lc = Flapjack.redis.hget("check:#{@key}", 'last_change')
-        return unless (lc && lc =~ /^\d+$/)
-=======
-        !!@redis.zscore("current_checks:#{entity.name}", check)
-      end
-
-      def last_change
-        lc = @redis.hget("check:#{@key}", 'last_change')
         return unless lc && !!(lc =~ /^\d+$/)
->>>>>>> 8a2ab68c
         lc.to_i
       end
 
