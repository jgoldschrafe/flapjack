#!/usr/bin/env ruby

require 'oj'
require 'flapjack/redis_proxy'

module Flapjack
  module Data
    class Event

      attr_accessor :counter, :id_hash

      attr_reader :id, :summary, :details, :acknowledgement_id, :perfdata

<<<<<<< HEAD
      # type was a required key in v1, but is superfluous
      REQUIRED_KEYS = ['state', 'entity', 'check', 'summary']
      OPTIONAL_KEYS = ['time', 'details', 'acknowledgement_id', 'duration',
                       'perfdata', 'type']
=======
      REQUIRED_KEYS = %w(type state entity check summary)
      OPTIONAL_KEYS = %w(time details acknowledgement_id duration tags perfdata)
>>>>>>> ce0e0f0d

      VALIDATIONS = {
        proc {|e| e['state'].is_a?(String) &&
            ['ok', 'warning', 'critical', 'unknown', 'acknowledgement',
             'test_notifications'].include?(e['state'].downcase) } =>
          "state must be one of 'ok', 'warning', 'critical', 'unknown', " +
          "'acknowledgement' or 'test_notifications'",

        proc {|e| e['entity'].is_a?(String) } =>
          "entity must be a string",

        proc {|e| e['check'].is_a?(String) } =>
          "check must be a string",

        proc {|e| e['summary'].is_a?(String) } =>
          "summary must be a string",

        proc {|e| e['time'].nil? ||
                  e['time'].is_a?(Integer) ||
                 (e['time'].is_a?(String) && !!(e['time'] =~ /^\d+$/)) } =>
          "time must be a positive integer, or a string castable to one",

        proc {|e| e['details'].nil? || e['details'].is_a?(String) } =>
          "details must be a string",

        proc { |e| e['perfdata'].nil? || e['perfdata'].is_a?(String) } =>
          "perfdata must be a string",

        proc {|e| e['acknowledgement_id'].nil? ||
                  e['acknowledgement_id'].is_a?(String) ||
                  e['acknowledgement_id'].is_a?(Integer) } =>
          "acknowledgement_id must be a string or an integer",

        proc {|e| e['duration'].nil? ||
                  e['duration'].is_a?(Integer) ||
                 (e['duration'].is_a?(String) && !!(e['duration'] =~ /^\d+$/)) } =>
          "duration must be a positive integer, or a string castable to one",

        proc {|e| e['tags'].nil? ||
                 (e['tags'].is_a?(Array) &&
                  e['tags'].all? {|tag| tag.is_a?(String)}) } =>
          "tags must be an array of strings",
      }

      def self.parse_and_validate(raw, opts = {})
        errors = []
        if parsed = Flapjack.load_json(raw)
          if parsed.is_a?(Hash)
            errors = validation_errors_for_hash(parsed, opts)
          else
            errors << "Event must be a JSON hash, see http://flapjack.io/docs/1.0/development/DATA_STRUCTURES#event-queue"
          end
          return parsed if errors.empty?
        end

        if opts[:logger]
          error_str = errors.nil? ? '' : errors.join(', ')
          opts[:logger].error("Invalid event data received, #{error_str} #{parsed.inspect}")
        end
        nil
      rescue Oj::Error => e
        if opts[:logger]
          opts[:logger].error("Error deserialising event json: #{e}, raw json: #{raw.inspect}")
        end
        nil
      end

      def self.validation_errors_for_hash(hash, opts = {})
        errors = []
        missing_keys = REQUIRED_KEYS.select {|k|
          !hash.has_key?(k) || hash[k].nil? || hash[k].empty?
        }
        unless missing_keys.empty?
          errors << "Event hash has missing keys '#{missing_keys.join('\', \'')}'"
        end

        unknown_keys =  hash.keys - (REQUIRED_KEYS + OPTIONAL_KEYS)
        unless unknown_keys.empty?
          errors << "Event hash has unknown key(s) '#{unknown_keys.join('\', \'')}'"
        end

        if errors.empty?
          errors += VALIDATIONS.keys.inject([]) {|ret,vk|
            ret << "Event #{VALIDATIONS[vk]}" unless vk.call(hash)
            ret
          }
        end
        errors
      end

      # creates, or modifies, an event object and adds it to the events list in redis
      #   'entity'    => entity_name,
      #   'check'     => check_name,
      #   'state'     => state,
      #   'summary'   => check_output,
      #   'details'   => check_long_output,
      #   'perfdata'  => perf_data,
      #   'time'      => timestamp
      def self.push(queue, event)
        event['time'] = Time.now.to_i if event['time'].nil?

        begin
          event_json = Flapjack.dump_json(event)
        rescue Oj::Error => e
          if opts[:logger]
            opts[:logger].warn("Error serialising event json: #{e}, event: #{event.inspect}")
          end
          event_json = nil
        end

        if event_json
          Flapjack.redis.multi do
            Flapjack.redis.lpush(queue, event_json)
            Flapjack.redis.lpush("#{queue}_actions", "+")
          end
        end
      end

      # Provide a count of the number of events on the queue to be processed.
      def self.pending_count(queue)
        Flapjack.redis.llen(queue)
      end

      def self.create_acknowledgements(queue, checks, opts = {})
        raise "Check(s) must be provided" if checks.nil?
        checks = [checks] unless checks.is_a?(Array)
        checks.each do |check|
          self.push(queue, 'state'              => 'acknowledgement',
                           'check'              => check.name,
                           'summary'            => opts[:summary],
                           'duration'           => opts[:duration],
                           'acknowledgement_id' => opts[:acknowledgement_id])
        end
      end

      def self.test_notifications(queue, checks, opts = {})
        raise "Check(s) must be provided" if checks.nil?
        checks = [checks] unless checks.is_a?(Array)
        checks.each do |check|
          self.push(queue, 'state'              => 'test_notifications',
                           'check'              => check.name,
                           'summary'            => opts[:summary],
                           'details'            => opts[:details])
        end
      end

      def initialize(attrs = {})
        @id = "#{attrs['entity']}:#{attrs['check']}"
        [:state, :time, :summary, :perfdata, :details, :acknowledgement_id,
         :duration].each do |key|
          instance_variable_set("@#{key.to_s}", attrs[key.to_s])
        end
        # details and perfdata are optional. set to nil if they only contain whitespace
        @details = (@details.is_a?(String) && ! @details.strip.empty?) ? @details.strip : nil
        @perfdata = (@perfdata.is_a?(String) && ! @perfdata.strip.empty?) ? @perfdata.strip : nil
      end

      def state
        return unless @state
        @state.downcase
      end

      def duration
        return unless @duration
        @duration.to_i
      end

      def time
        return unless @time
        @time.to_i
      end

      def dump
        return @dump unless @dump.nil?
        @dump = "#{id}, #{state}, #{summary}"
        @dump << ", #{Time.at(time).to_s}" unless time.nil?
      end
    end
  end
end
<|MERGE_RESOLUTION|>--- conflicted
+++ resolved
@@ -11,15 +11,9 @@
 
       attr_reader :id, :summary, :details, :acknowledgement_id, :perfdata
 
-<<<<<<< HEAD
       # type was a required key in v1, but is superfluous
-      REQUIRED_KEYS = ['state', 'entity', 'check', 'summary']
-      OPTIONAL_KEYS = ['time', 'details', 'acknowledgement_id', 'duration',
-                       'perfdata', 'type']
-=======
-      REQUIRED_KEYS = %w(type state entity check summary)
-      OPTIONAL_KEYS = %w(time details acknowledgement_id duration tags perfdata)
->>>>>>> ce0e0f0d
+      REQUIRED_KEYS = %w(state entity check summary)
+      OPTIONAL_KEYS = %w(time details acknowledgement_id duration tags perfdata type)
 
       VALIDATIONS = {
         proc {|e| e['state'].is_a?(String) &&
