--- conflicted
+++ resolved
@@ -40,7 +40,6 @@
       def self.foreach_on_queue(queue, opts = {})
         raise "Redis connection not set" unless redis = opts[:redis]
 
-<<<<<<< HEAD
         parse_json_proc = Proc.new {|event_json|
           begin
             ::Oj.load( event_json )
@@ -70,10 +69,6 @@
       def self.wait_for_queue(queue, opts = {})
         raise "Redis connection not set" unless redis = opts[:redis]
         redis.brpop("#{queue}_actions")
-=======
-        evt['time'] = Time.now.to_i if evt['time'].nil?
-        redis.lpush('events', ::Oj.dump(evt))
->>>>>>> 618b2958
       end
 
       # Provide a count of the number of events on the queue to be processed.
