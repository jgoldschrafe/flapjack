--- conflicted
+++ resolved
@@ -32,7 +32,7 @@
 
         proc {|e| e['time'].nil? ||
                   e['time'].is_a?(Integer) ||
-                 (e['time'].is_a?(String) && !!([e['time']] =~ /^\d+$/)) } =>
+                 (e['time'].is_a?(String) && !!(e['time'] =~ /^\d+$/)) } =>
           "time must be a positive integer, or a string castable to one",
 
         proc {|e| e['details'].nil? || e['details'].is_a?(String) } =>
@@ -48,6 +48,48 @@
                  (e['duration'].is_a?(String) && !!(e['duration'] =~ /^\d+$/)) } =>
           "duration must be a positive integer, or a string castable to one",
       }
+
+      def self.parse_and_validate(raw, opts = {})
+        errors = []
+        if parsed = ::Oj.load(raw)
+
+          if parsed.is_a?(Hash)
+            missing_keys = REQUIRED_KEYS.select {|k|
+              !parsed.has_key?(k) || parsed[k].nil? || parsed[k].empty?
+            }
+            unless missing_keys.empty?
+              errors << "Event hash has missing keys '#{missing_keys.join('\', \'')}'"
+            end
+
+            unknown_keys =  parsed.keys - (REQUIRED_KEYS + OPTIONAL_KEYS)
+            unless unknown_keys.empty?
+              errors << "Event hash has unknown key(s) '#{unknown_keys.join('\', \'')}'"
+            end
+          else
+            errors << "Event must be a JSON hash, see https://github.com/flpjck/flapjack/wiki/DATA_STRUCTURES#event-queue"
+          end
+
+          if errors.empty?
+            errors += VALIDATIONS.keys.inject([]) {|ret,vk|
+              ret << "Event #{VALIDATIONS[vk]}" unless vk.call(parsed)
+              ret
+            }
+          end
+
+          return parsed if errors.empty?
+        end
+
+        if opts[:logger]
+          error_str = errors.nil? ? '' : errors.join(', ')
+          opts[:logger].error("Invalid event data received #{error_str}#{parsed.inspect}")
+        end
+        nil
+      rescue Oj::Error => e
+        if opts[:logger]
+          opts[:logger].error("Error deserialising event json: #{e}, raw json: #{raw.inspect}")
+        end
+        nil
+      end
 
       # creates, or modifies, an event object and adds it to the events list in redis
       #   'entity'    => entity_name,
@@ -77,81 +119,6 @@
         end
       end
 
-<<<<<<< HEAD
-=======
-      def self.foreach_on_queue(queue, opts = {})
-        base_time_str = Time.now.utc.strftime "%Y%m%d%H"
-        rejects = "events_rejected:#{base_time_str}"
-        archive = opts[:archive_events] ? "events_archive:#{base_time_str}" : nil
-        max_age = archive ? opts[:events_archive_maxage] : nil
-
-        while event_json = (archive ? Flapjack.redis.rpoplpush(queue, archive) :
-                                      Flapjack.redis.rpop(queue))
-          parsed = parse_and_validate(event_json, :logger => opts[:logger])
-          if parsed.nil?
-            if archive
-              Flapjack.redis.multi
-              Flapjack.redis.lrem(archive, 1, event_json)
-            end
-            Flapjack.redis.lpush(rejects, event_json)
-            if archive
-              Flapjack.redis.exec
-              Flapjack.redis.expire(archive, max_age)
-            end
-          else
-            Flapjack.redis.expire(archive, max_age) if archive
-            yield self.new(parsed) if block_given?
-          end
-        end
-      end
-
-      def self.parse_and_validate(raw, opts = {})
-        errors = []
-        if parsed = ::Oj.load(raw)
-
-          if parsed.is_a?(Hash)
-            missing_keys = REQUIRED_KEYS.select {|k|
-              !parsed.has_key?(k) || parsed[k].nil? || parsed[k].empty?
-            }
-            unless missing_keys.empty?
-              errors << "Event hash has missing keys '#{missing_keys.join('\', \'')}'"
-            end
-
-            unknown_keys =  parsed.keys - (REQUIRED_KEYS + OPTIONAL_KEYS)
-            unless unknown_keys.empty?
-              errors << "Event hash has unknown key(s) '#{unknown_keys.join('\', \'')}'"
-            end
-          else
-            errors << "Event must be a JSON hash, see https://github.com/flpjck/flapjack/wiki/DATA_STRUCTURES#event-queue"
-          end
-
-          if errors.empty?
-            errors += VALIDATIONS.keys.inject([]) {|ret,vk|
-              ret << "Event #{VALIDATIONS[vk]}" unless vk.call(parsed)
-              ret
-            }
-          end
-
-          return parsed if errors.empty?
-        end
-
-        if opts[:logger]
-          error_str = errors.nil? ? '' : errors.join(', ')
-          opts[:logger].error("Invalid event data received #{error_str}#{parsed.inspect}")
-        end
-        nil
-      rescue Oj::Error => e
-        if opts[:logger]
-          opts[:logger].error("Error deserialising event json: #{e}, raw json: #{raw.inspect}")
-        end
-        nil
-      end
-
-      def self.wait_for_queue(queue)
-        Flapjack.redis.brpop("#{queue}_actions")
-      end
-
->>>>>>> 448ceb96
       # Provide a count of the number of events on the queue to be processed.
       def self.pending_count(queue)
         Flapjack.redis.llen(queue)
