#!/usr/bin/env ruby

require 'sandstorm/records/redis_record'
<<<<<<< HEAD

require 'flapjack/data/check'
=======
>>>>>>> 2454aabb

module Flapjack

  module Data

    class Medium

      include Sandstorm::Records::RedisRecord

      TYPES = ['email', 'sms', 'jabber', 'pagerduty', 'sns', 'sms_twilio']

      define_attributes :type             => :string,
                        :address          => :string,
                        :interval         => :integer,
                        :rollup_threshold => :integer

      belongs_to :contact, :class_name => 'Flapjack::Data::Contact', :inverse_of => :media

      has_many :alerts, :class_name => 'Flapjack::Data::Alert'

      has_and_belongs_to_many :alerting_checks,
        :class_name => 'Flapjack::Data::Check', :inverse_of => :alerting_media

      has_sorted_set :notification_blocks,
        :class_name => 'Flapjack::Data::NotificationBlock', :key => :expire_at

      has_and_belongs_to_many :notification_rule_states,
        :class_name => 'Flapjack::Data::NotificationRuleState', :inverse_of => :media

      index_by :type

      validates :type, :presence => true,
        :inclusion => {:in => Flapjack::Data::Medium::TYPES }
      validates :address, :presence => true
      validates :interval, :presence => true,
        :numericality => {:greater_than => 0, :only_integer => true}

      before_destroy :remove_child_records
      def remove_child_records
        self.notification_blocks.each {|notification_block| notification_block.destroy }
      end

      def drop_notifications?(opts = {})
        check = opts[:check]

        attrs = if opts[:rollup]
          {:rollup => true}
        else
          {:state  => opts[:state]}
        end

        # drop any expired blocks for this medium
        self.notification_blocks.
          intersect_range(nil, Time.now.to_i, :by_score => true).
          intersect(attrs).destroy_all

        if opts[:rollup]
          self.notification_blocks.intersect(attrs).count > 0
        else
          block_ids = self.notification_blocks.intersect(attrs).ids
          return false if block_ids.empty?
          (block_ids & check.notification_blocks.ids).size > 0
        end
      end

      def update_sent_alert_keys(opts = {})
        rollup  = opts[:rollup]
        delete  = !!opts[:delete]
        check   = opts[:check]
        state   = opts[:state]

        attrs = {}
        check_block_ids = nil

        if rollup
          attrs.update(:rollup => true)
        else
          check_block_ids = check.notification_blocks.ids
          attrs.update(:state => state)
        end

        if delete
          block_ids = self.notification_blocks.intersect(attrs).ids

          block_ids.each do |block_id|
            next if !check_block_ids.nil? && !check_block_ids.include?(block_id)
            next unless block = Flapjack::Data::NotificationBlock.find_by_id(block_id)
            self.notification_blocks.delete(block)
            block.destroy
          end
        else
          expire_at = Time.now + (self.interval * 60)

          new_block = false
          block = self.notification_blocks.intersect(attrs).all.first

          if block.nil?
            block = Flapjack::Data::NotificationBlock.new(attrs.merge(:expire_at => expire_at))
            block.save
          else
            # need to remove it from the sorted_set that uses expire_at as a key,
            # change and re-add -- see https://github.com/ali-graham/sandstorm/issues/1
            # TODO should this be in a multi/exec block?
            self.notification_blocks.delete(block)
            if check
              check.notification_blocks.delete(block)
            end
            block.expire_at = expire_at
            block.save
          end
          if check
            check.notification_blocks << block
          end
          self.notification_blocks << block
        end
      end

      def clean_alerting_checks
        backend.lock(Flapjack::Data::Medium, Flapjack::Data::Check,
          Flapjack::Data::ScheduledMaintenance,
          Flapjack::Data::UnscheduledMaintenance,
          Flapjack::Data::Contact) do

          checks_to_remove = alerting_checks.select do |check|
            Flapjack::Data::CheckState.ok_states.include?(check.state) ||
            check.in_unscheduled_maintenance? ||
            check.in_scheduled_maintenance? ||
            !check.contacts.ids.include?(self.contact.id)
          end

          if checks_to_remove.empty?
            0
          else
            alerting_checks.delete(*checks_to_remove)
            checks_to_remove.size
          end
        end
      end

      def as_json(opts = {})
        super.as_json(opts).merge(
          :time_restrictions        => @time_restrictions,
          :links => {
            :contact                  => [opts[:contact_id]].compact,
            :notification_rule_states => opts[:notification_rule_states_ids] || []
          }
        )
      end

    end

  end

end<|MERGE_RESOLUTION|>--- conflicted
+++ resolved
@@ -1,11 +1,7 @@
 #!/usr/bin/env ruby
 
 require 'sandstorm/records/redis_record'
-<<<<<<< HEAD
-
 require 'flapjack/data/check'
-=======
->>>>>>> 2454aabb
 
 module Flapjack
 
