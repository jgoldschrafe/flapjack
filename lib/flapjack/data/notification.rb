#!/usr/bin/env ruby

<<<<<<< HEAD
# 'Notification' refers to the template object created when an event occurs,
# from which individual 'Message' objects are created, one for each
# contact+media recipient.

require 'sandstorm/records/redis_record'

require 'flapjack/data/alert'
=======
>>>>>>> 689a859a
require 'flapjack/data/contact'

module Flapjack
  module Data
    class Notification

      include Sandstorm::Records::RedisRecord

      attr_accessor :logger

      # NB can't use has_one associations for the states, as the redis persistence
      # is only transitory (used to trigger a queue pop)
      define_attributes :state_duration => :integer,
                        :severity       => :string,
                        :type           => :string,
                        :time           => :timestamp,
                        :duration       => :integer,
                        :event_hash     => :string

      belongs_to :check, :class_name => 'Flapjack::Data::Check',
        :inverse_of => :notifications

      # state association will not be set for notification tests
      belongs_to :state, :class_name => 'Flapjack::Data::CheckState',
        :inverse_of => :current_notifications
      belongs_to :previous_state, :class_name => 'Flapjack::Data::CheckState',
        :inverse_of => :previous_notifications

      validate :state_duration, :presence => true
      validate :severity, :presence => true
      validate :type, :presence => true
      validate :time, :presence => true
      validate :event_hash, :presence => true

      # TODO ensure 'unacknowledged_failures' behaviour is covered

      # query for 'recovery' notification should be for 'ok' state, intersect notified == true
      # query for 'acknowledgement' notification should be 'acknowledgement' state, intersect notified == true
      # any query for 'problem', 'critical', 'warning', 'unknown' notification should be
      # for union of 'critical', 'warning', 'unknown' states, intersect notified == true

      def self.severity_for_state(state, max_notified_severity)
        if ([state, max_notified_severity] & ['critical', 'test_notifications']).any?
          'critical'
        elsif [state, max_notified_severity].include?('warning')
          'warning'
        elsif [state, max_notified_severity].include?('unknown')
          'unknown'
        else
          'ok'
        end
      end

<<<<<<< HEAD
      def state_or_ack
        case self.type
        when 'acknowledgement', 'test'
          self.type
        else
          st = self.state
          st ? st.state : nil
        end
=======
      def self.add(queue, event, opts = {})
        raise "Redis connection not set" unless redis = opts[:redis]

        last_state = opts[:last_state] || {}

        tag_data = event.tags.is_a?(Set) ? event.tags.to_a : nil
        notif = {'event_id'       => event.id,
                 'event_hash'     => event.id_hash,
                 'state'          => event.state,
                 'summary'        => event.summary,
                 'details'        => event.details,
                 'time'           => event.time,
                 'duration'       => event.duration,
                 'count'          => event.counter,
                 'last_state'     => last_state[:state],
                 'last_summary'   => last_state[:summary],
                 'state_duration' => opts[:state_duration],
                 'type'           => opts[:type] || type_for_event(event),
                 'severity'       => opts[:severity],
                 'tags'           => tag_data }

        redis.rpush(queue, Flapjack.dump_json(notif))
>>>>>>> 689a859a
      end


    def alerts_for(route_ids_by_contact_id, opts = {})
      logger = opts[:logger]

<<<<<<< HEAD
      transports = opts[:transports]
=======
        if options[:block]
          raw = redis.blpop(queue, 0)[1]
        else
          raw = redis.lpop(queue)
          return unless raw
        end
        begin
          parsed = ::Flapjack.load_json( raw )
        rescue Oj::Error => e
          if options[:logger]
            options[:logger].warn("Error deserialising notification json: #{e}, raw json: #{raw.inspect}")
          end
          return nil
        end
        self.new( parsed )
      end
>>>>>>> 689a859a

      timestamp = opts[:timestamp]
      default_timezone = opts[:default_timezone]
      safe_state_or_ack = self.state_or_ack

      notification_state = self.state ? self.state.state : nil

      alert_check = self.check

      logger.info "contacts: #{route_ids_by_contact_id.keys.size}"

      contacts = route_ids_by_contact_id.empty? ? [] :
        Flapjack::Data::Contact.find_by_ids(*route_ids_by_contact_id.keys)
      return [] if contacts.empty?

      # TODO pass in base time from outside (cast to zone per contact), so
      # all alerts from this notification use a consistent time

      contact_ids_to_drop = []

      route_ids = contacts.inject([]) do |memo, contact|
        routes = Flapjack::Data::Route.find_by_ids(*route_ids_by_contact_id[contact.id])
        next memo if routes.empty?

        timezone = contact.time_zone(:default => default_timezone)
        routes = routes.select {|route| route.is_occurring_now?(timezone) }

        contact_ids_to_drop << contact.id if routes.any? {|r| r.drop }

        memo += routes.map(&:id)
        memo
      end

      logger.info "routes after time: #{route_ids.size}"
      return [] if route_ids.empty?

      route_ids -= contact_ids_to_drop.flat_map {|c_id| route_ids_by_contact_id[c_id] }

      logger.info "routes after drop: #{route_ids.size}"
      return [] if route_ids.empty?

<<<<<<< HEAD
      Flapjack::Data::Medium.lock(Flapjack::Data::Check,
                                  Flapjack::Data::ScheduledMaintenance,
                                  Flapjack::Data::UnscheduledMaintenance,
                                  Flapjack::Data::Route,
                                  Flapjack::Data::Alert,
                                  Flapjack::Data::Medium,
                                  Flapjack::Data::Contact) do

        media_ids_by_route_id = Flapjack::Data::Route.intersect(:id => route_ids).
          associated_ids_for(:media)

        media_ids = Set.new(media_ids_by_route_id.values).flatten.to_a
=======
          logger.debug "Notification#messages: creating messages for contact: #{contact_id} " +
            "event_id: \"#{@event_id}\" state: #{@state} event_tags: #{Flapjack.dump_json(@tags)} media: #{media.inspect}"
          rlen = rules.length
          logger.debug "found #{rlen} rule#{(rlen == 1) ? '' : 's'} for contact #{contact_id}"

          media_to_use = if rules.empty?
            media
          else
            # matchers are rules of the contact that have matched the current event
            # for time, entity and tags
            matchers = rules.select do |rule|
              logger.debug("considering rule with entities: #{rule.entities}, entities regex: #{rule.regex_entities},
                           tags: #{Flapjack.dump_json(rule.tags)} and regex tags: #{Flapjack.dump_json(rule.regex_tags)}")
              rule_has_tags           = rule.tags           ? (rule.tags.length > 0)           : false
              rule_has_regex_tags     = rule.regex_tags     ? (rule.regex_tags.length > 0)     : false
              rule_has_entities       = rule.entities       ? (rule.entities.length > 0)       : false
              rule_has_regex_entities = rule.regex_entities ? (rule.regex_entities.length > 0) : false

              matches_tags           = rule_has_tags           ? rule.match_tags?(@tags)               : true
              matches_regex_tags     = rule_has_regex_tags     ? rule.match_regex_tags?(@tags)         : true
              matches_entity         = rule_has_entities       ? rule.match_entity?(@event_id)         : true
              matches_regex_entities = rule_has_regex_entities ? rule.match_regex_entities?(@event_id) : true

              ((matches_entity && matches_regex_entities && matches_tags && matches_regex_tags) || ! rule.is_specific?) &&
                rule_occurring_now?(rule, :contact => contact, :default_timezone => default_timezone,
                  :logger => logger)
            end

            logger.debug "#{matchers.length} matchers remain for this contact after time, entity and tags are matched:"
            matchers.each do |matcher|
              logger.debug "  - #{matcher.to_jsonapi}"
            end
>>>>>>> 689a859a

        logger.info "media from routes: #{media_ids.size}"

        alertable_media = Flapjack::Data::Medium.intersect(:id => media_ids,
          :transport => transports).all

        # we want to consider this as 'alerting' for the purpose of rollup
        # calculations, if it's failing, even if we won't notify on this media
        this_notification_failure = Flapjack::Data::CheckState.failing_states.include?(safe_state_or_ack) &&
          !(alert_check.in_scheduled_maintenance? || alert_check.in_unscheduled_maintenance?)

<<<<<<< HEAD
        ok_states = Flapjack::Data::CheckState.ok_states + ['acknowledgement']

        this_notification_ok      = ok_states.include?(safe_state_or_ack)
        is_a_test                 = 'test'.eql?(safe_state_or_ack)
=======
              if num_matchers != matchers.length
                logger.debug("removal of general matchers when entity specific matchers are present: number of matchers changed from #{num_matchers} to #{matchers.length} for contact id: #{contact_id}")
                matchers.each do |matcher|
                  logger.debug "  - #{matcher.to_jsonapi}"
                end
              end
            end

            # delete media based on blackholes
            blackhole_matchers = matchers.map {|matcher| matcher.blackhole?(@severity) ? matcher : nil }.compact
            if blackhole_matchers.length > 0
              logger.debug "dropping this media as #{blackhole_matchers.length} blackhole matchers are present:"
              blackhole_matchers.each {|bm|
                logger.debug "  - #{bm.to_jsonapi}"
              }
              next
            else
              logger.debug "no blackhole matchers matched"
            end
>>>>>>> 689a859a

        alert_check.alerting_media.add(*alertable_media) if this_notification_failure

        logger.info "pre-media test: \n" \
          "  this_notification_failure = #{this_notification_failure}\n" \
          "  this_notification_ok      = #{this_notification_ok}\n" \
          "  is_a_test                 = #{is_a_test}"

        alertable_media.each_with_object([]) do |medium, memo|

          logger.info "media test: #{medium.transport}, #{medium.id}"

          no_previous_notification  = medium.last_notification.nil?

          last_notification_failure = Flapjack::Data::CheckState.failing_states.
             include?(medium.last_notification_state)
          last_notification_ok      = ok_states.include?(medium.last_notification_state)

          alerting_check_ids = medium.rollup_threshold.nil? || (medium.rollup_threshold == 0) ? nil :
                                 medium.alerting_checks.ids

          # TODO remove any alerting checks that aren't in failing_checks,
          # dynamically calculated

          logger.info " alerting_checks: #{alerting_check_ids.inspect}"

          alert_rollup = if alerting_check_ids.nil?
            if 'problem'.eql?(medium.last_rollup_type)
              'recovery'
            else
              nil
            end
          elsif alerting_check_ids.size >= medium.rollup_threshold
            'problem'
          elsif 'problem'.eql?(medium.last_rollup_type)
            'recovery'
          else
            nil
          end

          interval_allows = medium.last_notification.nil? ||
            ((last_notification_failure && this_notification_failure) &&
             ((medium.last_notification + medium.interval) < timestamp))

          logger.info "  last_notification_failure = #{last_notification_failure}\n" \
            "  last_notification_ok      = #{last_notification_ok}" \
            "  interval_allows  = #{interval_allows}\n" \
            "  alert_rollup , last_rollup_type = #{alert_rollup} , #{medium.last_rollup_type}\n" \
            "  safe_state_or_ack , last_notification_state  = #{safe_state_or_ack} , #{medium.last_notification_state}\n" \
            "  no_previous_notification  = #{no_previous_notification}\n"

          next unless is_a_test || no_previous_notification ||
              (last_notification_failure && this_notification_ok) ||
            (alert_rollup != medium.last_rollup_type) ||
            (safe_state_or_ack != medium.last_notification_state) ||
            interval_allows

          alert = Flapjack::Data::Alert.new(:state => safe_state_or_ack,
            :state_duration => self.state_duration,
            :acknowledgement_duration => self.duration,
            :notification_type => self.type,
            :rollup => alert_rollup)

          unless alert_rollup.nil?
            alerting_checks = Flapjack::Data::Check.find_by_ids(*alerting_check_ids)
            alert.rollup_states = alerting_checks.each_with_object({}) do |check, memo|
              memo[check.state] ||= []
              memo[check.state] << check.name
            end
          end

<<<<<<< HEAD
          unless alert.save
            raise "Couldn't save alert: #{alert.errors.full_messages.inspect}"
          end
=======
    private

      # created from parsed JSON, so opts keys are in strings
      def initialize(opts = {})
        @event_id       = opts['event_id']
        @state          = opts['state']
        @summary        = opts['summary']
        @details        = opts['details']
        @time           = opts['time']
        @count          = opts['count']
        @duration       = opts['duration']
        @last_state     = opts['last_state']
        @last_summary   = opts['last_summary']
        @state_duration = opts['state_duration']
        @type           = opts['type']
        @severity       = opts['severity']
        @tags           = opts['tags'].is_a?(Array) ? Set.new(opts['tags']) : nil
      end
>>>>>>> 689a859a

          medium.alerts      << alert
          alert_check.alerts << alert

          logger.info "alerting with:"
          logger.info alert.inspect

          unless 'test'.eql?(safe_state_or_ack)
            medium.last_notification       = timestamp
            medium.last_notification_state = safe_state_or_ack
            medium.last_rollup_type        = alert.rollup
            medium.save
          end

          memo << alert
        end
      end
    end


    end
  end
end<|MERGE_RESOLUTION|>--- conflicted
+++ resolved
@@ -1,6 +1,5 @@
 #!/usr/bin/env ruby
 
-<<<<<<< HEAD
 # 'Notification' refers to the template object created when an event occurs,
 # from which individual 'Message' objects are created, one for each
 # contact+media recipient.
@@ -8,8 +7,6 @@
 require 'sandstorm/records/redis_record'
 
 require 'flapjack/data/alert'
-=======
->>>>>>> 689a859a
 require 'flapjack/data/contact'
 
 module Flapjack
@@ -63,7 +60,6 @@
         end
       end
 
-<<<<<<< HEAD
       def state_or_ack
         case self.type
         when 'acknowledgement', 'test'
@@ -72,296 +68,172 @@
           st = self.state
           st ? st.state : nil
         end
-=======
-      def self.add(queue, event, opts = {})
-        raise "Redis connection not set" unless redis = opts[:redis]
-
-        last_state = opts[:last_state] || {}
-
-        tag_data = event.tags.is_a?(Set) ? event.tags.to_a : nil
-        notif = {'event_id'       => event.id,
-                 'event_hash'     => event.id_hash,
-                 'state'          => event.state,
-                 'summary'        => event.summary,
-                 'details'        => event.details,
-                 'time'           => event.time,
-                 'duration'       => event.duration,
-                 'count'          => event.counter,
-                 'last_state'     => last_state[:state],
-                 'last_summary'   => last_state[:summary],
-                 'state_duration' => opts[:state_duration],
-                 'type'           => opts[:type] || type_for_event(event),
-                 'severity'       => opts[:severity],
-                 'tags'           => tag_data }
-
-        redis.rpush(queue, Flapjack.dump_json(notif))
->>>>>>> 689a859a
       end
 
-
-    def alerts_for(route_ids_by_contact_id, opts = {})
-      logger = opts[:logger]
-
-<<<<<<< HEAD
-      transports = opts[:transports]
-=======
-        if options[:block]
-          raw = redis.blpop(queue, 0)[1]
-        else
-          raw = redis.lpop(queue)
-          return unless raw
-        end
-        begin
-          parsed = ::Flapjack.load_json( raw )
-        rescue Oj::Error => e
-          if options[:logger]
-            options[:logger].warn("Error deserialising notification json: #{e}, raw json: #{raw.inspect}")
-          end
-          return nil
-        end
-        self.new( parsed )
-      end
->>>>>>> 689a859a
-
-      timestamp = opts[:timestamp]
-      default_timezone = opts[:default_timezone]
-      safe_state_or_ack = self.state_or_ack
-
-      notification_state = self.state ? self.state.state : nil
-
-      alert_check = self.check
-
-      logger.info "contacts: #{route_ids_by_contact_id.keys.size}"
-
-      contacts = route_ids_by_contact_id.empty? ? [] :
-        Flapjack::Data::Contact.find_by_ids(*route_ids_by_contact_id.keys)
-      return [] if contacts.empty?
-
-      # TODO pass in base time from outside (cast to zone per contact), so
-      # all alerts from this notification use a consistent time
-
-      contact_ids_to_drop = []
-
-      route_ids = contacts.inject([]) do |memo, contact|
-        routes = Flapjack::Data::Route.find_by_ids(*route_ids_by_contact_id[contact.id])
-        next memo if routes.empty?
-
-        timezone = contact.time_zone(:default => default_timezone)
-        routes = routes.select {|route| route.is_occurring_now?(timezone) }
-
-        contact_ids_to_drop << contact.id if routes.any? {|r| r.drop }
-
-        memo += routes.map(&:id)
-        memo
-      end
-
-      logger.info "routes after time: #{route_ids.size}"
-      return [] if route_ids.empty?
-
-      route_ids -= contact_ids_to_drop.flat_map {|c_id| route_ids_by_contact_id[c_id] }
-
-      logger.info "routes after drop: #{route_ids.size}"
-      return [] if route_ids.empty?
-
-<<<<<<< HEAD
-      Flapjack::Data::Medium.lock(Flapjack::Data::Check,
-                                  Flapjack::Data::ScheduledMaintenance,
-                                  Flapjack::Data::UnscheduledMaintenance,
-                                  Flapjack::Data::Route,
-                                  Flapjack::Data::Alert,
-                                  Flapjack::Data::Medium,
-                                  Flapjack::Data::Contact) do
-
-        media_ids_by_route_id = Flapjack::Data::Route.intersect(:id => route_ids).
-          associated_ids_for(:media)
-
-        media_ids = Set.new(media_ids_by_route_id.values).flatten.to_a
-=======
-          logger.debug "Notification#messages: creating messages for contact: #{contact_id} " +
-            "event_id: \"#{@event_id}\" state: #{@state} event_tags: #{Flapjack.dump_json(@tags)} media: #{media.inspect}"
-          rlen = rules.length
-          logger.debug "found #{rlen} rule#{(rlen == 1) ? '' : 's'} for contact #{contact_id}"
-
-          media_to_use = if rules.empty?
-            media
-          else
-            # matchers are rules of the contact that have matched the current event
-            # for time, entity and tags
-            matchers = rules.select do |rule|
-              logger.debug("considering rule with entities: #{rule.entities}, entities regex: #{rule.regex_entities},
-                           tags: #{Flapjack.dump_json(rule.tags)} and regex tags: #{Flapjack.dump_json(rule.regex_tags)}")
-              rule_has_tags           = rule.tags           ? (rule.tags.length > 0)           : false
-              rule_has_regex_tags     = rule.regex_tags     ? (rule.regex_tags.length > 0)     : false
-              rule_has_entities       = rule.entities       ? (rule.entities.length > 0)       : false
-              rule_has_regex_entities = rule.regex_entities ? (rule.regex_entities.length > 0) : false
-
-              matches_tags           = rule_has_tags           ? rule.match_tags?(@tags)               : true
-              matches_regex_tags     = rule_has_regex_tags     ? rule.match_regex_tags?(@tags)         : true
-              matches_entity         = rule_has_entities       ? rule.match_entity?(@event_id)         : true
-              matches_regex_entities = rule_has_regex_entities ? rule.match_regex_entities?(@event_id) : true
-
-              ((matches_entity && matches_regex_entities && matches_tags && matches_regex_tags) || ! rule.is_specific?) &&
-                rule_occurring_now?(rule, :contact => contact, :default_timezone => default_timezone,
-                  :logger => logger)
-            end
-
-            logger.debug "#{matchers.length} matchers remain for this contact after time, entity and tags are matched:"
-            matchers.each do |matcher|
-              logger.debug "  - #{matcher.to_jsonapi}"
-            end
->>>>>>> 689a859a
-
-        logger.info "media from routes: #{media_ids.size}"
-
-        alertable_media = Flapjack::Data::Medium.intersect(:id => media_ids,
-          :transport => transports).all
-
-        # we want to consider this as 'alerting' for the purpose of rollup
-        # calculations, if it's failing, even if we won't notify on this media
-        this_notification_failure = Flapjack::Data::CheckState.failing_states.include?(safe_state_or_ack) &&
-          !(alert_check.in_scheduled_maintenance? || alert_check.in_unscheduled_maintenance?)
-
-<<<<<<< HEAD
-        ok_states = Flapjack::Data::CheckState.ok_states + ['acknowledgement']
-
-        this_notification_ok      = ok_states.include?(safe_state_or_ack)
-        is_a_test                 = 'test'.eql?(safe_state_or_ack)
-=======
-              if num_matchers != matchers.length
-                logger.debug("removal of general matchers when entity specific matchers are present: number of matchers changed from #{num_matchers} to #{matchers.length} for contact id: #{contact_id}")
-                matchers.each do |matcher|
-                  logger.debug "  - #{matcher.to_jsonapi}"
-                end
+      def alerts_for(route_ids_by_contact_id, opts = {})
+        logger = opts[:logger]
+
+        transports = opts[:transports]
+
+        timestamp = opts[:timestamp]
+        default_timezone = opts[:default_timezone]
+        safe_state_or_ack = self.state_or_ack
+
+        notification_state = self.state ? self.state.state : nil
+
+        alert_check = self.check
+
+        logger.info "contacts: #{route_ids_by_contact_id.keys.size}"
+
+        contacts = route_ids_by_contact_id.empty? ? [] :
+          Flapjack::Data::Contact.find_by_ids(*route_ids_by_contact_id.keys)
+        return [] if contacts.empty?
+
+        # TODO pass in base time from outside (cast to zone per contact), so
+        # all alerts from this notification use a consistent time
+
+        contact_ids_to_drop = []
+
+        route_ids = contacts.inject([]) do |memo, contact|
+          routes = Flapjack::Data::Route.find_by_ids(*route_ids_by_contact_id[contact.id])
+          next memo if routes.empty?
+
+          timezone = contact.time_zone(:default => default_timezone)
+          routes = routes.select {|route| route.is_occurring_now?(timezone) }
+
+          contact_ids_to_drop << contact.id if routes.any? {|r| r.drop }
+
+          memo += routes.map(&:id)
+          memo
+        end
+
+        logger.info "routes after time: #{route_ids.size}"
+        return [] if route_ids.empty?
+
+        route_ids -= contact_ids_to_drop.flat_map {|c_id| route_ids_by_contact_id[c_id] }
+
+        logger.info "routes after drop: #{route_ids.size}"
+        return [] if route_ids.empty?
+
+        Flapjack::Data::Medium.lock(Flapjack::Data::Check,
+                                    Flapjack::Data::ScheduledMaintenance,
+                                    Flapjack::Data::UnscheduledMaintenance,
+                                    Flapjack::Data::Route,
+                                    Flapjack::Data::Alert,
+                                    Flapjack::Data::Medium,
+                                    Flapjack::Data::Contact) do
+
+          media_ids_by_route_id = Flapjack::Data::Route.intersect(:id => route_ids).
+            associated_ids_for(:media)
+
+          media_ids = Set.new(media_ids_by_route_id.values).flatten.to_a
+
+          logger.info "media from routes: #{media_ids.size}"
+
+          alertable_media = Flapjack::Data::Medium.intersect(:id => media_ids,
+            :transport => transports).all
+
+          # we want to consider this as 'alerting' for the purpose of rollup
+          # calculations, if it's failing, even if we won't notify on this media
+          this_notification_failure = Flapjack::Data::CheckState.failing_states.include?(safe_state_or_ack) &&
+            !(alert_check.in_scheduled_maintenance? || alert_check.in_unscheduled_maintenance?)
+
+          ok_states = Flapjack::Data::CheckState.ok_states + ['acknowledgement']
+
+          this_notification_ok      = ok_states.include?(safe_state_or_ack)
+          is_a_test                 = 'test'.eql?(safe_state_or_ack)
+
+          alert_check.alerting_media.add(*alertable_media) if this_notification_failure
+
+          logger.info "pre-media test: \n" \
+            "  this_notification_failure = #{this_notification_failure}\n" \
+            "  this_notification_ok      = #{this_notification_ok}\n" \
+            "  is_a_test                 = #{is_a_test}"
+
+          alertable_media.each_with_object([]) do |medium, memo|
+
+            logger.info "media test: #{medium.transport}, #{medium.id}"
+
+            no_previous_notification  = medium.last_notification.nil?
+
+            last_notification_failure = Flapjack::Data::CheckState.failing_states.
+               include?(medium.last_notification_state)
+            last_notification_ok      = ok_states.include?(medium.last_notification_state)
+
+            alerting_check_ids = medium.rollup_threshold.nil? || (medium.rollup_threshold == 0) ? nil :
+                                   medium.alerting_checks.ids
+
+            # TODO remove any alerting checks that aren't in failing_checks,
+            # dynamically calculated
+
+            logger.info " alerting_checks: #{alerting_check_ids.inspect}"
+
+            alert_rollup = if alerting_check_ids.nil?
+              if 'problem'.eql?(medium.last_rollup_type)
+                'recovery'
+              else
+                nil
               end
-            end
-
-            # delete media based on blackholes
-            blackhole_matchers = matchers.map {|matcher| matcher.blackhole?(@severity) ? matcher : nil }.compact
-            if blackhole_matchers.length > 0
-              logger.debug "dropping this media as #{blackhole_matchers.length} blackhole matchers are present:"
-              blackhole_matchers.each {|bm|
-                logger.debug "  - #{bm.to_jsonapi}"
-              }
-              next
-            else
-              logger.debug "no blackhole matchers matched"
-            end
->>>>>>> 689a859a
-
-        alert_check.alerting_media.add(*alertable_media) if this_notification_failure
-
-        logger.info "pre-media test: \n" \
-          "  this_notification_failure = #{this_notification_failure}\n" \
-          "  this_notification_ok      = #{this_notification_ok}\n" \
-          "  is_a_test                 = #{is_a_test}"
-
-        alertable_media.each_with_object([]) do |medium, memo|
-
-          logger.info "media test: #{medium.transport}, #{medium.id}"
-
-          no_previous_notification  = medium.last_notification.nil?
-
-          last_notification_failure = Flapjack::Data::CheckState.failing_states.
-             include?(medium.last_notification_state)
-          last_notification_ok      = ok_states.include?(medium.last_notification_state)
-
-          alerting_check_ids = medium.rollup_threshold.nil? || (medium.rollup_threshold == 0) ? nil :
-                                 medium.alerting_checks.ids
-
-          # TODO remove any alerting checks that aren't in failing_checks,
-          # dynamically calculated
-
-          logger.info " alerting_checks: #{alerting_check_ids.inspect}"
-
-          alert_rollup = if alerting_check_ids.nil?
-            if 'problem'.eql?(medium.last_rollup_type)
+            elsif alerting_check_ids.size >= medium.rollup_threshold
+              'problem'
+            elsif 'problem'.eql?(medium.last_rollup_type)
               'recovery'
             else
               nil
             end
-          elsif alerting_check_ids.size >= medium.rollup_threshold
-            'problem'
-          elsif 'problem'.eql?(medium.last_rollup_type)
-            'recovery'
-          else
-            nil
+
+            interval_allows = medium.last_notification.nil? ||
+              ((last_notification_failure && this_notification_failure) &&
+               ((medium.last_notification + medium.interval) < timestamp))
+
+            logger.info "  last_notification_failure = #{last_notification_failure}\n" \
+              "  last_notification_ok      = #{last_notification_ok}" \
+              "  interval_allows  = #{interval_allows}\n" \
+              "  alert_rollup , last_rollup_type = #{alert_rollup} , #{medium.last_rollup_type}\n" \
+              "  safe_state_or_ack , last_notification_state  = #{safe_state_or_ack} , #{medium.last_notification_state}\n" \
+              "  no_previous_notification  = #{no_previous_notification}\n"
+
+            next unless is_a_test || no_previous_notification ||
+                (last_notification_failure && this_notification_ok) ||
+              (alert_rollup != medium.last_rollup_type) ||
+              (safe_state_or_ack != medium.last_notification_state) ||
+              interval_allows
+
+            alert = Flapjack::Data::Alert.new(:state => safe_state_or_ack,
+              :state_duration => self.state_duration,
+              :acknowledgement_duration => self.duration,
+              :notification_type => self.type,
+              :rollup => alert_rollup)
+
+            unless alert_rollup.nil?
+              alerting_checks = Flapjack::Data::Check.find_by_ids(*alerting_check_ids)
+              alert.rollup_states = alerting_checks.each_with_object({}) do |check, memo|
+                memo[check.state] ||= []
+                memo[check.state] << check.name
+              end
+            end
+
+            unless alert.save
+              raise "Couldn't save alert: #{alert.errors.full_messages.inspect}"
+            end
+
+            medium.alerts      << alert
+            alert_check.alerts << alert
+
+            logger.info "alerting with:"
+            logger.info alert.inspect
+
+            unless 'test'.eql?(safe_state_or_ack)
+              medium.last_notification       = timestamp
+              medium.last_notification_state = safe_state_or_ack
+              medium.last_rollup_type        = alert.rollup
+              medium.save
+            end
+
+            memo << alert
           end
-
-          interval_allows = medium.last_notification.nil? ||
-            ((last_notification_failure && this_notification_failure) &&
-             ((medium.last_notification + medium.interval) < timestamp))
-
-          logger.info "  last_notification_failure = #{last_notification_failure}\n" \
-            "  last_notification_ok      = #{last_notification_ok}" \
-            "  interval_allows  = #{interval_allows}\n" \
-            "  alert_rollup , last_rollup_type = #{alert_rollup} , #{medium.last_rollup_type}\n" \
-            "  safe_state_or_ack , last_notification_state  = #{safe_state_or_ack} , #{medium.last_notification_state}\n" \
-            "  no_previous_notification  = #{no_previous_notification}\n"
-
-          next unless is_a_test || no_previous_notification ||
-              (last_notification_failure && this_notification_ok) ||
-            (alert_rollup != medium.last_rollup_type) ||
-            (safe_state_or_ack != medium.last_notification_state) ||
-            interval_allows
-
-          alert = Flapjack::Data::Alert.new(:state => safe_state_or_ack,
-            :state_duration => self.state_duration,
-            :acknowledgement_duration => self.duration,
-            :notification_type => self.type,
-            :rollup => alert_rollup)
-
-          unless alert_rollup.nil?
-            alerting_checks = Flapjack::Data::Check.find_by_ids(*alerting_check_ids)
-            alert.rollup_states = alerting_checks.each_with_object({}) do |check, memo|
-              memo[check.state] ||= []
-              memo[check.state] << check.name
-            end
-          end
-
-<<<<<<< HEAD
-          unless alert.save
-            raise "Couldn't save alert: #{alert.errors.full_messages.inspect}"
-          end
-=======
-    private
-
-      # created from parsed JSON, so opts keys are in strings
-      def initialize(opts = {})
-        @event_id       = opts['event_id']
-        @state          = opts['state']
-        @summary        = opts['summary']
-        @details        = opts['details']
-        @time           = opts['time']
-        @count          = opts['count']
-        @duration       = opts['duration']
-        @last_state     = opts['last_state']
-        @last_summary   = opts['last_summary']
-        @state_duration = opts['state_duration']
-        @type           = opts['type']
-        @severity       = opts['severity']
-        @tags           = opts['tags'].is_a?(Array) ? Set.new(opts['tags']) : nil
+        end
       end
->>>>>>> 689a859a
-
-          medium.alerts      << alert
-          alert_check.alerts << alert
-
-          logger.info "alerting with:"
-          logger.info alert.inspect
-
-          unless 'test'.eql?(safe_state_or_ack)
-            medium.last_notification       = timestamp
-            medium.last_notification_state = safe_state_or_ack
-            medium.last_rollup_type        = alert.rollup
-            medium.save
-          end
-
-          memo << alert
-        end
-      end
-    end
-
-
     end
   end
 end