--- conflicted
+++ resolved
@@ -104,7 +104,6 @@
         Flapjack.redis.brpop("#{queue}_actions")
       end
 
-<<<<<<< HEAD
       def contents
         {'state'             => (self.state ? state.state : nil),
          'summary'           => (self.state ? state.summary : nil),
@@ -121,14 +120,6 @@
          'tags'              => self.tags,
          'notification_type' => self.type
         }
-=======
-      def ok?
-        @state && ['ok', 'up'].include?(@state.downcase)
-      end
-
-      def acknowledgement?
-        @state && ['acknowledgement'].include?(@state.downcase)
->>>>>>> 5abe4e23
       end
 
       def entity_check
@@ -143,6 +134,7 @@
         @previous_state ||= (self.previous_state_id ? Flapjack::Data::CheckState.find_by_id(self.previous_state_id) : nil)
       end
 
+      # TODO refactor the block-from-hell below into multiple methods
       def messages(contacts, opts = {})
         return [] if contacts.nil? || contacts.empty?
 
@@ -151,6 +143,8 @@
 
         entity_name = entity_check.entity_name
         check_name  = entity_check.name
+
+        state_or_ack = (self.type == 'acknowledgement') ? 'acknowledgement' : self.state.state
 
         @messages ||= contacts.collect {|contact|
           contact_id = contact.id
@@ -158,7 +152,7 @@
           media = contact.media
 
           logger.debug "Notification#messages: creating messages for contact: #{contact_id} " +
-            "entity: \"#{entity_name}\" check: \"#{check_name}\" state: #{self.state.state} event_tags: #{self.tags.inspect} media: #{media.all.inspect}"
+            "entity: \"#{entity_name}\" check: \"#{check_name}\" state: #{state_or_ack} event_tags: #{self.tags.inspect} media: #{media.all.inspect}"
           rlen = rules.count
           logger.debug "found #{rlen} rule#{(rlen == 1) ? '' : 's'} for contact #{contact_id}"
 
@@ -214,12 +208,10 @@
 
             logger.debug "collected media_for_severity(#{self.severity}): #{rule_media.inspect}"
 
-            state_for_drop_notif = (self.type == 'acknowledgement') ? 'acknowledgement' : self.state.state
-
             rule_media = rule_media.reject {|medium|
               contact.drop_notifications?(:media => medium,
                                           :entity_check => entity_check,
-                                          :state => state_for_drop_notif)
+                                          :state => state_or_ack)
             }
 
             logger.debug "media after contact_drop?: #{rule_media}"
@@ -228,45 +220,48 @@
             media.intersect(:type => rule_media).all
           end
 
-<<<<<<< HEAD
-          media_to_use.collect do |medium|
-            Flapjack::Data::Message.for_contact(contact,
-              :medium => medium.type, :address => medium.address)
-          end
-=======
           logger.debug "media_to_use: #{media_to_use}"
 
-          # here begins rollup madness
-          media_to_use.each_pair.inject([]) { |ret, (media, address)|
+          # here begins (revised) rollup madness
+          media_to_use.collect {|medium|
             rollup_type = nil
 
-            contact.add_alerting_check_for_media(media, @event_id) unless ok? || acknowledgement?
+            if !(['ok', 'acknowledgement'].include?(state_or_ack)) &&
+              medium.alerting_checks.find_by_id(entity_check.id).nil?
+
+              medium.alerting_checks << entity_check
+            end
 
             # expunge checks in (un)scheduled maintenance from the alerting set
-            cleaned = contact.clean_alerting_checks_for_media(media)
+            cleaned = medium.clean_alerting_checks
             logger.debug("cleaned alerting checks for #{media}: #{cleaned}")
 
-            alerting_checks  = contact.count_alerting_checks_for_media(media)
-            rollup_threshold = contact.rollup_threshold_for_media(media)
-            case
-            when rollup_threshold.nil?
+            alerting_checks_count = medium.alerting_checks.count
+
+            logger.debug medium.inspect
+
+            if medium.rollup_threshold.nil?
               # back away slowly
-            when alerting_checks >= rollup_threshold
-              next ret if contact.drop_rollup_notifications_for_media?(media)
-              contact.update_sent_rollup_alert_keys_for_media(media, :delete => ok?)
+            elsif alerting_checks_count >= medium.rollup_threshold
+              next if contact.drop_notifications?(media => medium.type, :rollup => true)
+              contact.update_sent_alert_keys(:media => medium.type, :rollup => true,
+                :delete => (['ok', 'acknowledgement'].include?(state_or_ack)))
+
               rollup_type = 'problem'
-            when (alerting_checks + cleaned >= rollup_threshold)
+            elsif (alerting_checks_count + cleaned) >= medium.rollup_threshold
               # alerting checks was just cleaned such that it is now below the rollup threshold
               rollup_type = 'recovery'
             end
-            logger.debug "rollup decisions: #{@event_id} #{@state} #{media} #{address} rollup_type: #{rollup_type}"
-
-            m = Flapjack::Data::Message.for_contact(contact,
-                  :medium => media, :address => address, :rollup => rollup_type)
-            ret << m
-            ret
-          }
->>>>>>> 5abe4e23
+            logger.debug "rollup decisions: #{entity_name}:#{check_name} " +
+              "#{state_or_ack} #{medium.type} #{medium.address} " +
+              "rollup_type: #{rollup_type}"
+
+            Flapjack::Data::Message.for_contact(contact,
+              :medium => medium.type, :address => medium.address,
+              :rollup => rollup_type)
+
+          }.compact
+
         }.compact.flatten
       end
 
