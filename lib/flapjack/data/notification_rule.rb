--- conflicted
+++ resolved
@@ -145,12 +145,8 @@
           :contact_id         => rule_data[:contact_id].to_s,
           :entities           => Oj.dump(rule_data[:entities]),
           :tags               => Oj.dump(tag_data),
-<<<<<<< HEAD
           :time_restrictions  => Oj.dump(rule_data[:time_restrictions], :mode => :compat),
-=======
-          :time_restrictions  => Oj.dump(rule_data[:time_restrictions]),
           :unknown_media      => Oj.dump(rule_data[:unknown_media]),
->>>>>>> e8f2c92b
           :warning_media      => Oj.dump(rule_data[:warning_media]),
           :critical_media     => Oj.dump(rule_data[:critical_media]),
           :unknown_blackhole  => rule_data[:unknown_blackhole],
