#!/usr/bin/env ruby

<<<<<<< HEAD
require 'log4r/outputter/fileoutputter'

=======
require 'log4r'
require 'log4r/outputter/syslogoutputter'
require 'redis'
require 'resque'
require 'yajl'
>>>>>>> 92cb6d20
require 'flapjack'
require 'flapjack/filters/acknowledgement'
require 'flapjack/filters/ok'
require 'flapjack/filters/scheduled_maintenance'
require 'flapjack/filters/unscheduled_maintenance'
require 'flapjack/filters/detect_mass_client_failures'
require 'flapjack/filters/delays'
require 'flapjack/notification/common'
require 'flapjack/notification/sms'
require 'flapjack/notification/email'
require 'flapjack/event'
<<<<<<< HEAD
require 'flapjack/pikelet'
=======

>>>>>>> 92cb6d20

module Flapjack

  class Executive
    include Flapjack::Pikelet

    def initialize(opts = {})
      opts[:evented] = false if opts[:evented].nil?
      self.bootstrap(opts)

      @notifylog = Log4r::Logger.new("executive")
      @notifylog.add(Log4r::FileOutputter.new("notifylog", :filename => "log/notify.log"))

      # FIXME: Put loading filters into separate method
      options = { :log => @logger, :persistence => @persistence }
      @filters = []
      @filters << Flapjack::Filters::Ok.new(options)
      @filters << Flapjack::Filters::ScheduledMaintenance.new(options)
      @filters << Flapjack::Filters::UnscheduledMaintenance.new(options)
      @filters << Flapjack::Filters::DetectMassClientFailures.new(options)
      @filters << Flapjack::Filters::Delays.new(options)
      @filters << Flapjack::Filters::Acknowledgement.new(options)

      @boot_time = Time.now
      # FIXME: assumes there is only ever one executive running
      @persistence.set('boot_time', @boot_time.to_i)
      # FIXME: resets counters on every bootup. probably not a good idea. probably.
      # FIXME: add an administrative function to reset all event counters
      @persistence.hset('event_counters', 'all', 0)
      @persistence.hset('event_counters', 'ok', 0)
      @persistence.hset('event_counters', 'failure', 0)
      @persistence.hset('event_counters', 'action', 0)
    end

    def update_keys(event)
      result    = { :skip_filters => false }
      timestamp = Time.now.to_i
      @persistence.hincrby('event_counters', 'all', 1)

      case event.type
      # Service events represent changes in state on monitored systems
      when 'service'
        # Track when we last saw an event for a particular entity:check pair
        @persistence.hset(event.id, 'last_update', timestamp)

        @persistence.hincrby('event_counters', 'ok', 1)      if (event.ok?)
        @persistence.hincrby('event_counters', 'failure', 1) if (event.failure?)

        old_state = @persistence.hget(event.id, 'state')

        case
        # If there is a state change, update record with: the time, the new state
        when event.state != old_state
          # FIXME: validate that the event is sane before we ever get here
          # FIXME: create an event if there is dodgy data

          # Note the current state (for speedy lookups)
          @persistence.hset(event.id, 'state',       event.state)
          # FIXME: rename to last_state_change?
          @persistence.hset(event.id, 'last_change', timestamp)

          # Retain all state changes for entity:check pair
          @persistence.rpush("#{event.id}:states", timestamp)
          @persistence.set("#{event.id}:#{timestamp}:state",   event.state)
          @persistence.set("#{event.id}:#{timestamp}:summary", event.summary)

          # If the service event's state is ok and there was no previous state, don't alert.
          # This stops new checks from alerting as "recovery" after they have been added.
          result[:skip_filters] = true unless old_state

          case event.state
          when 'warning', 'critical', 'down'
            @persistence.zadd('failed_checks', timestamp, event.id)
            # FIXME: Iterate through a list of tags associated with an entity:check pair, and update counters
            @persistence.zadd('failed_checks:client:' + event.client, timestamp, event.id) if event.client
          else
            @persistence.zrem('failed_checks', event.id)
            # FIXME: Iterate through a list of tags associated with an entity:check pair, and update counters
            @persistence.zrem('failed_checks:client:' + event.client, event.id) if event.client
          end
        # No state change, and event is ok, so no need to run through filters
        when event.ok?
          result[:skip_filters] = true
        end

      # Action events represent human or automated interaction with Flapjack
      when 'action'
        # When an action event is processed, store the event.
        @persistence.hset(event.id + ':actions', timestamp, event.state)
        @persistence.hincrby('event_counters', 'action', 1) if (event.ok?)
      end

      return result
    end

    # Process any events we have until there's none left
    def drain_events
      loop do
        event = Event.next(:block => false, :persistence => @persistence)
        break unless event
        process_event(event)
      end
    end

    # takes an event for which a notification needs to be generated, works out the type of
    # notification, updates the notification history in redis, calls other methods to work out who
    # to notify, by what method, and finally to have the notifications sent
    def generate_notification(event)
      timestamp = Time.now.to_i
      notification_type = 'unknown'
      case event.type
      when 'service'
        case event.state
        when 'ok', 'up', 'unknown'
          notification_type = 'recovery'
        when 'warning', 'critical', 'down'
          notification_type = 'problem'
        end
      when 'action'
        case event.state
        when 'acknowledgement'
          notification_type = 'acknowledgement'
        end
      end
      @persistence.set("#{event.id}:last_#{notification_type}_notification", timestamp)
      @persistence.rpush("#{event.id}:#{notification_type}_notifications", timestamp)
      @logger.debug("Notification of type #{notification_type} is being generated for #{event.id}.")

      send_notifications(event, notification_type, contacts_for_check(event.id))
    end

    # takes a check, looks up contacts that are interested in this check (or in the check's entity)
    # and returns an array of contact ids
    # eg
    #   contacts_for_check("clientx:checky") -> [ '2', '534' ]
    #
    def contacts_for_check(check)
      entity = check.split(':').first
      entity_id = @persistence.get("entity_id:#{entity}")
      if entity_id
        check = entity_id + ":" + check.split(':').last
        @logger.debug("contacts for #{entity_id} (#{entity}): " + @persistence.smembers("contacts_for:#{entity_id}").length.to_s)
        @logger.debug("contacts for #{check}: " + @persistence.smembers("contacts_for:#{check}").length.to_s)
        union = @persistence.sunion("contacts_for:#{entity_id}", "contacts_for:#{check}")
        @logger.debug("contacts for union of #{entity_id} and #{check}: " + union.length.to_s)
        return union
      else
        @logger.debug("entity [#{entity}] has no contacts")
        return []
      end
    end

    # takes a contact ID and returns a hash containing each of the media the contact wishes to be
    # contacted by, and the associated address for each.
    # eg:
    #   media_for_contact('123') -> { :sms => "+61401234567", :email => "gno@free.dom" }
    #
    def media_for_contact(contact)
      return @persistence.hgetall("contact_media:#{contact}")
    end

    # generates a fairly unique identifier to use as a message id
    def fuid
      fuid = self.object_id.to_i.to_s + '-' + Time.now.to_i.to_s + '.' + Time.now.tv_usec.to_s
    end

<<<<<<< HEAD
    # takes an event, a notification type, and an array of contacts and creates jobs in resque
=======
    # puts a notification into the jabber queue (redis list)
    def submit_jabber(notification)
      @persistence.rpush('jabber_notifications', Yajl::Encoder.encode(notification))
    end

    # takes an event, a notification type, and an array of contacts and creates jobs in rescue
>>>>>>> 92cb6d20
    # (eventually) for each notification
    #
    def send_notifications(event, notification_type, contacts)
      notification = { 'event_id'          => event.id,
                       'state'             => event.state,
                       'summary'           => event.summary,
                       'time'              => event.time,
                       'notification_type' => notification_type }

      contacts.each {|contact_id|
        media = media_for_contact(contact_id)

        contact_deets = {'contact_id'         => contact_id,
                         'contact_first_name' => @persistence.hget("contact:#{contact_id}", 'first_name'),
                         'contact_last_name'  => @persistence.hget("contact:#{contact_id}", 'last_name'), }

        notification = notification.merge(contact_deets)

        media.each_pair {|media_type, address|

          @notifylog.info("#{Time.now.to_s} | #{event.id} | #{notification_type} | #{contact_id} | #{media} | #{address}")
          # queue this notification
          # FIXME: make a Contact class perhaps
          notif = notification.dup
          notif['media']   = media_type
          notif['address'] = address
          notif['id']      = fuid
          @logger.debug("send_notifications: sending notification: #{notif.inspect}")

          case media_type
          when "sms"
            Resque.enqueue(Notification::Sms, notif)
          when "email"
            Resque.enqueue(Notification::Email, notif)
          when "jabber"
            submit_jabber(notif)
          end
        }
        if media.length == 0
          @notifylog.info("#{Time.now.to_s} | #{event.id} | #{notification_type} | #{contact} | NO MEDIA FOR CONTACT")
        end
      }
      if contacts.length == 0
        @notifylog.info("#{Time.now.to_s} | #{event.id} | #{notification_type} | NO CONTACTS")
      end
    end

    def process_event(event)
      @logger.debug("#{Event.pending_count(:persistence => @persistence)} events waiting on the queue")
      @logger.debug("Raw event received: #{event.inspect}")
      @logger.info("Processing Event: #{event.id}, #{event.type}, #{event.state}, #{event.summary}, #{Time.at(event.time).to_s}")

      result       = update_keys(event)
      skip_filters = result[:skip_filters]

      blocker = @filters.find {|filter| filter.block?(event) } unless skip_filters

      if not blocker and not skip_filters
        @logger.info("#{Time.now}: Sending notifications for event #{event.id}")
        generate_notification(event)
      elsif blocker
        blocker_names = [ blocker.name ]
        @logger.info("#{Time.now}: Not sending notifications for event #{event.id} because these filters blocked: #{blocker_names.join(', ')}")
      else
        @logger.info("#{Time.now}: Not sending notifications for event #{event.id} because state is ok with no change, or no prior state")
      end
    end

    def main
      @logger.info("Booting main loop.")
      loop do
        @logger.info("Waiting for event...")
        event = Event.next(:persistence => @persistence)
        process_event(event)
      end
    end
  end
end<|MERGE_RESOLUTION|>--- conflicted
+++ resolved
@@ -1,15 +1,7 @@
 #!/usr/bin/env ruby
 
-<<<<<<< HEAD
 require 'log4r/outputter/fileoutputter'
 
-=======
-require 'log4r'
-require 'log4r/outputter/syslogoutputter'
-require 'redis'
-require 'resque'
-require 'yajl'
->>>>>>> 92cb6d20
 require 'flapjack'
 require 'flapjack/filters/acknowledgement'
 require 'flapjack/filters/ok'
@@ -21,11 +13,7 @@
 require 'flapjack/notification/sms'
 require 'flapjack/notification/email'
 require 'flapjack/event'
-<<<<<<< HEAD
 require 'flapjack/pikelet'
-=======
-
->>>>>>> 92cb6d20
 
 module Flapjack
 
@@ -192,18 +180,13 @@
       fuid = self.object_id.to_i.to_s + '-' + Time.now.to_i.to_s + '.' + Time.now.tv_usec.to_s
     end
 
-<<<<<<< HEAD
-    # takes an event, a notification type, and an array of contacts and creates jobs in resque
-=======
     # puts a notification into the jabber queue (redis list)
     def submit_jabber(notification)
       @persistence.rpush('jabber_notifications', Yajl::Encoder.encode(notification))
     end
 
-    # takes an event, a notification type, and an array of contacts and creates jobs in rescue
->>>>>>> 92cb6d20
+    # takes an event, a notification type, and an array of contacts and creates jobs in resque
     # (eventually) for each notification
-    #
     def send_notifications(event, notification_type, contacts)
       notification = { 'event_id'          => event.id,
                        'state'             => event.state,
