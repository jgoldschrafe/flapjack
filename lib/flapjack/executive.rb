--- conflicted
+++ resolved
@@ -40,6 +40,8 @@
       @redis_config = opts[:redis_config]
       @logger = opts[:logger]
 
+      @boot_time    = opts[:boot_time]
+
       @redis = Flapjack::RedisPool.new(:config => @redis_config, :size => 2)
 
       @queues = {:email     => @config['email_queue'],
@@ -98,12 +100,9 @@
         }
     end
 
-<<<<<<< HEAD
     def start
       @boot_time    = Time.now
-=======
-      @boot_time    = opts[:boot_time]
->>>>>>> f51cdf46
+
       @fqdn         = `/bin/hostname -f`.chomp
       @pid          = Process.pid
       @instance_id  = "#{@fqdn}:#{@pid}"
