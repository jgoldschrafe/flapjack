#!/usr/bin/env ruby

require 'log4r'
require 'log4r/outputter/fileoutputter'
require 'tzinfo'
require 'active_support/time'

require 'flapjack/filters/acknowledgement'
require 'flapjack/filters/ok'
require 'flapjack/filters/scheduled_maintenance'
require 'flapjack/filters/unscheduled_maintenance'
require 'flapjack/filters/detect_mass_client_failures'
require 'flapjack/filters/delays'
require 'flapjack/data/contact'
require 'flapjack/data/entity_check'
require 'flapjack/data/notification'
require 'flapjack/data/event'
require 'flapjack/redis_pool'
require 'flapjack/utility'

require 'flapjack/gateways/email'
require 'flapjack/gateways/sms_messagenet'

module Flapjack

  class Executive

    include Flapjack::Utility

    def initialize(opts = {})
      @config = opts[:config]
      @redis_config = opts[:redis_config]
      @logger = opts[:logger]
      @redis = Flapjack::RedisPool.new(:config => @redis_config, :size => 2) # first will block

      @queues = {:email     => @config['email_queue'],
                 :sms       => @config['sms_queue'],
                 :jabber    => @config['jabber_queue'],
                 :pagerduty => @config['pagerduty_queue']}

      notifylog  = @config['notification_log_file'] || 'log/notify.log'
      if not File.directory?(File.dirname(notifylog))
        puts "Parent directory for log file #{notifylog} doesn't exist"
        puts "Exiting!"
        exit
      end
      @notifylog = Log4r::Logger.new("executive")
      @notifylog.add(Log4r::FileOutputter.new("notifylog", :filename => notifylog))

      tz = nil
      tz_string = @config['default_contact_timezone'] || ENV['TZ'] || 'UTC'
      begin
        tz = ActiveSupport::TimeZone.new(tz_string)
      rescue ArgumentError
        logger.error("Invalid timezone string specified in default_contact_timezone or TZ (#{tz_string})")
        exit 1
      end
      @default_contact_timezone = tz

      @archive_events        = @config['archive_events'] || false
      @events_archive_maxage = @config['events_archive_maxage']

      # FIXME: Put loading filters into separate method
      # FIXME: should we make the filters more configurable by the end user?
      options = { :log => opts[:logger], :persistence => @redis }
      @filters = []
      @filters << Flapjack::Filters::Ok.new(options)
      @filters << Flapjack::Filters::ScheduledMaintenance.new(options)
      @filters << Flapjack::Filters::UnscheduledMaintenance.new(options)
      @filters << Flapjack::Filters::DetectMassClientFailures.new(options)
      @filters << Flapjack::Filters::Delays.new(options)
      @filters << Flapjack::Filters::Acknowledgement.new(options)

      @boot_time    = Time.now
      @fqdn         = `/bin/hostname -f`.chomp
      @pid          = Process.pid
      @instance_id  = "#{@fqdn}:#{@pid}"

      # FIXME: all of the below keys assume there is only ever one executive running;
      # we could generate a fuid and save it to disk, and prepend it from that
      # point on...

      # FIXME: add an administrative function to reset all event counters
      if @redis.hget('event_counters', 'all').nil?
        @redis.hset('event_counters', 'all', 0)
        @redis.hset('event_counters', 'ok', 0)
        @redis.hset('event_counters', 'failure', 0)
        @redis.hset('event_counters', 'action', 0)
      end

      #@redis.zadd('executive_instances', @boot_time.to_i, @instance_id)
      @redis.hset("executive_instance:#{@instance_id}", 'boot_time', @boot_time.to_i)
      @redis.hset("event_counters:#{@instance_id}", 'all', 0)
      @redis.hset("event_counters:#{@instance_id}", 'ok', 0)
      @redis.hset("event_counters:#{@instance_id}", 'failure', 0)
      @redis.hset("event_counters:#{@instance_id}", 'action', 0)
      touch_keys
    end

    # expire instance keys after one week
    # TODO: set up a separate EM timer to reset key expiry every minute
    # and reduce the expiry to, say, five minutes
    # TODO: remove these keys on process exit
    def touch_keys
      [ "executive_instance:#{@instance_id}",
        "event_counters:#{@instance_id}",
        "event_counters:#{@instance_id}",
        "event_counters:#{@instance_id}",
        "event_counters:#{@instance_id}" ].each {|key|
          @redis.expire(key, 1036800)
        }
    end

    def start
      @logger.info("Booting main loop.")

      until @should_quit
        @logger.debug("Waiting for event...")
        event = Flapjack::Data::Event.next(:redis => @redis,
                                           :archive_events => @archive_events,
                                           :events_archive_maxage => @events_archive_maxage,
                                           :logger => @logger)
        process_event(event) unless event.nil?
      end

      @logger.info("Exiting main loop.")
    end

    # this must use a separate connection to the main Executive one, as it's running
    # from a different fiber while the main one is blocking.
    def stop
      @should_quit = true
      @redis.rpush('events', JSON.generate('type'    => 'shutdown',
                                           'host'    => '',
                                           'service' => '',
                                           'state'   => ''))
    end

  private

    def process_event(event)
      pending = Flapjack::Data::Event.pending_count(:redis => @redis)
      @logger.debug("#{pending} events waiting on the queue")
      @logger.debug("Raw event received: #{event.inspect}")
      time_at = event.time
      time_at_str = time_at ? ", #{Time.at(time_at).to_s}" : ''
      @logger.debug("Processing Event: #{event.id}, #{event.type}, #{event.state}, #{event.summary}#{time_at_str}")

      entity_check = ('shutdown' == event.type) ? nil :
                       Flapjack::Data::EntityCheck.for_event_id(event.id, :redis => @redis)

      result = update_keys(event, entity_check)
      return if result[:shutdown]

      blocker = nil

      if result[:skip_filters]
        @logger.debug("Not generating notifications for event #{event.id} because filtering was skipped")
        return
      else
        blocker = @filters.find {|filter| filter.block?(event) }
      end

      if blocker
        @logger.debug("Not generating notifications for event #{event.id} because this filter blocked: #{blocker.name}")
        return
      end

      @logger.info("Generating notifications for event #{event.id}, #{event.type}, #{event.state}, #{event.summary}#{time_at_str}")
      generate_notification_messages(event, entity_check)
    end

    def update_keys(event, entity_check)

      # TODO: run touch_keys from a separate EM timer for efficiency
      touch_keys

      result    = { :skip_filters => false }
      timestamp = Time.now.to_i
      @event_count = @redis.hincrby('event_counters', 'all', 1)
      @redis.hincrby("event_counters:#{@instance_id}", 'all', 1)

      # FIXME skip if entity_check.nil?

      # FIXME: validate that the event is sane before we ever get here
      # FIXME: create an event if there is dodgy data

      case event.type
      # Service events represent changes in state on monitored systems
      when 'service'
        # Track when we last saw an event for a particular entity:check pair
        entity_check.last_update = timestamp

        if event.ok?
          @redis.hincrby('event_counters', 'ok', 1)
          @redis.hincrby("event_counters:#{@instance_id}", 'ok', 1)
        elsif event.failure?
          @redis.hincrby('event_counters', 'failure', 1)
          @redis.hincrby("event_counters:#{@instance_id}", 'failure', 1)
          @redis.hset('unacknowledged_failures', @event_count, event.id)
        end

        event.previous_state = entity_check.state
        event.previous_state_duration = Time.now.to_i - entity_check.last_change.to_i
        @logger.info("No previous state for event #{event.id}") if event.previous_state.nil?

        # If there is a state change, update record with: the time, the new state
        if event.state != event.previous_state
          entity_check.update_state(event.state, :timestamp => timestamp,
            :summary => event.summary, :client => event.client,
            :count => @event_count)
        end

        # No state change, and event is ok, so no need to run through filters
        # OR
        # If the service event's state is ok and there was no previous state, don't alert.
        # This stops new checks from alerting as "recovery" after they have been added.
        if !event.previous_state && event.ok?
          @logger.debug("setting skip_filters to true because there was no previous state and event is ok")
          result[:skip_filters] = true
        end

        entity_check.update_current_scheduled_maintenance

      # Action events represent human or automated interaction with Flapjack
      when 'action'
        # When an action event is processed, store the event.
        @redis.hset(event.id + ':actions', timestamp, event.state)
        @redis.hincrby('event_counters', 'action', 1)
        @redis.hincrby("event_counters:#{@instance_id}", 'action', 1)

        if event.acknowledgement? && event.acknowledgement_id
          @redis.hdel('unacknowledged_failures', event.acknowledgement_id)
        end
      when 'shutdown'
        # should this be logged as an action instead? being minimally invasive for now
        result[:shutdown] = true
      end

      result
    end

    # takes an event for which a notification needs to be generated, works out the type of
    # notification, updates the notification history in redis, generates the notifications
    def generate_notification_messages(event, entity_check)
      timestamp = Time.now.to_i
      notification_type = 'unknown'
      case event.type
      when 'service'
        case event.state
        when 'ok'
          notification_type = 'recovery'
        when 'warning', 'critical', 'unknown'
          notification_type = 'problem'
        end
      when 'action'
        case event.state
        when 'acknowledgement'
          notification_type = 'acknowledgement'
        when 'test_notifications'
          notification_type = 'test'
        end
      end

      max_notified_severity = entity_check.max_notified_severity_of_current_failure

      @redis.set("#{event.id}:last_#{notification_type}_notification", timestamp)
      @redis.set("#{event.id}:last_#{event.state}_notification", timestamp) if event.failure?
      @redis.rpush("#{event.id}:#{notification_type}_notifications", timestamp)
      @redis.rpush("#{event.id}:#{event.state}_notifications", timestamp) if event.failure?
      @logger.debug("Notification of type #{notification_type} is being generated for #{event.id}.")

      contacts = entity_check.contacts

      if contacts.empty?
        @logger.debug("No contacts for #{event.id}")
        @notifylog.info("#{Time.now.to_s} | #{event.id} | #{notification_type} | NO CONTACTS")
        return
      end

<<<<<<< HEAD
      notification = Flapjack::Data::Notification.for_event(event, :type => notification_type)
=======
      notification = Flapjack::Data::Notification.for_event(
        event, :type => notification_type, :max_notified_severity => max_notified_severity)
>>>>>>> ce918df6

      messages = notification.messages(:contacts => contacts)
      messages = apply_notification_rules(messages, event.state)
      enqueue_messages(messages)
    end

    # time restrictions match?
    # nil rule.time_restrictions matches
    # times (start, end) within time restrictions will have any UTC offset removed and will be
    # considered to be in the timezone of the contact
    def rule_occurring_now?(rule, opts)
      contact = opts[:contact]
      return true if rule.time_restrictions.nil? or rule.time_restrictions.empty?

      time_zone = contact.timezone(:default => @default_contact_timezone)
      usertime = time_zone.now

      match = rule.time_restrictions.any? do |tr|
        # add contact's timezone to the time restriction schedule
        schedule = Flapjack::Data::NotificationRule.
                     time_restriction_to_icecube_schedule(tr, time_zone)
        schedule && schedule.occurring_at?(usertime)
      end
      !!match
    end

    # delete messages based on entity name(s), tags, severity, time of day
    def apply_notification_rules(messages, severity)
      # first get all rules matching entity and time
      @logger.debug "apply_notification_rules: got messages with size #{messages.size}"

      # don't consider notification rules if the contact has none

      tuple = messages.map do |message|
        @logger.debug "considering message for contact: #{message.contact.id} #{message.medium} #{message.notification.event.id} #{message.notification.event.state}"
        rules    = message.contact.notification_rules
        @logger.debug "found #{rules.length} rules for this message's contact"
        event_id = message.notification.event.id
        options  = {}
        options[:no_rules_for_contact] = true if rules.empty?
        # filter based on entity, tags, severity, time of day
        matchers = rules.find_all do |rule|
          rule.match_entity?(event_id) && rule_occurring_now?(rule, :contact => message.contact)
        end
        [message, matchers, options]
      end

      # matchers are rules of the contact that have matched the current event
      # for time and entity

      @logger.debug "apply_notification_rules: num messages after entity and time matching: #{tuple.size}"

      # delete the matcher for all entities if there are more specific matchers
      tuple = tuple.map do |message, matchers, options|
        if matchers.length > 1
          have_specific = matchers.detect do |matcher|
            matcher.entities or matcher.entity_tags
          end
          if have_specific
            # delete the rule for all entities
            matchers.reject! do |matcher|
              matcher.entities.nil? && matcher.entity_tags.nil?
            end
          end
        end
        [message, matchers, options]
      end

      # delete media based on blackholes
      tuple = tuple.find_all do |message, matchers, options|
        # or use message.notification.contents['state']
        matchers.none? {|matcher| matcher.blackhole?(severity) }
      end

      @logger.debug "apply_notification_rules: num messages after removing blackhole matches: #{tuple.size}"

      # delete any media that doesn't meet severity<->media constraints
      tuple = tuple.find_all do |message, matchers, options|
<<<<<<< HEAD
        options[:no_rules_for_contact] ||
          matchers.any? {|matcher|
            if mms = matcher.media_for_severity(severity)
              mms.include?(message.medium)
=======
        state = message.notification.event.state
        max_notified_severity = message.notification.max_notified_severity

        # use EntityCheck#max_notified_severity_of_current_failure
        # as calculated prior to updating the last_notification* keys
        # if it's a higher severity than the current state
        severity = 'ok'
        case
        when ([state, max_notified_severity] & ['critical', 'unknown']).any?
          severity = 'critical'
        when [state, max_notified_severity].include?('warning')
          severity = 'warning'
        end
        options[:no_rules_for_contact] ||
          matchers.any? {|matcher|
            mms = matcher.media_for_severity(severity)
            unless mms
              answer = false
>>>>>>> ce918df6
            else
              @logger.warn("got nil for matcher.media_for_severity(#{severity}), matcher: #{matcher.inspect}")
              false
            end
          }
      end

      @logger.debug "apply_notification_rules: num messages after pruning for severity-media constraints: #{tuple.size}"

      # delete media based on notification interval
      tuple = tuple.find_all do |message, matchers, options|
        not message.contact.drop_notifications?(:media => message.medium,
                                                :check => message.notification.event.id,
                                                :state => message.notification.event.state)
      end

      @logger.debug "apply_notification_rules: num messages after pruning for notification intervals: #{tuple.size}"

      tuple.map do |message, matchers, options|
        message
      end
    end

    def enqueue_messages(messages)

      messages.each do |message|
        media_type = message.medium
        contents   = message.contents
        event_id   = message.notification.event.id

        @notifylog.info("#{Time.now.to_s} | #{event_id} | " +
          "#{message.notification.type} | #{message.contact.id} | #{media_type} | #{message.address}")

        unless @queues[media_type.to_sym]
          @logger.error("no queue for media type: #{media_type}")
          return
        end

        @logger.info("Enqueueing #{media_type} alert for #{event_id} to #{message.address}")

        if message.notification.event.state == 'ok'
          message.contact.update_sent_alert_keys(
            :media => message.medium,
            :check => message.notification.event.id,
            :state => 'warning',
            :delete => true)
          message.contact.update_sent_alert_keys(
            :media => message.medium,
            :check => message.notification.event.id,
            :state => 'critical',
            :delete => true)
        else
          message.contact.update_sent_alert_keys(
            :media => message.medium,
            :check => message.notification.event.id,
            :state => message.notification.event.state)
        end

        # TODO consider changing Resque jobs to use raw blpop like the others
        case media_type.to_sym
        when :sms
          Resque.enqueue_to(@queues[:sms], Flapjack::Gateways::SmsMessagenet, contents)
        when :email
          Resque.enqueue_to(@queues[:email], Flapjack::Gateways::Email, contents)
        when :jabber
          # TODO move next line up into other notif value setting above?
          contents['event_count'] = @event_count if @event_count
          @redis.rpush(@queues[:jabber], Yajl::Encoder.encode(contents))
        when :pagerduty
          @redis.rpush(@queues[:pagerduty], Yajl::Encoder.encode(contents))
        end
      end

   end

  end
end<|MERGE_RESOLUTION|>--- conflicted
+++ resolved
@@ -278,12 +278,8 @@
         return
       end
 
-<<<<<<< HEAD
-      notification = Flapjack::Data::Notification.for_event(event, :type => notification_type)
-=======
       notification = Flapjack::Data::Notification.for_event(
         event, :type => notification_type, :max_notified_severity => max_notified_severity)
->>>>>>> ce918df6
 
       messages = notification.messages(:contacts => contacts)
       messages = apply_notification_rules(messages, event.state)
@@ -362,12 +358,6 @@
 
       # delete any media that doesn't meet severity<->media constraints
       tuple = tuple.find_all do |message, matchers, options|
-<<<<<<< HEAD
-        options[:no_rules_for_contact] ||
-          matchers.any? {|matcher|
-            if mms = matcher.media_for_severity(severity)
-              mms.include?(message.medium)
-=======
         state = message.notification.event.state
         max_notified_severity = message.notification.max_notified_severity
 
@@ -383,10 +373,8 @@
         end
         options[:no_rules_for_contact] ||
           matchers.any? {|matcher|
-            mms = matcher.media_for_severity(severity)
-            unless mms
-              answer = false
->>>>>>> ce918df6
+            if mms = matcher.media_for_severity(severity)
+              mms.include?(message.medium)
             else
               @logger.warn("got nil for matcher.media_for_severity(#{severity}), matcher: #{matcher.inspect}")
               false
