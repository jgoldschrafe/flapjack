--- conflicted
+++ resolved
@@ -35,10 +35,6 @@
           return false
         end
 
-<<<<<<< HEAD
-          entity_check = Flapjack::Data::EntityCheck.for_event_id(event.id)
-          current_time = Time.now.to_i
-=======
         last_problem_alert   = entity_check.last_notification_for_state(:problem)[:timestamp]
         last_warning_alert   = entity_check.last_notification_for_state(:warning)[:timestamp]
         last_critical_alert  = entity_check.last_notification_for_state(:critical)[:timestamp]
@@ -46,7 +42,6 @@
         last_notification    = entity_check.last_notification
         last_alert_state     = last_notification[:type]
         last_alert_timestamp = last_notification[:timestamp]
->>>>>>> 8a2ab68c
 
         current_time = Time.now.to_i
         current_state_duration = current_time - last_change
