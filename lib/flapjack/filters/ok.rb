--- conflicted
+++ resolved
@@ -13,25 +13,11 @@
     class Ok
       include Base
 
-<<<<<<< HEAD
-      def block?(event)
-
-        if event.ok?
-          entity_check = Flapjack::Data::EntityCheck.for_event_id(event.id)
-
-          entity_check.end_unscheduled_maintenance(Time.now.to_i)
-
-          if event.previous_state == 'ok'
-            @logger.debug("Filter: Ok: block - previous state was ok, so blocking")
-            return true
-          end
-=======
       def block?(event, entity_check, previous_state)
         unless event.ok?
           @logger.debug("Filter: Ok: pass")
           return false
         end
->>>>>>> 8a2ab68c
 
         entity_check.end_unscheduled_maintenance(Time.now.to_i)
 
