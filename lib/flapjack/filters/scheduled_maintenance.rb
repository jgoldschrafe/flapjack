--- conflicted
+++ resolved
@@ -7,13 +7,8 @@
     class ScheduledMaintenance
       include Base
 
-<<<<<<< HEAD
-      def block?(event)
-        result = Flapjack.redis.exists("#{event.id}:scheduled_maintenance")
-=======
       def block?(event, entity_check, previous_state)
         result = entity_check.in_scheduled_maintenance?
->>>>>>> 8a2ab68c
         @logger.debug("Filter: Scheduled Maintenance: #{result ? "block" : "pass"}")
         result
       end
