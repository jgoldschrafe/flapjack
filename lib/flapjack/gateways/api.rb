#!/usr/bin/env ruby

# A HTTP-based API server, which provides queries to determine the status of
# entities and the checks that are reported against them.
#
# There's a matching flapjack-diner gem at https://github.com/flpjck/flapjack-diner
# which consumes data from this API.

require 'time'

require 'sinatra/base'

require 'flapjack/redis_proxy'

require 'flapjack/gateways/api/rack/json_params_parser'
require 'flapjack/gateways/api/contact_methods'
require 'flapjack/gateways/api/entity_methods'

module Flapjack

  module Gateways

    class API < Sinatra::Base

      include Flapjack::Utility

      set :raise_errors, true
      set :show_exceptions, false

      # set :dump_errors, false

      # rescue_error = Proc.new {|status, exception, *msg|
      #   if !msg || msg.empty?
      #     trace = exception.backtrace.join("\n")
      #     msg = "#{exception.class} - #{exception.message}"
      #     msg_str = "#{msg}\n#{trace}"
      #   else
      #     msg_str = msg.join(", ")
      #   end
      #   case
      #   when status < 500
      #     @logger.warn "Error: #{msg_str}"
      #   else
      #     @logger.error "Error: #{msg_str}"
      #   end
      #   [status, {}, {:errors => msg}.to_json]
      # }

      # rescue_exception = Proc.new {|env, e|
      #   case e
      #   when Flapjack::Gateways::API::ContactNotFound
      #     rescue_error.call(403, e, "could not find contact '#{e.contact_id}'")
      #   when Flapjack::Gateways::API::NotificationRuleNotFound
      #     rescue_error.call(403, e, "could not find notification rule '#{e.rule_id}'")
      #   when Flapjack::Gateways::API::EntityNotFound
      #     rescue_error.call(403, e, "could not find entity '#{e.entity}'")
      #   when Flapjack::Gateways::API::EntityCheckNotFound
      #     rescue_error.call(403, e, "could not find entity check '#{e.check}'")
      #   else
      #     rescue_error.call(500, e)
      #   end
      # }
      # use Rack::FiberPool, :size => 25, :rescue_exception => rescue_exception

      use Rack::MethodOverride
      use Rack::JsonParamsParser

      class << self
        def start
          @logger.info "starting api - class"

          if accesslog = (@config && @config['access_log'])
            if not File.directory?(File.dirname(accesslog))
              puts "Parent directory for log file #{accesslog} doesn't exist"
              puts "Exiting!"
              exit
            end

            use Rack::CommonLogger, ::Logger.new(@config['access_log'])
          end
        end
      end

      ['logger', 'config'].each do |class_inst_var|
        define_method(class_inst_var.to_sym) do
          self.class.instance_variable_get("@#{class_inst_var}")
        end
      end

      before do
        input = nil
        if logger.debug?
          input = env['rack.input'].read
          logger.debug("#{request.request_method} #{request.path_info}#{request.query_string} #{input}")
        elsif logger.info?
          input = env['rack.input'].read
          input_short = input.gsub(/\n/, '').gsub(/\s+/, ' ')
          logger.info("#{request.request_method} #{request.path_info}#{request.query_string} #{input_short[0..80]}")
        end
        env['rack.input'].rewind unless input.nil?
      end

      after do
        logger.debug("Returning #{response.status} for #{request.request_method} #{request.path_info}#{request.query_string}")
      end

      register Flapjack::Gateways::API::EntityMethods

      register Flapjack::Gateways::API::ContactMethods

      not_found do
        err(404, "not routable")
      end

      error Flapjack::Gateways::API::ContactNotFound do
        e = env['sinatra.error']
        err(404, "could not find contact '#{e.contact_id}'")
      end

      error Flapjack::Gateways::API::NotificationuleNotFound do
        e = env['sinatra.error']
        err(404, "could not find notification rule '#{e.rule_id}'")
      end

      error Flapjack::Gateways::API::EntityNotFound do
        e = env['sinatra.error']
<<<<<<< HEAD
        err(403, "could not find entity '#{e.entity_name}'")
=======
        err(404, "could not find entity '#{e.entity}'")
>>>>>>> 448ceb96
      end

      error Flapjack::Gateways::API::CheckNotFound do
        e = env['sinatra.error']
<<<<<<< HEAD
        err(403, "could not find check '#{e.check_name}'")
=======
        err(404, "could not find entity check '#{e.check}'")
>>>>>>> 448ceb96
      end

      error do
        e = env['sinatra.error']
        err(response.status, "#{e.class} - #{e.message}")
      end

      private

      def err(status, *msg)
        msg_str = msg.join(", ")
        logger.info "Error: #{msg_str}"
        [status, {}, {:errors => msg}.to_json]
      end
    end

  end

end<|MERGE_RESOLUTION|>--- conflicted
+++ resolved
@@ -26,41 +26,6 @@
 
       set :raise_errors, true
       set :show_exceptions, false
-
-      # set :dump_errors, false
-
-      # rescue_error = Proc.new {|status, exception, *msg|
-      #   if !msg || msg.empty?
-      #     trace = exception.backtrace.join("\n")
-      #     msg = "#{exception.class} - #{exception.message}"
-      #     msg_str = "#{msg}\n#{trace}"
-      #   else
-      #     msg_str = msg.join(", ")
-      #   end
-      #   case
-      #   when status < 500
-      #     @logger.warn "Error: #{msg_str}"
-      #   else
-      #     @logger.error "Error: #{msg_str}"
-      #   end
-      #   [status, {}, {:errors => msg}.to_json]
-      # }
-
-      # rescue_exception = Proc.new {|env, e|
-      #   case e
-      #   when Flapjack::Gateways::API::ContactNotFound
-      #     rescue_error.call(403, e, "could not find contact '#{e.contact_id}'")
-      #   when Flapjack::Gateways::API::NotificationRuleNotFound
-      #     rescue_error.call(403, e, "could not find notification rule '#{e.rule_id}'")
-      #   when Flapjack::Gateways::API::EntityNotFound
-      #     rescue_error.call(403, e, "could not find entity '#{e.entity}'")
-      #   when Flapjack::Gateways::API::EntityCheckNotFound
-      #     rescue_error.call(403, e, "could not find entity check '#{e.check}'")
-      #   else
-      #     rescue_error.call(500, e)
-      #   end
-      # }
-      # use Rack::FiberPool, :size => 25, :rescue_exception => rescue_exception
 
       use Rack::MethodOverride
       use Rack::JsonParamsParser
@@ -124,20 +89,12 @@
 
       error Flapjack::Gateways::API::EntityNotFound do
         e = env['sinatra.error']
-<<<<<<< HEAD
-        err(403, "could not find entity '#{e.entity_name}'")
-=======
-        err(404, "could not find entity '#{e.entity}'")
->>>>>>> 448ceb96
+        err(404, "could not find entity '#{e.entity_name}'")
       end
 
       error Flapjack::Gateways::API::CheckNotFound do
         e = env['sinatra.error']
-<<<<<<< HEAD
-        err(403, "could not find check '#{e.check_name}'")
-=======
-        err(404, "could not find entity check '#{e.check}'")
->>>>>>> 448ceb96
+        err(404, "could not find entity check '#{e.check_name}'")
       end
 
       error do
