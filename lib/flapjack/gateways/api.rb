#!/usr/bin/env ruby

# A HTTP-based API server, which provides queries to determine the status of
# entities and the checks that are reported against them.
#
# There's a matching flapjack-diner gem at https://github.com/flpjck/flapjack-diner
# which consumes data from this API.

require 'time'

require 'rack/fiber_pool'
require 'sinatra/base'

require 'flapjack/rack_logger'
require 'flapjack/redis_pool'

require 'flapjack/gateways/api/rack/json_params_parser'

require 'flapjack/gateways/api/contact_methods'
require 'flapjack/gateways/api/entity_methods'

module Flapjack

  module Gateways

    class API < Sinatra::Base

      include Flapjack::Utility

      set :dump_errors, false

<<<<<<< HEAD
      rescue_exception = Proc.new { |env, exception|

        error = proc {|status, exception, *msg|
          logger = Flapjack::Gateways::API.instance_variable_get('@logger')
          logger.debug("rescue_exception Proc, exception: #{exception.inspect} ")
          if !msg || msg.empty?
            trace = exception.backtrace.join("\n")
            msg = "#{exception.class} - #{exception.message}"
            msg_str = "#{msg}\n#{trace}"
          else
            msg_str = msg.join(", ")
          end
          case
          when status < 500
            logger.warn "Error: #{msg_str}"
          else
            logger.error "Error: #{msg_str}"
          end
          [status, {}, {:errors => msg}.to_json]
        }

        e = env['sinatra.error']
=======
      rescue_error = Proc.new {|status, exception, *msg|
        if !msg || msg.empty?
          trace = exception.backtrace.join("\n")
          msg = "#{exception.class} - #{exception.message}"
          msg_str = "#{msg}\n#{trace}"
        else
          msg_str = msg.join(", ")
        end
        case
        when status < 500
          @logger.warn "Error: #{msg_str}"
        else
          @logger.error "Error: #{msg_str}"
        end
        [status, {}, {:errors => msg}.to_json]
      }
>>>>>>> 81487a4c

      rescue_exception = Proc.new {|env, e|
        case e
        when Flapjack::Gateways::API::ContactNotFound
<<<<<<< HEAD
          error.call(404, e, "could not find contact '#{e.contact_id}'")
        when Flapjack::Gateways::API::NotificationRuleNotFound
          error.call(404, e, "could not find notification rule '#{e.rule_id}'")
        when Flapjack::Gateways::API::EntityNotFound
          error.call(404, e, "could not find entity '#{e.entity}'")
        when Flapjack::Gateways::API::EntityCheckNotFound
          error.call(404, e, "could not find entity check '#{e.check}'")
=======
          rescue_error.call(403, e, "could not find contact '#{e.contact_id}'")
        when Flapjack::Gateways::API::NotificationRuleNotFound
          rescue_error.call(403, e, "could not find notification rule '#{e.rule_id}'")
        when Flapjack::Gateways::API::EntityNotFound
          rescue_error.call(403, e, "could not find entity '#{e.entity}'")
        when Flapjack::Gateways::API::EntityCheckNotFound
          rescue_error.call(403, e, "could not find entity check '#{e.check}'")
>>>>>>> 81487a4c
        else
          rescue_error.call(500, e)
        end
      }
      use Rack::FiberPool, :size => 25, :rescue_exception => rescue_exception

      use Rack::MethodOverride
      use Rack::JsonParamsParser

      class << self
        def start
          @redis = Flapjack::RedisPool.new(:config => @redis_config, :size => 2)

          @logger.info "starting api - class"

          if @config && @config['access_log']
            access_logger = Flapjack::AsyncLogger.new(@config['access_log'])
            use Flapjack::CommonLogger, access_logger
          end
        end
      end

      def redis
        self.class.instance_variable_get('@redis')
      end

      def logger
        self.class.instance_variable_get('@logger')
      end

      before do
        input = nil
        if logger.debug?
          input = env['rack.input'].read
          logger.debug("#{request.request_method} #{request.path_info}#{request.query_string} #{input}")
        elsif logger.info?
          input = env['rack.input'].read
          input_short = input.gsub(/\n/, '').gsub(/\s+/, ' ')
          logger.info("#{request.request_method} #{request.path_info}#{request.query_string} #{input_short[0..80]}")
        end
        env['rack.input'].rewind unless input.nil?
      end

      after do
        if logger.debug?
          logger.debug("Returning #{response.status} for #{request.request_method} #{request.path_info}#{request.query_string}, body: [#{response.body.join(', ')}]")
        elsif logger.info?
          logger.info("Returning #{response.status} for #{request.request_method} #{request.path_info}#{request.query_string}")
        end
      end

      register Flapjack::Gateways::API::EntityMethods

      register Flapjack::Gateways::API::ContactMethods

      not_found do
        err(404, "not routable")
      end

      private

      def err(status, *msg)
        msg_str = msg.join(", ")
        logger.info "Error: #{msg_str}"
        [status, {}, {:errors => msg}.to_json]
      end
    end

  end

end<|MERGE_RESOLUTION|>--- conflicted
+++ resolved
@@ -29,31 +29,7 @@
 
       set :dump_errors, false
 
-<<<<<<< HEAD
-      rescue_exception = Proc.new { |env, exception|
-
-        error = proc {|status, exception, *msg|
-          logger = Flapjack::Gateways::API.instance_variable_get('@logger')
-          logger.debug("rescue_exception Proc, exception: #{exception.inspect} ")
-          if !msg || msg.empty?
-            trace = exception.backtrace.join("\n")
-            msg = "#{exception.class} - #{exception.message}"
-            msg_str = "#{msg}\n#{trace}"
-          else
-            msg_str = msg.join(", ")
-          end
-          case
-          when status < 500
-            logger.warn "Error: #{msg_str}"
-          else
-            logger.error "Error: #{msg_str}"
-          end
-          [status, {}, {:errors => msg}.to_json]
-        }
-
-        e = env['sinatra.error']
-=======
-      rescue_error = Proc.new {|status, exception, *msg|
+      rescue_error = Proc.new {|status, exception, request_info, *msg|
         if !msg || msg.empty?
           trace = exception.backtrace.join("\n")
           msg = "#{exception.class} - #{exception.message}"
@@ -67,32 +43,37 @@
         else
           @logger.error "Error: #{msg_str}"
         end
-        [status, {}, {:errors => msg}.to_json]
+
+        response_body = {:errors => msg}.to_json
+
+        if @logger.debug?
+          @logger.debug("Returning #{status} for #{request_info[:request_method]} " +
+            "#{request_info[:path_info]}#{request_info[:query_string]}, body: #{response_body}")
+        elsif logger.info?
+          @logger.info("Returning #{status} for #{request_info[:request_method]} " +
+            "#{request_info[:path_info]}#{request_info[:query_string]}")
+        end
+
+        [status, {}, response_body]
       }
->>>>>>> 81487a4c
 
       rescue_exception = Proc.new {|env, e|
+        request_info = {
+          :path_info      => env['REQUEST_PATH'],
+          :request_method => env['REQUEST_METHOD'],
+          :query_string   => env['QUERY_STRING']
+        }
         case e
         when Flapjack::Gateways::API::ContactNotFound
-<<<<<<< HEAD
-          error.call(404, e, "could not find contact '#{e.contact_id}'")
+          rescue_error.call(404, e, request_info, "could not find contact '#{e.contact_id}'")
         when Flapjack::Gateways::API::NotificationRuleNotFound
-          error.call(404, e, "could not find notification rule '#{e.rule_id}'")
+          rescue_error.call(404, e, request_info,"could not find notification rule '#{e.rule_id}'")
         when Flapjack::Gateways::API::EntityNotFound
-          error.call(404, e, "could not find entity '#{e.entity}'")
+          rescue_error.call(404, e, request_info, "could not find entity '#{e.entity}'")
         when Flapjack::Gateways::API::EntityCheckNotFound
-          error.call(404, e, "could not find entity check '#{e.check}'")
-=======
-          rescue_error.call(403, e, "could not find contact '#{e.contact_id}'")
-        when Flapjack::Gateways::API::NotificationRuleNotFound
-          rescue_error.call(403, e, "could not find notification rule '#{e.rule_id}'")
-        when Flapjack::Gateways::API::EntityNotFound
-          rescue_error.call(403, e, "could not find entity '#{e.entity}'")
-        when Flapjack::Gateways::API::EntityCheckNotFound
-          rescue_error.call(403, e, "could not find entity check '#{e.check}'")
->>>>>>> 81487a4c
+          rescue_error.call(404, e, request_info, "could not find entity check '#{e.check}'")
         else
-          rescue_error.call(500, e)
+          rescue_error.call(500, e, request_info)
         end
       }
       use Rack::FiberPool, :size => 25, :rescue_exception => rescue_exception
@@ -135,10 +116,13 @@
       end
 
       after do
+        return if response.status == 500
         if logger.debug?
-          logger.debug("Returning #{response.status} for #{request.request_method} #{request.path_info}#{request.query_string}, body: [#{response.body.join(', ')}]")
+          logger.debug("Returning #{response.status} for #{request.request_method} " +
+            "#{request.path_info}#{request.query_string}, body: #{response.body.join(', ')}")
         elsif logger.info?
-          logger.info("Returning #{response.status} for #{request.request_method} #{request.path_info}#{request.query_string}")
+          logger.info("Returning #{response.status} for #{request.request_method} " +
+            "#{request.path_info}#{request.query_string}")
         end
       end
 
