--- conflicted
+++ resolved
@@ -26,20 +26,6 @@
       set :raise_errors, true
       set :show_exceptions, false
 
-<<<<<<< HEAD
-=======
-      #rescue_exception = Proc.new { |env, exception|
-      #  @logger.error exception.message
-      #  @logger.error exception.backtrace.join("\n")
-      #  [503, {}, {:errors => [exception.message]}.to_json]
-      #}
-      #use Rack::FiberPool, :size => 25, :rescue_exception => rescue_exception
-      #
-      # FIXME: not sure why the above isn't working, had to add a general
-      # error handler later in this file
-      use Rack::FiberPool, :size => 25
-
->>>>>>> c1517cf9
       use Rack::MethodOverride
       use Rack::JsonParamsParser
 
