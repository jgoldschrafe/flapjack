#!/usr/bin/env ruby

# A HTTP-based API server, which provides queries to determine the status of
# entities and the checks that are reported against them.
#
# There's a matching flapjack-diner gem at https://github.com/flpjck/flapjack-diner
# which consumes data from this API.

require 'time'

require 'rack/fiber_pool'
require 'sinatra/base'

require 'flapjack/data/contact'
require 'flapjack/data/entity'
require 'flapjack/data/entity_check'

require 'flapjack/gateways/api/entity_presenter'
require 'flapjack/rack_logger'
require 'flapjack/redis_pool'

# from https://github.com/sinatra/sinatra/issues/501
# TODO move to its own file
module Rack
  class JsonParamsParser < Struct.new(:app)
    def call(env)
      if env['rack.input'] and not input_parsed?(env) and type_match?(env)
        env['rack.request.form_input'] = env['rack.input']
        data = env['rack.input'].read
        env['rack.request.form_hash'] = data.empty?? {} : JSON.parse(data)
      end
      app.call(env)
    end

    def input_parsed? env
      env['rack.request.form_input'].eql? env['rack.input']
    end

    def type_match? env
      type = env['CONTENT_TYPE'] and
        type.split(/\s*[;,]\s*/, 2).first.downcase == 'application/json'
    end
  end
end

module Flapjack

  module Gateways

    class API < Sinatra::Base

      set :show_exceptions, false

      if defined?(FLAPJACK_ENV) && 'test'.eql?(FLAPJACK_ENV)
        # expose test errors properly
        set :raise_errors, true
      else
        # doesn't work with Rack::Test unless we wrap tests in EM.synchrony blocks
        rescue_exception = Proc.new { |env, exception|
          @logger.error exception.message
          @logger.error exception.backtrace.join("\n")
          [503, {}, {:errors => [exception.message]}.to_json]
        }

        use Rack::FiberPool, :size => 25, :rescue_exception => rescue_exception
      end
      use Rack::MethodOverride
      use Rack::JsonParamsParser

      class << self
        def start
          @redis = Flapjack::RedisPool.new(:config => @redis_config, :size => 1)

<<<<<<< HEAD
          if @config && @config['access_log']
            access_logger = Flapjack::RackLogger.new(@config['access_log'])
            use Rack::CommonLogger, access_logger
=======
          if config && config['access_log']
            access_logger = Flapjack::AsyncLogger.new(config['access_log'])
            use Flapjack::CommonLogger, access_logger
>>>>>>> c81f7128
          end
        end
      end

      def redis
        self.class.instance_variable_get('@redis')
      end

      def logger
        self.class.instance_variable_get('@logger')
      end

      get '/entities' do
        content_type :json
        ret = Flapjack::Data::Entity.all(:redis => redis).sort_by(&:name).collect {|e|
          {'id' => e.id, 'name' => e.name,
           'checks' => e.check_list.sort.collect {|c|
                         entity_check_status(e, c)
                       }
          }
        }
        ret.to_json
      end

      get '/checks/:entity' do
        content_type :json
        entity = Flapjack::Data::Entity.find_by_name(params[:entity], :redis => redis)
        if entity.nil?
          status 404
          return
        end
        entity.check_list.to_json
      end

      get %r{/status/([a-zA-Z0-9][a-zA-Z0-9\.\-]*[a-zA-Z0-9])(?:/(\w+))?} do
        content_type :json

        entity_name = params[:captures][0]
        check = params[:captures][1]

        entity = Flapjack::Data::Entity.find_by_name(entity_name, :redis => redis)
        if entity.nil?
          status 404
          return
        end

        ret = if check
          entity_check_status(entity, check)
        else
          entity.check_list.sort.collect {|c|
            entity_check_status(entity, c)
          }
        end
        ret.to_json
      end

      # the first capture group in the regex checks for acceptable
      # characters in a domain name -- this will also match strings
      # that aren't acceptable domain names as well, of course.
      get %r{/outages/([a-zA-Z0-9][a-zA-Z0-9\.\-]*[a-zA-Z0-9])(?:/(\w+))?} do
        content_type :json

        entity_name = params[:captures][0]
        check = params[:captures][1]

        entity = entity = Flapjack::Data::Entity.find_by_name(entity_name, :redis => redis)
        if entity.nil?
          status 404
          return
        end

        start_time = validate_and_parsetime(params[:start_time])
        end_time   = validate_and_parsetime(params[:end_time])

        presenter = if check
          entity_check = Flapjack::Data::EntityCheck.for_entity(entity,
            check, :redis => redis)
          Flapjack::Gateways::API::EntityCheckPresenter.new(entity_check)
        else
          Flapjack::Gateways::API::EntityPresenter.new(entity, :redis => redis)
        end

        presenter.outages(start_time, end_time).to_json
      end

      get %r{/unscheduled_maintenances/([a-zA-Z0-9][a-zA-Z0-9\.\-]*[a-zA-Z0-9])(?:/(\w+))?} do
        content_type :json

        entity_name = params[:captures][0]
        check = params[:captures][1]

        entity = Flapjack::Data::Entity.find_by_name(entity_name, :redis => redis)
        if entity.nil?
          status 404
          return
        end

        start_time = validate_and_parsetime(params[:start_time])
        end_time   = validate_and_parsetime(params[:end_time])

        presenter = if check
          entity_check = Flapjack::Data::EntityCheck.for_entity(entity,
            check, :redis => redis)
          Flapjack::Gateways::API::EntityCheckPresenter.new(entity_check)
        else
          Flapjack::Gateways::API::EntityPresenter.new(entity, :redis => redis)
        end

        presenter.unscheduled_maintenance(start_time, end_time).to_json
      end

      get %r{/scheduled_maintenances/([a-zA-Z0-9][a-zA-Z0-9\.\-]*[a-zA-Z0-9])(?:/(\w+))?} do
        content_type :json

        entity_name = params[:captures][0]
        check = params[:captures][1]

        entity = Flapjack::Data::Entity.find_by_name(entity_name, :redis => redis)
        if entity.nil?
          status 404
          return
        end

        start_time = validate_and_parsetime(params[:start_time])
        end_time   = validate_and_parsetime(params[:end_time])

        presenter = if check
          entity_check = Flapjack::Data::EntityCheck.for_entity(entity,
            check, :redis => redis)
          Flapjack::Gateways::API::EntityCheckPresenter.new(entity_check)
        else
          Flapjack::Gateways::API::EntityPresenter.new(entity, :redis => redis)
        end
        presenter.scheduled_maintenance(start_time, end_time).to_json
      end

      get %r{/downtime/([a-zA-Z0-9][a-zA-Z0-9\.\-]*[a-zA-Z0-9])(?:/(\w+))?} do
        content_type :json

        entity_name = params[:captures][0]
        check = params[:captures][1]

        entity = Flapjack::Data::Entity.find_by_name(entity_name, :redis => redis)
        if entity.nil?
          status 404
          return
        end

        start_time = validate_and_parsetime(params[:start_time])
        end_time   = validate_and_parsetime(params[:end_time])

        presenter = if check
          entity_check = Flapjack::Data::EntityCheck.for_entity(entity,
            check, :redis => redis)
          Flapjack::Gateways::API::EntityCheckPresenter.new(entity_check)
        else
          Flapjack::Gateways::API::EntityPresenter.new(entity, :redis => redis)
        end

        presenter.downtime(start_time, end_time).to_json
      end

      # create a scheduled maintenance period for a service on an entity
      post '/scheduled_maintenances/:entity/:check' do
        content_type :json
        entity = Flapjack::Data::Entity.find_by_name(params[:entity], :redis => redis)
        if entity.nil?
          status 404
          return
        end
        entity_check = Flapjack::Data::EntityCheck.for_entity(entity,
          params[:check], :redis => redis)
        entity_check.create_scheduled_maintenance(:start_time => params[:start_time],
          :duration => params[:duration], :summary => params[:summary])
        status 204
      end

      # create an acknowledgement for a service on an entity
      # NB currently, this does not acknowledge a specific failure event, just
      # the entity-check as a whole
      post '/acknowledgements/:entity/:check' do
        content_type :json
        entity = Flapjack::Data::Entity.find_by_name(params[:entity], :redis => redis)
        if entity.nil?
          status 404
          return
        end

        dur = params[:duration] ? params[:duration].to_i : nil
        duration = (dur.nil? || (dur <= 0)) ? (4 * 60 * 60) : dur

        entity_check = Flapjack::Data::EntityCheck.for_entity(entity,
          params[:check], :redis => redis)
        entity_check.create_acknowledgement('summary' => params[:summary],
          'duration' => duration)
        status 204
      end

      post '/test_notifications/:entity/:check' do
        content_type :json
        entity = Flapjack::Data::Entity.find_by_name(params[:entity], :redis => redis)
        if entity.nil?
          status 404
          return
        end

        summary = params[:summary] || "Testing notifications to all contacts interested in entity #{entity.name}"

        entity_check = Flapjack::Data::EntityCheck.for_entity(entity,
          params[:check], :redis => redis)
        entity_check.test_notifications('summary' => summary)
        status 204
      end

      post '/entities' do
        pass unless 'application/json'.eql?(request.content_type)
        content_type :json

        errors = []
        ret = nil

        entities = params[:entities]
        if entities && entities.is_a?(Enumerable) && entities.any? {|e| !e['id'].nil?}
          entities.each do |entity|
            unless entity['id']
              errors << "Entity not imported as it has no id: #{entity.inspect}"
              next
            end
            Flapjack::Data::Entity.add(entity, :redis => redis)
          end
          ret = 200
        else
          ret = 403
          errors << "No valid entities were submitted"
        end
        errors.empty? ? ret : [ret, {}, {:errors => [errors]}.to_json]
      end

      post '/contacts' do
        pass unless 'application/json'.eql?(request.content_type)
        content_type :json

        errors = []
        ret = nil

        contacts = params[:contacts]
        if contacts && contacts.is_a?(Enumerable) && contacts.any? {|c| !c['id'].nil?}
          Flapjack::Data::Contact.delete_all(:redis => redis)
          contacts.each do |contact|
            unless contact['id']
              logger.warn "Contact not imported as it has no id: #{contact.inspect}"
              next
            end
            Flapjack::Data::Contact.add(contact, :redis => redis)
          end
          ret = 200
        else
          ret = 403
          errors << "No valid contacts were submitted"
        end
        errors.empty? ? ret : [ret, {}, {:errors => [errors]}.to_json]
      end

      not_found do
        [404, {}, {:errors => ["Not found"]}.to_json]
      end

      private

      def entity_check_status(entity, check)
        entity_check = Flapjack::Data::EntityCheck.for_entity(entity,
          check, :redis => redis)
        return if entity_check.nil?
        { 'name'                                => check,
          'state'                               => entity_check.state,
          'in_unscheduled_maintenance'          => entity_check.in_unscheduled_maintenance?,
          'in_scheduled_maintenance'            => entity_check.in_scheduled_maintenance?,
          'last_update'                         => entity_check.last_update,
          'last_problem_notification'           => entity_check.last_problem_notification,
          'last_recovery_notification'          => entity_check.last_recovery_notification,
          'last_acknowledgement_notification'   => entity_check.last_acknowledgement_notification
        }
      end

      # NB: casts to UTC before converting to a timestamp
      def validate_and_parsetime(value)
        return unless value
        Time.iso8601(value).getutc.to_i
      rescue ArgumentError => e
        logger.error "Couldn't parse time from '#{value}'"
        nil
      end

    end

  end

end<|MERGE_RESOLUTION|>--- conflicted
+++ resolved
@@ -70,16 +70,9 @@
       class << self
         def start
           @redis = Flapjack::RedisPool.new(:config => @redis_config, :size => 1)
-
-<<<<<<< HEAD
           if @config && @config['access_log']
-            access_logger = Flapjack::RackLogger.new(@config['access_log'])
-            use Rack::CommonLogger, access_logger
-=======
-          if config && config['access_log']
             access_logger = Flapjack::AsyncLogger.new(config['access_log'])
             use Flapjack::CommonLogger, access_logger
->>>>>>> c81f7128
           end
         end
       end
