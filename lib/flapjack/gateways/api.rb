--- conflicted
+++ resolved
@@ -24,47 +24,44 @@
 
       include Flapjack::Utility
 
-<<<<<<< HEAD
       set :raise_errors, true
       set :show_exceptions, false
 
-=======
-      set :dump_errors, false
+      # set :dump_errors, false
 
-      rescue_error = Proc.new {|status, exception, *msg|
-        if !msg || msg.empty?
-          trace = exception.backtrace.join("\n")
-          msg = "#{exception.class} - #{exception.message}"
-          msg_str = "#{msg}\n#{trace}"
-        else
-          msg_str = msg.join(", ")
-        end
-        case
-        when status < 500
-          @logger.warn "Error: #{msg_str}"
-        else
-          @logger.error "Error: #{msg_str}"
-        end
-        [status, {}, {:errors => msg}.to_json]
-      }
+      # rescue_error = Proc.new {|status, exception, *msg|
+      #   if !msg || msg.empty?
+      #     trace = exception.backtrace.join("\n")
+      #     msg = "#{exception.class} - #{exception.message}"
+      #     msg_str = "#{msg}\n#{trace}"
+      #   else
+      #     msg_str = msg.join(", ")
+      #   end
+      #   case
+      #   when status < 500
+      #     @logger.warn "Error: #{msg_str}"
+      #   else
+      #     @logger.error "Error: #{msg_str}"
+      #   end
+      #   [status, {}, {:errors => msg}.to_json]
+      # }
 
-      rescue_exception = Proc.new {|env, e|
-        case e
-        when Flapjack::Gateways::API::ContactNotFound
-          rescue_error.call(403, e, "could not find contact '#{e.contact_id}'")
-        when Flapjack::Gateways::API::NotificationRuleNotFound
-          rescue_error.call(403, e, "could not find notification rule '#{e.rule_id}'")
-        when Flapjack::Gateways::API::EntityNotFound
-          rescue_error.call(403, e, "could not find entity '#{e.entity}'")
-        when Flapjack::Gateways::API::EntityCheckNotFound
-          rescue_error.call(403, e, "could not find entity check '#{e.check}'")
-        else
-          rescue_error.call(500, e)
-        end
-      }
-      use Rack::FiberPool, :size => 25, :rescue_exception => rescue_exception
+      # rescue_exception = Proc.new {|env, e|
+      #   case e
+      #   when Flapjack::Gateways::API::ContactNotFound
+      #     rescue_error.call(403, e, "could not find contact '#{e.contact_id}'")
+      #   when Flapjack::Gateways::API::NotificationRuleNotFound
+      #     rescue_error.call(403, e, "could not find notification rule '#{e.rule_id}'")
+      #   when Flapjack::Gateways::API::EntityNotFound
+      #     rescue_error.call(403, e, "could not find entity '#{e.entity}'")
+      #   when Flapjack::Gateways::API::EntityCheckNotFound
+      #     rescue_error.call(403, e, "could not find entity check '#{e.check}'")
+      #   else
+      #     rescue_error.call(500, e)
+      #   end
+      # }
+      # use Rack::FiberPool, :size => 25, :rescue_exception => rescue_exception
 
->>>>>>> 76d1683b
       use Rack::MethodOverride
       use Rack::JsonParamsParser
 
@@ -117,22 +114,22 @@
 
       error Flapjack::Gateways::API::ContactNotFound do
         e = env['sinatra.error']
-        err(403, "could not find contact '#{e.contact_id}'")
+        err(404, "could not find contact '#{e.contact_id}'")
       end
 
       error Flapjack::Gateways::API::NotificationRuleNotFound do
         e = env['sinatra.error']
-        err(403, "could not find notification rule '#{e.rule_id}'")
+        err(404, "could not find notification rule '#{e.rule_id}'")
       end
 
       error Flapjack::Gateways::API::EntityNotFound do
         e = env['sinatra.error']
-        err(403, "could not find entity '#{e.entity}'")
+        err(404, "could not find entity '#{e.entity}'")
       end
 
       error Flapjack::Gateways::API::EntityCheckNotFound do
         e = env['sinatra.error']
-        err(403, "could not find entity check '#{e.check}'")
+        err(404, "could not find entity check '#{e.check}'")
       end
 
       error do
