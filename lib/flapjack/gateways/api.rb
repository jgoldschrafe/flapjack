#!/usr/bin/env ruby

# A HTTP-based API server, which provides queries to determine the status of
# entities and the checks that are reported against them.
#
# There's a matching flapjack-diner gem at https://github.com/flpjck/flapjack-diner
# which consumes data from this API.

require 'time'

require 'rack/fiber_pool'
require 'sinatra/base'

require 'flapjack/data/contact'
require 'flapjack/data/entity'
require 'flapjack/data/entity_check'

require 'flapjack/gateways/api/entity_presenter'
require 'flapjack/rack_logger'
require 'flapjack/redis_pool'

# from https://github.com/sinatra/sinatra/issues/501
# TODO move to its own file
module Rack
  class JsonParamsParser < Struct.new(:app)
    def call(env)
      if env['rack.input'] and not input_parsed?(env) and type_match?(env)
        env['rack.request.form_input'] = env['rack.input']
        data = env['rack.input'].read
        env['rack.input'].rewind
        env['rack.request.form_hash'] = data.empty? ? {} : JSON.parse(data)
      end
      app.call(env)
    end

    def input_parsed? env
      env['rack.request.form_input'].eql? env['rack.input']
    end

    def type_match? env
      type = env['CONTENT_TYPE'] and
        type.split(/\s*[;,]\s*/, 2).first.downcase == 'application/json'
    end
  end
end

module Flapjack

  module Gateways

    class API < Sinatra::Base

      class EntityCheckNotFound < RuntimeError
        attr_reader :entity, :check
        def initialize(entity, check)
          @entity = entity
          @check = check
        end
      end

      class EntityNotFound < RuntimeError
        attr_reader :entity
        def initialize(entity)
          @entity = entity
        end
      end

      class ContactNotFound < RuntimeError
        attr_reader :contact_id
        def initialize(contact_id)
          @contact_id = contact_id
        end
      end

      class NotificationRuleNotFound < RuntimeError
        attr_reader :rule_id
        def initialize(rule_id)
          @rule_id = rule_id
        end
      end

      include Flapjack::Utility

      set :show_exceptions, false

      rescue_exception = Proc.new { |env, exception|
        @logger.error exception.message
        @logger.error exception.backtrace.join("\n")
        [503, {}, {:errors => [exception.message]}.to_json]
      }
      use Rack::FiberPool, :size => 25, :rescue_exception => rescue_exception

      use Rack::MethodOverride
      use Rack::JsonParamsParser

      class << self
        def start
          @redis = Flapjack::RedisPool.new(:config => @redis_config, :size => 1)

          @logger.info "starting api - class"

          if @config && @config['access_log']
            access_logger = Flapjack::AsyncLogger.new(@config['access_log'])
            use Flapjack::CommonLogger, access_logger
          end
        end
      end

      def redis
        self.class.instance_variable_get('@redis')
      end

      def logger
        self.class.instance_variable_get('@logger')
      end

      get '/entities' do
        content_type :json
        ret = Flapjack::Data::Entity.all(:redis => redis).sort_by(&:name).collect {|e|
          presenter = Flapjack::Gateways::API::EntityPresenter.new(e, :redis => redis)
          {'id' => e.id, 'name' => e.name, 'checks' => presenter.status }
        }
        ret.to_json
      end

      get '/checks/:entity' do
        content_type :json
        entity = find_entity(params[:entity])
        entity.check_list.to_json
      end

      get '/status' do
        entities = params[:entity]
        halt err(403, "no entities") if entities.nil? || entities.empty?
        entities = [entities] unless entities.is_a?(Array)

        present_api_results(entities, 'status') {|presenter|
          presenter.status
        }
      end

      get '/outages' do
        start_time = validate_and_parsetime(params[:start_time])
        end_time   = validate_and_parsetime(params[:end_time])

        entities = params[:entity]
        halt err(403, "no entities") if entities.nil? || entities.empty?
        entities = [entities] unless entities.is_a?(Array)

        present_api_results(entities, 'outages') {|presenter|
          presenter.outages(start_time, end_time)
        }
      end

      get '/unscheduled_maintenances' do
        start_time = validate_and_parsetime(params[:start_time])
        end_time   = validate_and_parsetime(params[:end_time])

        entities = params[:entity]
        halt err(403, "no entities") if entities.nil? || entities.empty?
        entities = [entities] unless entities.is_a?(Array)

        present_api_results(entities, 'unscheduled_maintenances') {|presenter|
          presenter.unscheduled_maintenance(start_time, end_time)
        }
      end

      get '/scheduled_maintenances' do
        start_time = validate_and_parsetime(params[:start_time])
        end_time   = validate_and_parsetime(params[:end_time])

        entities = params[:entity]
        halt err(403, "no entities") if entities.nil? || entities.empty?
        entities = [entities] unless entities.is_a?(Array)

        present_api_results(entities, 'scheduled_maintenances') {|presenter|
          presenter.scheduled_maintenance(start_time, end_time)
        }
      end

      get '/downtime' do
        start_time = validate_and_parsetime(params[:start_time])
        end_time   = validate_and_parsetime(params[:end_time])

        entities = params[:entity]
        halt err(403, "no entities") if entities.nil? || entities.empty?
        entities = [entities] unless entities.is_a?(Array)

        present_api_results(entities, 'downtime') {|presenter|
          presenter.downtime(start_time, end_time)
        }
      end

      # create a scheduled maintenance period for a check on an entity
      post '/scheduled_maintenances/:entity/:check' do
        content_type :json

        start_time = validate_and_parsetime(params[:start_time])

        entity = find_entity(params[:entity])
        entity_check = find_entity_check(entity, params[:check])
        entity_check.create_scheduled_maintenance(:start_time => start_time,
          :duration => params[:duration].to_i, :summary => params[:summary])
        status 204
      end

      # create an acknowledgement for a service on an entity
      # NB currently, this does not acknowledge a specific failure event, just
      # the entity-check as a whole
      post '/acknowledgements/:entity/:check' do
        content_type :json

        dur = params[:duration] ? params[:duration].to_i : nil
        duration = (dur.nil? || (dur <= 0)) ? (4 * 60 * 60) : dur
        entity = find_entity(params[:entity])
        entity_check = find_entity_check(entity, params[:check])

        entity_check.create_acknowledgement('summary' => params[:summary],
          'duration' => duration)
        status 204
      end

      post '/test_notifications/:entity/:check' do
        content_type :json

        entity = find_entity(params[:entity])
        entity_check = find_entity_check(entity, params[:check])
        summary = params[:summary] || "Testing notifications to all contacts interested in entity #{entity.name}"

        entity_check.test_notifications('summary' => summary)
        status 204
      end

      post '/entities' do
        pass unless 'application/json'.eql?(request.content_type)
        content_type :json

        errors = []
        ret = nil

        # FIXME should scan for invalid records before making any changes, fail early

        entities = params[:entities]
        unless entities
          logger.debug("no entities object found in the following supplied JSON:")
          logger.debug(request.body)
          return error(403, "No entities object received")
        end
        return error(403, "The received entities object is not an Enumerable") unless entities.is_a?(Enumerable)
        return error(403, "Entity with a nil id detected") unless entities.any? {|e| !e['id'].nil?}

        entities.each do |entity|
          unless entity['id']
            errors << "Entity not imported as it has no id: #{entity.inspect}"
            next
          end
          Flapjack::Data::Entity.add(entity, :redis => redis)
        end
<<<<<<< HEAD
        errors.empty? ? 204 : err(403, *errors)
=======

        errors.empty? ? 204 : error(403, *errors)
>>>>>>> 813d8283
      end

      post '/contacts' do
        pass unless 'application/json'.eql?(request.content_type)
        content_type :json

        errors = []

        contacts_data = params[:contacts]
        if contacts_data.nil? || !contacts_data.is_a?(Enumerable)
          errors << "No valid contacts were submitted"
        else
          # stringifying as integer string params are automatically integered,
          # but our redis ids are strings
          contacts_data_ids = contacts_data.reject {|c| c['id'].nil? }.
            map {|co| co['id'].to_s }

          if contacts_data_ids.empty?
            errors << "No contacts with IDs were submitted"
          else
            contacts = Flapjack::Data::Contact.all(:redis => redis)
            contacts_h = hashify(*contacts) {|c| [c.id, c] }
            contacts_ids = contacts_h.keys

            # delete contacts not found in the bulk list
            (contacts_ids - contacts_data_ids).each do |contact_to_delete_id|
              contact_to_delete = contacts.detect {|c| c.id == contact_to_delete_id }
              contact_to_delete.delete!
            end

            # add or update contacts found in the bulk list
            contacts_data.reject {|cd| cd['id'].nil? }.each do |contact_data|
              if contacts_ids.include?(contact_data['id'].to_s)
                contacts_h[contact_data['id'].to_s].update(contact_data)
              else
                Flapjack::Data::Contact.add(contact_data, :redis => redis)
              end
            end
          end
        end
        errors.empty? ? 204 : err(403, *errors)
      end

      # Returns all the contacts
      # https://github.com/flpjck/flapjack/wiki/API#wiki-get_contacts
      get '/contacts' do
        content_type :json

        Flapjack::Data::Contact.all(:redis => redis).to_json
      end

      # Returns the core information about the specified contact
      # https://github.com/flpjck/flapjack/wiki/API#wiki-get_contacts_id
      get '/contacts/:contact_id' do
        content_type :json

        contact = find_contact(params[:contact_id])
        contact.to_json
      end

      # Lists this contact's notification rules
      # https://github.com/flpjck/flapjack/wiki/API#wiki-get_contacts_id_notification_rules
      get '/contacts/:contact_id/notification_rules' do
        content_type :json

        contact = find_contact(params[:contact_id])
        contact.notification_rules.to_json
      end

      # Get the specified notification rule for this user
      # https://github.com/flpjck/flapjack/wiki/API#wiki-get_contacts_id_notification_rules_id
      get '/notification_rules/:id' do
        content_type :json

        rule = find_rule(params[:id])
        rule.to_json
      end

      # Creates a notification rule for a contact
      # https://github.com/flpjck/flapjack/wiki/API#wiki-post_contacts_id_notification_rules
      post '/notification_rules' do
        content_type :json

        if params[:id]
          halt err(403, "post cannot be used for update, do a put instead")
        end

        contact = find_contact(params[:contact_id])

        rule_data = hashify(:entities, :entity_tags,
          :warning_media, :critical_media, :time_restrictions,
          :warning_blackhole, :critical_blackhole) {|k| [k, params[k]]}

        unless rule = contact.add_notification_rule(rule_data)
          halt err(403, "invalid notification rule data")
        end
        rule.to_json
      end

      # Updates a notification rule
      # https://github.com/flpjck/flapjack/wiki/API#wiki-put_notification_rules_id
      put('/notification_rules/:id') do
        content_type :json

        rule = find_rule(params[:id])
        contact = find_contact(rule.contact_id)

        rule_data = hashify(:entities, :entity_tags,
          :warning_media, :critical_media, :time_restrictions,
          :warning_blackhole, :critical_blackhole) {|k| [k, params[k]]}

        unless rule.update(rule_data)
          halt err(403, "invalid notification rule data")
        end
        rule.to_json
      end

      # Deletes a notification rule
      # https://github.com/flpjck/flapjack/wiki/API#wiki-put_notification_rules_id
      delete('/notification_rules/:id') do
        rule = find_rule(params[:id])
        contact = find_contact(rule.contact_id)
        contact.delete_notification_rule(rule)
        status 204
      end

      # Returns the media of a contact
      # https://github.com/flpjck/flapjack/wiki/API#wiki-get_contacts_id_media
      get '/contacts/:contact_id/media' do
        content_type :json

        contact = find_contact(params[:contact_id])

        media = contact.media
        media_intervals = contact.media_intervals
        media_addr_int = hashify(*media.keys) {|k|
          [k, {'address'  => media[k],
               'interval' => media_intervals[k] }]
        }
        media_addr_int.to_json
      end

      # Returns the specified media of a contact
      # https://github.com/flpjck/flapjack/wiki/API#wiki-get_contacts_id_media_media
      get('/contacts/:contact_id/media/:id') do
        content_type :json

        contact = find_contact(params[:contact_id])
        media = contact.media[params[:id]]
        if media.nil?
          halt err(403, "no #{params[:id]} for contact '#{params[:contact_id]}'")
        end
        interval = contact.media_intervals[params[:id]]
        if interval.nil?
          halt err(403, "no #{params[:id]} interval for contact '#{params[:contact_id]}'")
        end
        {'address'  => media,
         'interval' => interval}.to_json
      end

      # Creates or updates a media of a contact
      # https://github.com/flpjck/flapjack/wiki/API#wiki-put_contacts_id_media_media
      put('/contacts/:contact_id/media/:id') do
        content_type :json

        contact = find_contact(params[:contact_id])
        errors = []
        if params[:address].nil?
          errors << "no address for '#{params[:id]}' media"
        end
        if params[:interval].nil?
          errors << "no interval for '#{params[:id]}' media"
        end

        halt err(403, *errors) unless errors.empty?

        contact.set_address_for_media(params[:id], params[:address])
        contact.set_interval_for_media(params[:id], params[:interval])

        {'address'  => contact.media[params[:id]],
         'interval' => contact.media_intervals[params[:id]]}.to_json
      end

      # delete a media of a contact
      delete('/contacts/:contact_id/media/:id') do
        contact = find_contact(params[:contact_id])
        contact.remove_media(params[:id])
        status 204
      end

      # Returns the timezone of a contact
      # https://github.com/flpjck/flapjack/wiki/API#wiki-get_contacts_id_timezone
      get('/contacts/:contact_id/timezone') do
        content_type :json

        contact = find_contact(params[:contact_id])
        contact.timezone.name.to_json
      end

      # Sets the timezone of a contact
      # https://github.com/flpjck/flapjack/wiki/API#wiki-put_contacts_id_timezone
      put('/contacts/:contact_id/timezone') do
        content_type :json

        contact = find_contact(params[:contact_id])
        contact.timezone = params[:timezone]
        contact.timezone.name.to_json
      end

      # Removes the timezone of a contact
      # https://github.com/flpjck/flapjack/wiki/API#wiki-put_contacts_id_timezone
      delete('/contacts/:contact_id/timezone') do
        contact = find_contact(params[:contact_id])
        contact.timezone = nil
        status 204
      end

      post '/contacts/:contact_id/tags' do
        content_type :json

        tags = find_tags(params[:tag])
        contact = find_contact(params[:contact_id])
        contact.add_tags(*tags)
        contact.tags.to_json
      end

      post '/contacts/:contact_id/entity_tags' do
        content_type :json
        contact = find_contact(params[:contact_id])
        contact.entities.map {|e| e[:entity]}.each do |entity|
          next unless tags = params[:entity][entity.name]
          entity.add_tags(*tags)
        end
        contact_ent_tag = hashify(*contact.entities(:tags => true)) {|et|
          [et[:entity].name, et[:tags]]
        }
        contact_ent_tag.to_json
      end

      delete '/contacts/:contact_id/tags' do
        tags = find_tags(params[:tag])
        contact = find_contact(params[:contact_id])
        contact.delete_tags(*tags)
        status 204
      end

      delete '/contacts/:contact_id/entity_tags' do
        contact = find_contact(params[:contact_id])
        contact.entities.map {|e| e[:entity]}.each do |entity|
          next unless tags = params[:entity][entity.name]
          entity.delete_tags(*tags)
        end
        status 204
      end

      get '/contacts/:contact_id/tags' do
        content_type :json

        contact = find_contact(params[:contact_id])
        contact.tags.to_json
      end

      get '/contacts/:contact_id/entity_tags' do
        content_type :json

        contact = find_contact(params[:contact_id])
        contact_ent_tag = hashify(*contact.entities(:tags => true)) {|et|
          [et[:entity].name, et[:tags]]
        }
        contact_ent_tag.to_json
      end

      post '/entities/:entity/tags' do
        content_type :json

        tags = find_tags(params[:tag])
        entity = find_entity(params[:entity])
        entity.add_tags(*tags)
        entity.tags.to_json
      end

      delete '/entities/:entity/tags' do
        tags = find_tags(params[:tag])
        entity = find_entity(params[:entity])
        entity.delete_tags(*tags)
        status 204
      end

      get '/entities/:entity/tags' do
        content_type :json

        entity = find_entity(params[:entity])
        entity.tags.to_json
      end

      not_found do
        err(404, "not routable")
      end

      error Flapjack::Gateways::API::ContactNotFound do
        e = env['sinatra.error']
        err(403, "could not find contact '#{e.contact_id}'")
      end

      error Flapjack::Gateways::API::NotificationRuleNotFound do
        e = env['sinatra.error']
        err(403, "could not find notification rule '#{e.rule_id}'")
      end

      error Flapjack::Gateways::API::EntityNotFound do
        e = env['sinatra.error']
        err(403, "could not find entity '#{e.entity}'")
      end

      error Flapjack::Gateways::API::EntityCheckNotFound do
        e = env['sinatra.error']
        err(403, "could not find entity check '#{e.check}'")
      end

      private

      def err(status, *msg)
        msg_str = msg.join(", ")
        logger.info "Error: #{msg_str}"
        [status, {}, {:errors => msg}.to_json]
      end

      def find_contact(contact_id)
        contact = Flapjack::Data::Contact.find_by_id(contact_id, :redis => redis)
        raise Flapjack::Gateways::API::ContactNotFound.new(contact_id) if contact.nil?
        contact
      end

      def find_rule(rule_id)
        rule = Flapjack::Data::NotificationRule.find_by_id(rule_id, :redis => redis)
        raise Flapjack::Gateways::API::NotificationRuleNotFound.new(rule_id) if rule.nil?
        rule
      end

      def find_entity(entity_name)
        entity = Flapjack::Data::Entity.find_by_name(entity_name, :redis => redis)
        raise Flapjack::Gateways::API::EntityNotFound.new(entity_name) if entity.nil?
        entity
      end

      def find_entity_check(entity, check)
        entity_check = Flapjack::Data::EntityCheck.for_entity(entity,
          check, :redis => redis)
        raise Flapjack::Gateways::API::EntityCheckNotFound.new(entity, check) if entity_check.nil?
        entity_check
      end

      def present_api_results(entities, result_type, &block)
        entities.collect {|entity_name_or_hash|
          # hash of {entity_name => 'check', entity_name_2 => ['check_2', 'check_3']}
          if entity_name_or_hash.is_a?(Hash)
            # is there a simpler way to express this?
            entity_name_or_hash.keys.collect {|entity_name|
              checks = entity_name_or_hash[entity_name]
              checks = [checks] unless checks.is_a?(Array)
              entity = find_entity(entity_name)
              checks.collect {|check|
                entity_check = find_entity_check(entity, check)
                {:entity => entity_name,
                 :check => check,
                 result_type => yield(Flapjack::Gateways::API::EntityCheckPresenter.new(entity_check, :redis => redis))
                }
              }
            }.flatten(1)
          else
            # entity name string, so get results for all checks for that entity
            entity_name = entity_name_or_hash
            entity = find_entity(entity_name)
            yield(Flapjack::Gateways::API::EntityPresenter.new(entity, :redis => redis))
          end
        }.flatten(1).to_json
      end

      def find_tags(tags)
        halt err(403, "no tags") if tags.nil? || tags.empty?
        tags
      end

      # NB: casts to UTC before converting to a timestamp
      def validate_and_parsetime(value)
        return unless value
        Time.iso8601(value).getutc.to_i
      rescue ArgumentError => e
        logger.error "Couldn't parse time from '#{value}'"
        nil
      end

    end

  end

end<|MERGE_RESOLUTION|>--- conflicted
+++ resolved
@@ -244,10 +244,10 @@
         unless entities
           logger.debug("no entities object found in the following supplied JSON:")
           logger.debug(request.body)
-          return error(403, "No entities object received")
-        end
-        return error(403, "The received entities object is not an Enumerable") unless entities.is_a?(Enumerable)
-        return error(403, "Entity with a nil id detected") unless entities.any? {|e| !e['id'].nil?}
+          return err(403, "No entities object received")
+        end
+        return err(403, "The received entities object is not an Enumerable") unless entities.is_a?(Enumerable)
+        return err(403, "Entity with a nil id detected") unless entities.any? {|e| !e['id'].nil?}
 
         entities.each do |entity|
           unless entity['id']
@@ -256,12 +256,7 @@
           end
           Flapjack::Data::Entity.add(entity, :redis => redis)
         end
-<<<<<<< HEAD
         errors.empty? ? 204 : err(403, *errors)
-=======
-
-        errors.empty? ? 204 : error(403, *errors)
->>>>>>> 813d8283
       end
 
       post '/contacts' do
