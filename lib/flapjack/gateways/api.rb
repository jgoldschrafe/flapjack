--- conflicted
+++ resolved
@@ -33,12 +33,6 @@
       use Rack::JsonParamsParser
 
       class << self
-<<<<<<< HEAD
-=======
-        def start
-          @redis = Flapjack::RedisPool.new(:config => @redis_config, :size => 2)
->>>>>>> 618b2958
-
         def start
           @logger.info "starting api - class"
 
