#!/usr/bin/env ruby

require 'sinatra/base'

require 'flapjack/data/contact'
require 'flapjack/data/notification_rule'

module Flapjack

  module Gateways

    class API < Sinatra::Base

      class ContactNotFound < RuntimeError
        attr_reader :contact_id
        def initialize(contact_id)
          @contact_id = contact_id
        end
      end

      class NotificationuleNotFound < RuntimeError
        attr_reader :rule_id
        def initialize(rule_id)
          @rule_id = rule_id
        end
      end

      module ContactMethods

        module Helpers

          def find_contact(contact_id)
            contact = Flapjack::Data::Contact.find_by_id(contact_id)
            raise Flapjack::Gateways::API::ContactNotFound.new(contact_id) if contact.nil?
            contact
          end

          def find_rule(rule_id)
            rule = Flapjack::Data::NotificationRule.find_by_id(rule_id)
            raise Flapjack::Gateways::API::NotificationuleNotFound.new(rule_id) if rule.nil?
            rule
          end

          def find_contact_tags(tags)
            halt err(403, "no tags") if tags.nil? || tags.empty?
            return tags if tags.is_a?(Array)
            [tags]
          end

          def check_errors_on_save(record)
            return if record.save
            halt err(403, *record.errors.full_messages)
          end

        end

        def self.registered(app)

          app.helpers Flapjack::Gateways::API::ContactMethods::Helpers

          app.post '/contacts' do
            pass unless 'application/json'.eql?(request.content_type)
            content_type :json

            errors = []

            contacts_data = params[:contacts]
            if contacts_data.nil? || !contacts_data.is_a?(Enumerable)
              errors << "No valid contacts were submitted"
            else
              # stringifying as integer string params are automatically integered,
              # but our redis ids are strings
              contacts_data_ids = contacts_data.reject {|c| c['id'].nil? }.
                map {|co| co['id'].to_s }

              if contacts_data_ids.empty?
                errors << "No contacts with IDs were submitted"
              else
                contacts = Flapjack::Data::Contact.all
                contacts_h = hashify(*contacts) {|c| [c.id, c] }
                contacts_ids = contacts_h.keys

                # delete contacts not found in the bulk list
                (contacts_ids - contacts_data_ids).each do |contact_to_delete_id|
                  contact_to_delete = contacts.detect {|c| c.id == contact_to_delete_id }
                  contact_to_delete.destroy
                end

                # add or update contacts found in the bulk list
                contacts_data.reject {|cd| cd['id'].nil? }.each do |contact_data|

                  contact = contacts_h[contact_data['id'].to_s] ||
                            Flapjack::Data::Contact.new(:id => contact_data['id'].to_s)
                  contact.first_name = contact_data['first_name']
                  contact.last_name  = contact_data['last_name']
                  contact.email      = contact_data['email']
                  contact.save

                  unless contact_data['media'].nil?
                    contact.pagerduty_credentials.clear
                    contact.media.each {|medium|
                      contact.media.delete(medium)
                      medium.destroy
                    }

                    contact_data['media'].each_pair do |type, details|
                      medium = Flapjack::Data::Medium.new(:type => type)
                      case type
                      when 'pagerduty'
                        medium.address  = details['service_key']
                        contact.pagerduty_credentials = {
                          :subdomain => details['subdomain'],
                          :username  => details['username'],
                          :password  => details['password'],
                        }
                        contact.save
                      else
                        medium.address = details
                      end
                      medium.save
                      contact.media << medium
                    end
                  end
                end
              end
            end
            errors.empty? ? 204 : err(403, *errors)
          end

          # Returns all the contacts
          # https://github.com/flpjck/flapjack/wiki/API#wiki-get_contacts
          app.get '/contacts' do
            content_type :json
<<<<<<< HEAD

            Flapjack::Data::Contact.all.collect {|c|
              c.as_json(:only => [:first_name, :last_name, :email, :tags])
            }.to_json
=======
            "[" + Flapjack::Data::Contact.all.map {|c| c.to_json }.join(',') + "]"
>>>>>>> ead85b1a
          end

          # Returns the core information about the specified contact
          # https://github.com/flpjck/flapjack/wiki/API#wiki-get_contacts_id
          app.get '/contacts/:contact_id' do
            content_type :json

<<<<<<< HEAD
            contact = find_contact(params[:contact_id])
            contact.as_json(:only => [:first_name, :last_name, :email, :tags]).to_json
=======
            find_contact(params[:contact_id]).to_json
>>>>>>> ead85b1a
          end

          # Lists this contact's notification rules
          # https://github.com/flpjck/flapjack/wiki/API#wiki-get_contacts_id_notification_rules
          app.get '/contacts/:contact_id/notification_rules' do
            content_type :json

<<<<<<< HEAD
            contact = find_contact(params[:contact_id])
            contact.notification_rules.all.collect {|nr|
              nr.as_json
            }.to_json
=======
            find_contact(params[:contact_id]).notification_rules.to_json
>>>>>>> ead85b1a
          end

          # Get the specified notification rule for this user
          # https://github.com/flpjck/flapjack/wiki/API#wiki-get_contacts_id_notification_rules_id
          app.get '/notification_rules/:id' do
            content_type :json

            find_rule(params[:id]).to_json
          end

          # Creates a notification rule for a contact
          # https://github.com/flpjck/flapjack/wiki/API#wiki-post_contacts_id_notification_rules
          app.post '/notification_rules' do
            content_type :json

            if params[:id]
              halt err(403, "POST cannot be used for update, do a PUT instead")
            end

            logger.debug("POST /notification_rules data: ")
            logger.debug(params.inspect)

            contact = find_contact(params[:contact_id])

            tag_data = case params[:tags]
            when Array
              Set.new(params[:tags])
            when String
              Set.new([params[:tags]])
            else
              Set.new
            end

            notification_rule = Flapjack::Data::NotificationRule.new(
              :entities           => params[:entities],
              :tags               => tag_data,
              :time_restrictions  => params[:time_restrictions],
              :unknown_media      => params[:unknown_media],
              :warning_media      => params[:warning_media],
              :critical_media     => params[:critical_media],
              :unknown_blackhole  => !!params[:unknown_blackhole],
              :warning_blackhole  => !!params[:warning_blackhole],
              :critical_blackhole => !!params[:critical_blackhole],
            )

            check_errors_on_save(notification_rule)
            contact.notification_rules << notification_rule

            notification_rule.to_json
          end

          # Updates a notification rule
          # https://github.com/flpjck/flapjack/wiki/API#wiki-put_notification_rules_id
          app.put('/notification_rules/:id') do
            content_type :json

            logger.debug("PUT /notification_rules/#{params[:id]} data: ")
            logger.debug(params.inspect)

            notification_rule = find_rule(params[:id])

            tag_data = case params[:tags]
            when Array
              Set.new(params[:tags])
            when String
              Set.new([params[:tags]])
            else
              Set.new
            end

            {:entities           => params[:entities],
             :tags               => tag_data,
             :time_restrictions  => params[:time_restrictions],
             :unknown_media      => params[:unknown_media],
             :warning_media      => params[:warning_media],
             :critical_media     => params[:critical_media],
             :unknown_blackhole  => !!params[:unknown_blackhole],
             :warning_blackhole  => !!params[:warning_blackhole],
             :critical_blackhole => !!params[:critical_blackhole]}.each_pair do |att, value|

              notification_rule.send("#{att}=".to_sym, value)
            end

            check_errors_on_save(notification_rule)

            notification_rule.to_json
          end

          # Deletes a notification rule
          # https://github.com/flpjck/flapjack/wiki/API#wiki-put_notification_rules_id
          app.delete('/notification_rules/:id') do
            logger.debug("delete /notification_rules/#{params[:id]}")
            rule = find_rule(params[:id])
            contact = rule.contact
            halt err(403, "no contact") if contact.nil?
            logger.debug("rule to delete: #{rule.inspect}, contact: #{contact.inspect}")
            contact.notification_rules.delete(rule)
            rule.destroy
            status 204
          end

          # Returns the media of a contact
          # https://github.com/flpjck/flapjack/wiki/API#wiki-get_contacts_id_media
          app.get '/contacts/:contact_id/media' do
            content_type :json

            find_contact(params[:contact_id]).media.to_json
          end

          # Returns the specified media of a contact
          # https://github.com/flpjck/flapjack/wiki/API#wiki-get_contacts_id_media_media
          app.get('/contacts/:contact_id/media/:id') do
            content_type :json

            medium = find_contact(params[:contact_id]).media.intersect(:type => params[:id]).all.first
            if medium.nil?
              halt err(403, "no #{params[:id]} for contact '#{params[:contact_id]}'")
            end
            medium.to_json
          end

          # Creates or updates a media of a contact
          # https://github.com/flpjck/flapjack/wiki/API#wiki-put_contacts_id_media_media
          app.put('/contacts/:contact_id/media/:id') do
            content_type :json

            contact = find_contact(params[:contact_id])
<<<<<<< HEAD

            media = contact.media

            medium = media.intersect(:type => params[:id]).all.first
            is_new = false
            if medium.nil?
              medium = Flapjack::Data::Medium.new(:type => params[:id])
              is_new = true
            end
            medium.address = params[:address]
            [:interval, :rollup_threshold].each do |att|
              next unless params[att]
              medium.send("#{att}=".to_sym, params[att].to_i)
            end
            check_errors_on_save(medium)
            media << medium if is_new

            medium.to_json
=======
            errors = []

            if 'pagerduty'.eql?(params[:id])
              errors = [:service_key, :subdomain, :username, :password].inject([]) do |memo, pdp|
                memo << "no #{pdp.to_s} for 'pagerduty' media" if params[pdp].nil?
                memo
              end

              halt err(403, *errors) unless errors.empty?

              contact.set_pagerduty_credentials('service_key'  => params[:service_key],
                                                'subdomain'    => params[:subdomain],
                                                'username'     => params[:username],
                                                'password'     => params[:password])

              contact.pagerduty_credentials.to_json
            else
              if params[:address].nil?
                errors << "no address for '#{params[:id]}' media"
              end

              halt err(403, *errors) unless errors.empty?

              contact.set_address_for_media(params[:id], params[:address])
              contact.set_interval_for_media(params[:id], params[:interval])
              contact.set_rollup_threshold_for_media(params[:id], params[:rollup_threshold])

              {'address'          => contact.media[params[:id]],
               'interval'         => contact.media_intervals[params[:id]],
               'rollup_threshold' => contact.media_rollup_thresholds[params[:id]]}.to_json
            end
>>>>>>> ead85b1a
          end

          # delete a media of a contact
          app.delete('/contacts/:contact_id/media/:id') do
            contact = find_contact(params[:contact_id])

            media = contact.media

            unless medium = media.intersect(:type => params[:id]).all.first
              halt err(404, ["No media found with type '#{params[:id]}' for contact '#{params[:contact_id]}'"])
            end

            media.delete(medium)
            medium.destroy
            status 204
          end

          # Returns the timezone of a contact
          # https://github.com/flpjck/flapjack/wiki/API#wiki-get_contacts_id_timezone
          app.get('/contacts/:contact_id/timezone') do
            content_type :json

            contact = find_contact(params[:contact_id])
            contact.timezone.name.to_json
          end

          # Sets the timezone of a contact
          # https://github.com/flpjck/flapjack/wiki/API#wiki-put_contacts_id_timezone
          app.put('/contacts/:contact_id/timezone') do
            content_type :json

            contact = find_contact(params[:contact_id])
            contact.timezone = params[:timezone]
            check_errors_on_save(contact)

            contact.timezone.name.to_json
          end

          # Removes the timezone of a contact
          # https://github.com/flpjck/flapjack/wiki/API#wiki-put_contacts_id_timezone
          app.delete('/contacts/:contact_id/timezone') do
            contact = find_contact(params[:contact_id])
            contact.timezone = nil
            contact.save
            status 204
          end

          app.post '/contacts/:contact_id/tags' do
            content_type :json

            tags = find_contact_tags(params[:tag])
            contact = find_contact(params[:contact_id])
            contact.tags += tags
            contact.save
            contact.tags.to_json
          end

          app.post '/contacts/:contact_id/entity_tags' do
            content_type :json
            contact = find_contact(params[:contact_id])
            entities = contact.entities

            entities.each do |entity|
              next unless ent_tags = params[:entity][entity.name]
              entity.tags += ent_tags
            end

            contact_ent_tag = hashify(*entities.all) {|entity|
              [entity.name, entity.tags]
            }

            contact_ent_tag.to_json
          end

          app.delete '/contacts/:contact_id/tags' do
            tags = find_contact_tags(params[:tag])
            contact = find_contact(params[:contact_id])
            contact.tags -= tags
            contact.save
            status 204
          end

          app.delete '/contacts/:contact_id/entity_tags' do
            contact = find_contact(params[:contact_id])

            contact.entities.each do |entity|
              next unless ent_tags = params[:entity][entity.name]
              entity.tags -= ent_tags
            end

            status 204
          end

          app.get '/contacts/:contact_id/tags' do
            content_type :json

            contact = find_contact(params[:contact_id])
            contact.tags.to_json
          end

          app.get '/contacts/:contact_id/entity_tags' do
            content_type :json

            contact = find_contact(params[:contact_id])
            contact_ent_tag = hashify(*contact.entities.all) {|entity|
              [entity.name, entity.tags]
            }
            contact_ent_tag.to_json
          end

        end

      end

    end

  end

end<|MERGE_RESOLUTION|>--- conflicted
+++ resolved
@@ -131,14 +131,9 @@
           # https://github.com/flpjck/flapjack/wiki/API#wiki-get_contacts
           app.get '/contacts' do
             content_type :json
-<<<<<<< HEAD
-
             Flapjack::Data::Contact.all.collect {|c|
               c.as_json(:only => [:first_name, :last_name, :email, :tags])
             }.to_json
-=======
-            "[" + Flapjack::Data::Contact.all.map {|c| c.to_json }.join(',') + "]"
->>>>>>> ead85b1a
           end
 
           # Returns the core information about the specified contact
@@ -146,12 +141,8 @@
           app.get '/contacts/:contact_id' do
             content_type :json
 
-<<<<<<< HEAD
             contact = find_contact(params[:contact_id])
             contact.as_json(:only => [:first_name, :last_name, :email, :tags]).to_json
-=======
-            find_contact(params[:contact_id]).to_json
->>>>>>> ead85b1a
           end
 
           # Lists this contact's notification rules
@@ -159,14 +150,10 @@
           app.get '/contacts/:contact_id/notification_rules' do
             content_type :json
 
-<<<<<<< HEAD
             contact = find_contact(params[:contact_id])
             contact.notification_rules.all.collect {|nr|
               nr.as_json
             }.to_json
-=======
-            find_contact(params[:contact_id]).notification_rules.to_json
->>>>>>> ead85b1a
           end
 
           # Get the specified notification rule for this user
@@ -294,8 +281,6 @@
             content_type :json
 
             contact = find_contact(params[:contact_id])
-<<<<<<< HEAD
-
             media = contact.media
 
             medium = media.intersect(:type => params[:id]).all.first
@@ -313,39 +298,6 @@
             media << medium if is_new
 
             medium.to_json
-=======
-            errors = []
-
-            if 'pagerduty'.eql?(params[:id])
-              errors = [:service_key, :subdomain, :username, :password].inject([]) do |memo, pdp|
-                memo << "no #{pdp.to_s} for 'pagerduty' media" if params[pdp].nil?
-                memo
-              end
-
-              halt err(403, *errors) unless errors.empty?
-
-              contact.set_pagerduty_credentials('service_key'  => params[:service_key],
-                                                'subdomain'    => params[:subdomain],
-                                                'username'     => params[:username],
-                                                'password'     => params[:password])
-
-              contact.pagerduty_credentials.to_json
-            else
-              if params[:address].nil?
-                errors << "no address for '#{params[:id]}' media"
-              end
-
-              halt err(403, *errors) unless errors.empty?
-
-              contact.set_address_for_media(params[:id], params[:address])
-              contact.set_interval_for_media(params[:id], params[:interval])
-              contact.set_rollup_threshold_for_media(params[:id], params[:rollup_threshold])
-
-              {'address'          => contact.media[params[:id]],
-               'interval'         => contact.media_intervals[params[:id]],
-               'rollup_threshold' => contact.media_rollup_thresholds[params[:id]]}.to_json
-            end
->>>>>>> ead85b1a
           end
 
           # delete a media of a contact
