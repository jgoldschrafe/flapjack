--- conflicted
+++ resolved
@@ -163,7 +163,7 @@
             content_type :json
 
             rule = find_rule(params[:id])
-            rule.as_json.to_json
+            rule.to_json
           end
 
           # Creates a notification rule for a contact
@@ -204,7 +204,7 @@
             check_errors_on_save(notification_rule)
             contact.notification_rules << notification_rule
 
-            notification_rule.as_json.to_json
+            notification_rule.to_json
           end
 
           # Updates a notification rule
@@ -241,7 +241,7 @@
 
             check_errors_on_save(notification_rule)
 
-            notification_rule.as_json.to_json
+            notification_rule.to_json
           end
 
           # Deletes a notification rule
@@ -262,21 +262,7 @@
           app.get '/contacts/:contact_id/media' do
             content_type :json
 
-<<<<<<< HEAD
-            find_contact(params[:contact_id]).media.collect {|m| m.as_json }.to_json
-=======
-            contact = find_contact(params[:contact_id])
-
-            media = contact.media
-            media_intervals = contact.media_intervals
-            media_rollup_thresholds = contact.media_rollup_thresholds
-            media_addr_int = hashify(*media.keys) {|k|
-              [k, {'address'          => media[k],
-                   'interval'         => media_intervals[k],
-                   'rollup_threshold' => media_rollup_thresholds[k] }]
-            }
-            media_addr_int.to_json
->>>>>>> 5abe4e23
+            find_contact(params[:contact_id]).media.to_json
           end
 
           # Returns the specified media of a contact
@@ -288,18 +274,7 @@
             if medium.nil?
               halt err(403, "no #{params[:id]} for contact '#{params[:contact_id]}'")
             end
-<<<<<<< HEAD
-            medium.as_json.to_json
-=======
-            interval = contact.media_intervals[params[:id]]
-            if interval.nil?
-              halt err(403, "no #{params[:id]} interval for contact '#{params[:contact_id]}'")
-            end
-            rollup_threshold = contact.media_rollup_thresholds[params[:id]]
-            {'address'          => media,
-             'interval'         => interval,
-             'rollup_threshold' => rollup_threshold }.to_json
->>>>>>> 5abe4e23
+            medium.to_json
           end
 
           # Creates or updates a media of a contact
@@ -311,7 +286,6 @@
 
             media = contact.media
 
-<<<<<<< HEAD
             medium = media.intersect(:type => params[:id]).all.first
             is_new = false
             if medium.nil?
@@ -319,20 +293,14 @@
               is_new = true
             end
             medium.address = params[:address]
-            medium.interval = params[:interval].to_i if params[:interval]
+            [:interval, :rollup_threshold].each do |att|
+              next unless params[att]
+              medium.send("#{att}=".to_sym, params[att].to_i)
+            end
             check_errors_on_save(medium)
             media << medium if is_new
 
-            medium.as_json.to_json
-=======
-            contact.set_address_for_media(params[:id], params[:address])
-            contact.set_interval_for_media(params[:id], params[:interval])
-            contact.set_rollup_threshold_for_media(params[:id], params[:rollup_threshold])
-
-            {'address'          => contact.media[params[:id]],
-             'interval'         => contact.media_intervals[params[:id]],
-             'rollup_threshold' => contact.media_rollup_thresholds[params[:id]]}.to_json
->>>>>>> 5abe4e23
+            medium.to_json
           end
 
           # delete a media of a contact
