#!/usr/bin/env ruby

require 'sinatra/base'

require 'flapjack'

require 'flapjack/data/entity'
require 'flapjack/data/check'
require 'flapjack/data/event'

require 'flapjack/gateways/api/entity_presenter'
require 'flapjack/gateways/api/check_presenter'

module Flapjack

  module Gateways

    class API < Sinatra::Base

      class CheckNotFound < RuntimeError
        attr_reader :entity_name, :check_name
        def initialize(entity_name, check_name)
          @entity_name = entity_name
          @check_name = check_name
        end
      end

      class EntityNotFound < RuntimeError
        attr_reader :entity_name
        def initialize(entity_name)
          @entity_name = entity_name
        end
      end

      module EntityMethods

        module Helpers

          def find_entity(entity_name)
            entity = Flapjack::Data::Entity.intersect(:name => entity_name).all.first
            raise Flapjack::Gateways::API::EntityNotFound.new(entity_name) if entity.nil?
            entity
          end

          def find_check(entity_name, check_name)
            check = Flapjack::Data::Check.intersect(:entity_name => entity_name, :name => check_name).all.first
            raise Flapjack::Gateways::API::CheckNotFound.new(entity_name, check_name) if check.nil?
            check
          end

          def find_entity_tags(tags)
            halt err(403, "no tags") if tags.nil? || tags.empty?
            return tags if tags.is_a?(Array)
            [tags]
          end

          def entity_and_check_names(entity_name, check_name)
            if entity_name
              # backwards-compatible, single entity or entity&check from route
              entity_names = check_name ? nil : [entity_name]
              check_names  = check_name ? {entity_name => check_name} : nil
            else
              # new and improved bulk API queries
              entity_names = params[:entity]
              check_names  = params[:check]
              entity_names = [entity_names] unless entity_names.nil? || entity_names.is_a?(Array)
              # TODO err if checks isn't a Hash (similar rules as in flapjack-diner)
            end
            [entity_names, check_names]
          end

          def bulk_api_check_action(entity_names, check_names)
            unless entity_names.nil? || entity_names.empty?
              entity_names.each do |entity_name|
                find_entity(entity_name).checks.all.sort_by(&:name).each do |check|
                  yield( check )
                end
              end
            end

            unless check_names.nil? || check_names.empty?
              check_names.each_pair do |entity_name, check_name_list|
                check_name_list = [check_name_list] unless check_name_list.is_a?(Array)
                check_name_list.each do |check_name|
                  yield( find_check(entity_name, check_name) )
                end
              end
            end
          end

          def present_api_results(entity_names, check_names, result_type)
            result = []

            unless entity_names.nil? || entity_names.empty?
              result += entity_names.collect {|entity_name|
                entity = find_entity(entity_name)
                yield(Flapjack::Gateways::API::EntityPresenter.new(entity))
              }.flatten(1)
            end

            unless check_names.nil? || check_names.empty?
              result += check_names.inject([]) {|memo, (entity_name, check_name_list)|
                check_name_list = [check_name_list] unless check_name_list.is_a?(Array)
                memo += check_name_list.collect {|check_name|
                  check = find_check(entity_name, check_name)
                  {:entity => entity_name,
                   :check => check_name,
                   result_type.to_sym => yield(Flapjack::Gateways::API::CheckPresenter.new(check))
                  }
                }
              }.flatten(1)
            end

            result
          end

          # NB: casts to UTC before converting to a timestamp
          def validate_and_parsetime(value)
            return unless value
            Time.iso8601(value).getutc.to_i
          rescue ArgumentError => e
            logger.error "Couldn't parse time from '#{value}'"
            nil
          end

        end

        # used for backwards-compatible route matching below
        ENTITY_CHECK_FRAGMENT = '(?:/([a-zA-Z0-9][a-zA-Z0-9\.\-]*[a-zA-Z0-9])(?:/(.+))?)?'

        def self.registered(app)

          app.helpers Flapjack::Gateways::API::EntityMethods::Helpers

          app.get '/entities' do
            content_type :json
            ret = Flapjack::Data::Entity.all.sort_by(&:name).collect {|e|
              presenter = Flapjack::Gateways::API::EntityPresenter.new(e)
              {'id' => e.id, 'name' => e.name, 'checks' => presenter.status }
            }
            ret.to_json
          end

          app.get '/checks/:entity' do
            content_type :json
            entity = find_entity(params[:entity])
            entity.checks.all.to_json
          end

          app.get %r{/status#{ENTITY_CHECK_FRAGMENT}} do
            content_type :json

            captures    = params[:captures] || []
            entity_name = captures[0]
            check_name  = captures[1]

            entity_names, check_names = entity_and_check_names(entity_name, check_name)

            results = present_api_results(entity_names, check_names, 'status') {|presenter|
              presenter.status
            }

            if entity_name
              # compatible with previous data format
              results = results.collect {|status_h| status_h[:status]}
<<<<<<< HEAD
              (check_name ? results.first : results).to_json
=======
              check ? results.first.to_json : "[" + results.map {|r| r.to_json }.join(',') + "]"
>>>>>>> c880f101
            else
              # new and improved data format which reflects the request param structure
              "[" + results.map {|r| r.to_json }.join(',') + "]"
            end
          end

          app.get %r{/((?:outages|(?:un)?scheduled_maintenances|downtime))#{ENTITY_CHECK_FRAGMENT}} do
            action      = params[:captures][0].to_sym
            entity_name = params[:captures][1]
            check_name  = params[:captures][2]

            entity_names, check_names = entity_and_check_names(entity_name, check_name)

            start_time = validate_and_parsetime(params[:start_time])
            end_time   = validate_and_parsetime(params[:end_time])

            results = present_api_results(entity_names, check_names, action) {|presenter|
              presenter.send(action, start_time, end_time)
            }

            if check_name
              # compatible with previous data format
              results.first[action].to_json
            elsif entity_name
              # compatible with previous data format
              rename = {:unscheduled_maintenances => :unscheduled_maintenance,
                        :scheduled_maintenances   => :scheduled_maintenance}
              drop   = [:entity]
              results.collect{|r|
                r.inject({}) {|memo, (k, v)|
                  if new_k = rename[k]
                    memo[new_k] = v
                  elsif !drop.include?(k)
                    memo[k] = v
                  end
                 memo
                }
              }.to_json
            else
              # new and improved data format which reflects the request param structure
              results.to_json
            end
          end

          # create a scheduled maintenance period for a check on an entity
          app.post %r{/scheduled_maintenances#{ENTITY_CHECK_FRAGMENT}} do

            captures    = params[:captures] || []
            entity_name = captures[0]
            check_name  = captures[1]

            entity_names, check_names = entity_and_check_names(entity_name, check_name)

            start_time = validate_and_parsetime(params[:start_time])
            halt( err(403, "start time must be provided") ) unless start_time

            act_proc = proc {|check|
              sched_maint = Flapjack::Data::ScheduledMaintenance.new(:start_time => start_time,
                :end_time => start_time + params[:duration].to_i,
                :summary => params[:summary])

              unless sched_maint.save
                halt( err(403, *sched_maint.errors.full_messages) )
              end

              check.add_scheduled_maintenance(sched_maint)
            }

            bulk_api_check_action(entity_names, check_names, &act_proc)
            status 204
          end

          # create an acknowledgement for a service on an entity
          # NB currently, this does not acknowledge a specific failure event, just
          # the entity-check as a whole
          app.post %r{/acknowledgements#{ENTITY_CHECK_FRAGMENT}} do
            captures    = params[:captures] || []
            entity_name = captures[0]
            check_name  = captures[1]

            entity_names, check_names = entity_and_check_names(entity_name, check_name)

            dur = params[:duration] ? params[:duration].to_i : nil
            duration = (dur.nil? || (dur <= 0)) ? (4 * 60 * 60) : dur
            summary = params[:summary]

            opts = {'duration' => duration}
            opts['summary'] = summary if summary

            act_proc = proc {|check|
              Flapjack::Data::Event.create_acknowledgement(
                config['processor_queue'] || 'events',
                check.entity_name, check.name,
                :summary => params[:summary],
                :duration => duration)
            }

            bulk_api_check_action(entity_names, check_names, &act_proc)
            status 204
          end

          app.delete %r{/((?:un)?scheduled_maintenances)} do
            action = params[:captures][0]

            # no backwards-compatible mode here, it's a new method
            entity_names, check_names = entity_and_check_names(nil, nil)

            act_proc = case action
            when 'scheduled_maintenances'
              start_time = validate_and_parsetime(params[:start_time])
              halt( err(403, "start time must be provided") ) unless start_time
              opts = {}
              proc {|check|
                next unless sched_maint = check.scheduled_maintenances_by_start.
                  intersect_range(start_time.to_i, start_time.to_i, :by_score => true).all.first
                check.end_scheduled_maintenance(sched_maint, Time.now)
              }
            when 'unscheduled_maintenances'
              end_time = validate_and_parsetime(params[:end_time])
              proc {|check| check.clear_unscheduled_maintenance(end_time) }
            end

            bulk_api_check_action(entity_names, check_names, &act_proc)
            status 204
          end

          app.post %r{/test_notifications#{ENTITY_CHECK_FRAGMENT}} do
            captures    = params[:captures] || []
            entity_name = captures[0]
            check_name  = captures[1]

            entity_names, check_names = entity_and_check_names(entity_name, check_name)

            act_proc = proc {|check|
              summary = params[:summary] ||
                        "Testing notifications to all contacts interested in entity #{check.entity.name}"
              Flapjack::Data::Event.test_notifications(
                config['processor_queue'] || 'events',
                check.entity_name, check.name,
                :summary => summary)
            }

            bulk_api_check_action(entity_names, check_names, &act_proc)
            status 204
          end

          app.post '/entities' do
            pass unless 'application/json'.eql?(request.content_type)

            errors = []
            ret = nil

            # FIXME should scan for invalid records before making any changes, fail early

            entities = params[:entities]
            unless entities
              logger.debug("no entities object found in the following supplied JSON:")
              logger.debug(request.body)
              return err(403, "No entities object received")
            end
            return err(403, "The received entities object is not an Enumerable") unless entities.is_a?(Enumerable)
            return err(403, "Entity with a nil id detected") unless entities.any? {|e| !e['id'].nil?}

            entities_to_save = []
            entity_contacts = {}
            entities.each do |ent|
              unless ent['id']
                errors << "Entity not imported as it has no id: #{ent.inspect}"
                next
              end

              enabled = false

              if entity = Flapjack::Data::Entity.intersect(:name => ent['name']).all.first
                enabled = entity.enabled
                entity.destroy
              end

              entity = Flapjack::Data::Entity.new(:id => ent['id'], :name => ent['name'],
                :enabled => enabled)
              if entity.valid?
                if errors.empty?
                  entities_to_save << entity
                  if ent['contacts'] && ent['contacts'].respond_to?(:collect)
                    entity_contacts[ent['id']] = ent['contacts'].collect {|contact_id|
                      Flapjack::Data::Contact.find_by_id(contact_id)
                    }.compact
                  end
                end
              else
                errors << entity.errors.full_messages.join(", ")
              end
            end

            unless errors.empty?
              halt err(403, *errors)
            end

            entities_to_save.each {|entity|
              entity.save
              entity_contacts[entity.id].each do |contact|
                entity.contacts << contact
                contact.entities << entity
              end
            }
            204
          end

          app.post '/entities/:entity/tags' do
            content_type :json

            tags = find_entity_tags(params[:tag])
            entity = find_entity(params[:entity])
            entity.tags += tags
            entity.save
            entity.tags.to_json
          end

          app.delete '/entities/:entity/tags' do
            tags = find_entity_tags(params[:tag])
            entity = find_entity(params[:entity])
            entity.tags -= tags
            entity.save
            status 204
          end

          app.get '/entities/:entity/tags' do
            content_type :json

            entity = find_entity(params[:entity])
            entity.tags.to_json
          end

        end

      end

    end

  end

end<|MERGE_RESOLUTION|>--- conflicted
+++ resolved
@@ -163,11 +163,7 @@
             if entity_name
               # compatible with previous data format
               results = results.collect {|status_h| status_h[:status]}
-<<<<<<< HEAD
               (check_name ? results.first : results).to_json
-=======
-              check ? results.first.to_json : "[" + results.map {|r| r.to_json }.join(',') + "]"
->>>>>>> c880f101
             else
               # new and improved data format which reflects the request param structure
               "[" + results.map {|r| r.to_json }.join(',') + "]"
