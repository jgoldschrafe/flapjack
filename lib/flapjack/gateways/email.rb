--- conflicted
+++ resolved
@@ -52,7 +52,6 @@
           @port = 25
         end
 
-<<<<<<< HEAD
         @fqdn = `/bin/hostname -f`.chomp
         @sent = 0
       end
@@ -64,52 +63,9 @@
           loop do
             @lock.synchronize do
               @queue.foreach {|alert| handle_alert(alert) }
-=======
-        def deliver(alert)
-          host = @smtp_config ? @smtp_config['host'] : nil
-          port = @smtp_config ? @smtp_config['port'] : nil
-          starttls = @smtp_config ? !! @smtp_config['starttls'] : nil
-          m_from = @smtp_config ? @smtp_config['from'] : "flapjack@#{@fqdn}"
-          if @smtp_config
-            if auth_config = @smtp_config['auth']
-              auth = {}
-              auth[:type]     = auth_config['type'].to_sym || :plain
-              auth[:username] = auth_config['username']
-              auth[:password] = auth_config['password']
->>>>>>> 2228ecf8
             end
 
-<<<<<<< HEAD
             @queue.wait
-=======
-          @logger.debug("flapjack_mailer: set from to #{m_from}")
-
-          mail = prepare_email(:from       => m_from,
-                               :to         => alert.address,
-                               :message_id => "<#{alert.notification_id}@#{@fqdn}>",
-                               :alert      => alert)
-
-          smtp_args = {:from     => m_from,
-                       :to       => alert.address,
-                       :content  => "#{mail.to_s}\r\n.\r\n",
-                       :domain   => @fqdn,
-                       :host     => host || 'localhost',
-                       :port     => port || 25,
-                       :starttls => starttls}
-          smtp_args.merge!(:auth => auth) if auth
-
-          email = EM::P::SmtpClient.send(smtp_args)
-
-          response = EM::Synchrony.sync(email)
-
-          # http://tools.ietf.org/html/rfc821#page-36 SMTP response codes
-          if response && response.respond_to?(:code) &&
-            ((response.code == 250) || (response.code == 251))
-            alert.record_send_success!
-            @sent += 1
-          else
-            @logger.error "Email sending failed"
->>>>>>> 2228ecf8
           end
         ensure
           Flapjack.redis.quit
@@ -124,19 +80,24 @@
 
       def handle_alert(alert)
         @logger.debug "Woo, got an alert to send out: #{alert.inspect}"
-        host = @smtp_config ? @smtp_config['host'] : nil
-        port = @smtp_config ? @smtp_config['port'] : nil
-        starttls = @smtp_config ? !! @smtp_config['starttls'] : nil
         if @smtp_config
+          host = @smtp_config['host']
+          port = @smtp_config['port']
+          starttls = !!@smtp_config['starttls']
+          m_from = @smtp_config['from']
           if auth_config = @smtp_config['auth']
             auth = {}
             auth[:type] = auth_config['type'].to_sym || :plain
             auth[:username] = auth_config['username']
             auth[:password] = auth_config['password']
           end
-        end
-
-        m_from = "flapjack@#{@fqdn}"
+        else
+          host = nil
+          port = nil
+          starttls = nil
+          m_from = "flapjack@#{@fqdn}"
+        end
+
         @logger.debug("flapjack_mailer: set from to #{m_from}")
 
         mail = prepare_email(:from => m_from,
@@ -144,7 +105,6 @@
                              :message_id => "<#{alert.id}@#{@fqdn}>",
                              :alert => alert)
 
-<<<<<<< HEAD
         # TODO a cleaner way to not step on test delivery settings
         # (don't want to stub in Cucumber)
         unless defined?(FLAPJACK_ENV) && 'test'.eql?(FLAPJACK_ENV)
@@ -170,44 +130,27 @@
         message_id = opts[:message_id]
         alert = opts[:alert]
 
-        message_type = case
-        when alert.rollup
-          'rollup'
-        else
-          'alert'
-        end
-=======
-          message_type = alert.rollup ? 'rollup' : 'alert'
-
-          mydir = File.dirname(__FILE__)
-          subject_template_path = case
-          when @config.has_key?('templates') && @config['templates']["#{message_type}_subject.text"]
-            @config['templates']["#{message_type}_subject.text"]
-          else
-            mydir + "/email/#{message_type}_subject.text.erb"
-          end
-          text_template_path = case
-          when @config.has_key?('templates') && @config['templates']["#{message_type}.text"]
-            @config['templates']["#{message_type}.text"]
-          else
-            mydir + "/email/#{message_type}.text.erb"
-          end
-          html_template_path = case
-          when @config.has_key?('templates') && @config['templates']["#{message_type}.html"]
-            @config['templates']["#{message_type}.html"]
-          else
-            mydir + "/email/#{message_type}.html.erb"
-          end
-          subject_template = ERB.new(File.read(subject_template_path), nil, '-')
-          text_template    = ERB.new(File.read(text_template_path), nil, '-')
-          html_template    = ERB.new(File.read(html_template_path), nil, '-')
->>>>>>> 2228ecf8
-
-        mydir = File.dirname(__FILE__)
-
-        subject_template_path = mydir + "/email/#{message_type}_subject.text.erb"
-        text_template_path = mydir + "/email/#{message_type}.text.erb"
-        html_template_path = mydir + "/email/#{message_type}.html.erb"
+        message_type = alert.rollup ? 'rollup' : 'alert'
+
+        email_dir = File.join(File.dirname(__FILE__), 'email')
+
+        subject_template_path = if @config.has_key?('templates') && @config['templates']["#{message_type}_subject.text"]
+          @config['templates']["#{message_type}_subject.text"]
+        else
+          File.join(email_dir, "#{message_type}_subject.text.erb")
+        end
+
+        text_template_path = if @config.has_key?('templates') && @config['templates']["#{message_type}.text"]
+          @config['templates']["#{message_type}.text"]
+        else
+          File.join(email_dir, "#{message_type}.text.erb")
+        end
+
+        html_template_path = if @config.has_key?('templates') && @config['templates']["#{message_type}.html"]
+          @config['templates']["#{message_type}.html"]
+        else
+          File.join(email_dir, "#{message_type}.html.erb")
+        end
 
         subject_template = ERB.new(File.read(subject_template_path), nil, '-')
         text_template = ERB.new(File.read(text_template_path), nil, '-')
@@ -255,4 +198,4 @@
 
     end
   end
-end+end
