--- conflicted
+++ resolved
@@ -35,7 +35,6 @@
           @host = smtp_config['host'] || 'localhost'
           @port = smtp_config['port'] || 25
 
-<<<<<<< HEAD
           # NB: needs testing
           if smtp_config['authentication'] && smtp_config['username'] &&
             smtp_config['password']
@@ -71,111 +70,9 @@
 
           @logger.debug "blocking on messages"
           Flapjack::Data::Message.wait_for_queue(@notifications_queue)
-=======
-        # TODO refactor to remove complexity
-        def perform(notification)
-          prepare( notification )
-          deliver( notification )
-        end
-
-        def prepare(notification)
-          @logger.debug "Woo, got a notification to send out: #{notification.inspect}"
-
-          # The instance variables are referenced by the templates, which
-          # share the current binding context
-          @notification_type   = notification['notification_type']
-          @contact_first_name  = notification['contact_first_name']
-          @contact_last_name   = notification['contact_last_name']
-          @state               = notification['state']
-          @duration            = notification['state_duration']
-          @summary             = notification['summary']
-          @last_state          = notification['last_state']
-          @last_summary        = notification['last_summary']
-          @details             = notification['details']
-          @time                = notification['time']
-          @entity_name, @check = notification['event_id'].split(':', 2)
-
-          entity_check = Flapjack::Data::EntityCheck.for_event_id(notification['event_id'],
-            :redis => @redis)
-
-          @in_unscheduled_maintenance = entity_check.in_scheduled_maintenance?
-          @in_scheduled_maintenance   = entity_check.in_unscheduled_maintenance?
-
-          headline_map = {'problem'         => 'Problem: ',
-                          'recovery'        => 'Recovery: ',
-                          'acknowledgement' => 'Acknowledgement: ',
-                          'test'            => 'Test Notification: ',
-                          'unknown'         => ''
-                         }
-
-          headline = headline_map[@notification_type] || ''
-
-          @subject = "#{headline}'#{@check}' on #{@entity_name}"
-          @subject += " is #{@state.upcase}" unless ['acknowledgement', 'test'].include?(@notification_type)
-        rescue => e
-          @logger.error "Error preparing email to #{m_to}: #{e.class}: #{e.message}"
-          @logger.error e.backtrace.join("\n")
-          raise
-        end
-
-        def deliver(notification)
-          host = @smtp_config ? @smtp_config['host'] : nil
-          port = @smtp_config ? @smtp_config['port'] : nil
-          starttls = @smtp_config ? !! @smtp_config['starttls'] : nil
-          if @smtp_config
-            if auth_config = @smtp_config['auth']
-              auth = {}
-              auth[:type]     = auth_config['type'].to_sym || :plain
-              auth[:username] = auth_config['username']
-              auth[:password] = auth_config['password']
-            end
-          end
-
-          fqdn = `/bin/hostname -f`.chomp
-          m_from = "flapjack@#{fqdn}"
-          @logger.debug("flapjack_mailer: set from to #{m_from}")
-          m_reply_to = m_from
-          m_to       = notification['address']
-
-          @logger.debug("sending Flapjack::Notification::Email " +
-            "#{notification['id']} to: #{m_to} subject: #{@subject}")
-
-          mail = prepare_email(:subject => @subject,
-                               :from    => m_from,
-                               :to => m_to)
-
-          smtp_args = {:from     => m_from,
-                       :to       => m_to,
-                       :content  => "#{mail.to_s}\r\n.\r\n",
-                       :domain   => fqdn,
-                       :host     => host || 'localhost',
-                       :port     => port || 25,
-                       :starttls => starttls}
-          smtp_args.merge!(:auth => auth) if auth
-          email = EM::P::SmtpClient.send(smtp_args)
-
-          response = EM::Synchrony.sync(email)
-
-          # http://tools.ietf.org/html/rfc821#page-36 SMTP response codes
-          if response && response.respond_to?(:code) &&
-            ((response.code == 250) || (response.code == 251))
-            @logger.info "Email sending succeeded"
-            @sent += 1
-          else
-            @logger.error "Email sending failed"
-          end
-
-          @logger.info "Email response: #{response.inspect}"
-
-        rescue => e
-          @logger.error "Error delivering email to #{m_to}: #{e.class}: #{e.message}"
-          @logger.error e.backtrace.join("\n")
-          raise
->>>>>>> 8a2ab68c
         end
       end
 
-<<<<<<< HEAD
       def stop_type
         :exception
       end
@@ -187,26 +84,18 @@
         @contact_first_name         = message['contact_first_name']
         @contact_last_name          = message['contact_last_name']
         @state                      = message['state']
+        @duration                   = message['state_duration']
         @summary                    = message['summary']
         @last_state                 = message['last_state']
         @last_summary               = message['last_summary']
         @details                    = message['details']
         @time                       = message['time']
-        @relative                   = relative_time_ago(Time.at(@time))
         @entity_name, @check        = message['event_id'].split(':', 2)
 
         entity_check = Flapjack::Data::EntityCheck.for_event_id(message['event_id'])
 
         @in_unscheduled_maintenance = entity_check.in_scheduled_maintenance?
         @in_scheduled_maintenance   = entity_check.in_unscheduled_maintenance?
-
-        # FIXME: I can't get the entity_check.last_change to work in this context
-        # it always returns nil, despite entity_check being a good looking EntityCheck object
-        # and all ...
-        if lc = entity_check.last_change
-          duration  = (Time.now.to_i - lc)
-          @duration = (duration && duration > 40) ? duration : nil
-        end
 
         headline_map = {'problem'         => 'Problem: ',
                         'recovery'        => 'Recovery: ',
@@ -251,45 +140,27 @@
 
       def prepare_email(opts = {})
         text_template = ERB.new(File.read(File.dirname(__FILE__) +
-          '/email/alert.text.erb'))
-=======
-        private
+          '/email/alert.text.erb'), nil, '-')
 
-        def prepare_email(opts = {})
+        html_template = ERB.new(File.read(File.dirname(__FILE__) +
+          '/email/alert.html.erb'), nil, '-')
 
-          text_template = ERB.new(File.read(File.dirname(__FILE__) +
-            '/email/alert.text.erb'), nil, '-')
+        bnd = binding
 
-          html_template = ERB.new(File.read(File.dirname(__FILE__) +
-            '/email/alert.html.erb'), nil, '-')
->>>>>>> 8a2ab68c
-
-          bnd = binding
-
-          mail = Mail.new do
-            from     opts[:from]
-            to       opts[:to]
-            subject  opts[:subject]
-            reply_to opts[:from]
-
-<<<<<<< HEAD
         Mail.new do
           from     opts[:from]
           to       opts[:to]
           subject  opts[:subject]
           reply_to opts[:from]
-=======
-            text_part do
-              body text_template.result(bnd)
-            end
->>>>>>> 8a2ab68c
 
-            html_part do
-              content_type 'text/html; charset=UTF-8'
-              body html_template.result(bnd)
-            end
+          text_part do
+            body text_template.result(bnd)
           end
 
+          html_part do
+            content_type 'text/html; charset=UTF-8'
+            body html_template.result(bnd)
+          end
         end
       end
     end
