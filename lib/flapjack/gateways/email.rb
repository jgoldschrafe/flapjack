--- conflicted
+++ resolved
@@ -23,23 +23,11 @@
 
       attr_reader :sent
 
-<<<<<<< HEAD
       def initialize(opts = {})
         @lock = opts[:lock]
         @config = opts[:config]
-=======
-        def start
-          @logger.info("starting")
-          @logger.debug("new email gateway pikelet with the following options: #{@config.inspect}")
-          @smtp_config = @config.delete('smtp_config')
-          @sent = 0
-          @fqdn = `/bin/hostname -f`.chomp
-        end
->>>>>>> 4a0187ea
-
         @logger = opts[:logger]
 
-<<<<<<< HEAD
         # TODO support for config reloading
         @notifications_queue = @config['queue'] || 'email_notifications'
 
@@ -50,41 +38,6 @@
           # NB: needs testing
           if smtp_config['authentication'] && smtp_config['username'] &&
             smtp_config['password']
-=======
-        # sets a bunch of class instance variables for each email
-        def prepare(notification)
-          @logger.debug "Woo, got a notification to send out: #{notification.inspect}"
-
-          # The instance variables are referenced by the templates, which
-          # share the current binding context
-          @notification_type   = notification['notification_type']
-          @notification_id     = notification['id'] || SecureRandom.uuid
-          @rollup              = notification['rollup']
-          @rollup_alerts       = notification['rollup_alerts']
-          @rollup_threshold    = notification['rollup_threshold']
-          @contact_first_name  = notification['contact_first_name']
-          @contact_last_name   = notification['contact_last_name']
-          @state               = notification['state']
-          @duration            = notification['state_duration']
-          @summary             = notification['summary']
-          @last_state          = notification['last_state']
-          @last_summary        = notification['last_summary']
-          @details             = notification['details']
-          @time                = notification['time']
-          @entity_name, @check = notification['event_id'].split(':', 2)
-
-          entity_check = Flapjack::Data::EntityCheck.for_event_id(notification['event_id'],
-            :redis => @redis)
-
-          @in_unscheduled_maintenance = entity_check.in_scheduled_maintenance?
-          @in_scheduled_maintenance   = entity_check.in_unscheduled_maintenance?
-
-        rescue => e
-          @logger.error "Error preparing email to #{m_to}: #{e.class}: #{e.message}"
-          @logger.error e.backtrace.join("\n")
-          raise
-        end
->>>>>>> 4a0187ea
 
             @auth = {:authentication => smtp_config['authentication'],
                      :username => smtp_config['username'],
@@ -93,7 +46,6 @@
                     }
           end
 
-<<<<<<< HEAD
         else
           @host = 'localhost'
           @port = 25
@@ -114,36 +66,6 @@
             Flapjack::Data::Message.foreach_on_queue(@notifications_queue, :logger => @logger) {|message|
               handle_message(message)
             }
-=======
-          m_from = "flapjack@#{@fqdn}"
-          @logger.debug("flapjack_mailer: set from to #{m_from}")
-          m_reply_to = m_from
-          m_to       = notification['address']
-
-
-          mail = prepare_email(:from => m_from,
-                               :to   => m_to)
-
-          smtp_args = {:from     => m_from,
-                       :to       => m_to,
-                       :content  => "#{mail.to_s}\r\n.\r\n",
-                       :domain   => @fqdn,
-                       :host     => host || 'localhost',
-                       :port     => port || 25,
-                       :starttls => starttls}
-          smtp_args.merge!(:auth => auth) if auth
-          email = EM::P::SmtpClient.send(smtp_args)
-
-          response = EM::Synchrony.sync(email)
-
-          # http://tools.ietf.org/html/rfc821#page-36 SMTP response codes
-          if response && response.respond_to?(:code) &&
-            ((response.code == 250) || (response.code == 251))
-            @logger.info "Email sending succeeded"
-            @sent += 1
-          else
-            @logger.error "Email sending failed"
->>>>>>> 4a0187ea
           end
 
           @logger.debug "blocking on messages"
@@ -158,34 +80,28 @@
       def handle_message(message)
         @logger.debug "Woo, got a message to send out: #{message.inspect}"
 
-        @notification_type          = message['notification_type']
-        @contact_first_name         = message['contact_first_name']
-        @contact_last_name          = message['contact_last_name']
-        @state                      = message['state']
-        @duration                   = message['state_duration']
-        @summary                    = message['summary']
-        @last_state                 = message['last_state']
-        @last_summary               = message['last_summary']
-        @details                    = message['details']
-        @time                       = message['time']
-        @entity_name, @check        = message['event_id'].split(':', 2)
+        # The instance variables are referenced by the templates, which
+        # share the current binding context
+        @notification_type   = message['notification_type']
+        @notification_id     = message['id'] || SecureRandom.uuid
+        @rollup              = message['rollup']
+        @rollup_alerts       = message['rollup_alerts']
+        @rollup_threshold    = message['rollup_threshold']
+        @contact_first_name  = message['contact_first_name']
+        @contact_last_name   = message['contact_last_name']
+        @state               = message['state']
+        @duration            = message['state_duration']
+        @summary             = message['summary']
+        @last_state          = message['last_state']
+        @last_summary        = message['last_summary']
+        @details             = message['details']
+        @time                = message['time']
+        @entity_name, @check = message['event_id'].split(':', 2)
 
         entity_check = Flapjack::Data::EntityCheck.for_event_id(message['event_id'])
 
-        @in_unscheduled_maintenance = entity_check.in_scheduled_maintenance?
-        @in_scheduled_maintenance   = entity_check.in_unscheduled_maintenance?
-
-        headline_map = {'problem'         => 'Problem: ',
-                        'recovery'        => 'Recovery: ',
-                        'acknowledgement' => 'Acknowledgement: ',
-                        'test'            => 'Test Notification: ',
-                        'unknown'         => ''
-                       }
-
-        headline = headline_map[@notification_type] || ''
-
-        @subject = "#{headline}'#{@check}' on #{@entity_name}"
-        @subject += " is #{@state.upcase}" unless ['acknowledgement', 'test'].include?(@notification_type)
+        @in_unscheduled_maintenance = entity_check.in_unscheduled_maintenance?
+        @in_scheduled_maintenance   = entity_check.in_scheduled_maintenance?
 
         fqdn       = `/bin/hostname -f`.chomp
         m_from     = "flapjack@#{fqdn}"
@@ -210,7 +126,6 @@
         # any exceptions will be propagated through to main pikelet handler
         mail.deliver
 
-<<<<<<< HEAD
         @logger.info "Email sending succeeded"
         @sent += 1
       end
@@ -218,53 +133,37 @@
       private
 
       def prepare_email(opts = {})
+        from       = opts[:from]
+        to         = opts[:to]
+        message_id = "<#{@notification_id}@#{@fqdn}>"
+
+        message_type = case
+        when @rollup
+          'rollup'
+        else
+          'alert'
+        end
+
+        subject_template = ERB.new(File.read(File.dirname(__FILE__) +
+          "/email/#{message_type}_subject.text.erb"), nil, '-')
+
         text_template = ERB.new(File.read(File.dirname(__FILE__) +
-          '/email/alert.text.erb'), nil, '-')
+          "/email/#{message_type}.text.erb"), nil, '-')
 
         html_template = ERB.new(File.read(File.dirname(__FILE__) +
-          '/email/alert.html.erb'), nil, '-')
+          "/email/#{message_type}.html.erb"), nil, '-')
 
         bnd = binding
-=======
-        def prepare_email(opts = {})
-          from       = opts[:from]
-          to         = opts[:to]
-          message_id = "<#{@notification_id}@#{@fqdn}>"
+        subject    = subject_template.result(bnd).chomp
 
-          message_type = case
-          when @rollup
-            'rollup'
-          else
-            'alert'
-          end
-
-          subject_template = ERB.new(File.read(File.dirname(__FILE__) +
-            "/email/#{message_type}_subject.text.erb"), nil, '-')
-
-          text_template = ERB.new(File.read(File.dirname(__FILE__) +
-            "/email/#{message_type}.text.erb"), nil, '-')
-
-          html_template = ERB.new(File.read(File.dirname(__FILE__) +
-            "/email/#{message_type}.html.erb"), nil, '-')
-
-          bnd        = binding
-          subject    = subject_template.result(bnd).chomp
-
-          @logger.debug("preparing email to: #{to}, subject: #{subject}, message-id: #{message_id}")
-
-          mail = Mail.new do
-            from       from
-            to         to
-            subject    subject
-            reply_to   from
-            message_id message_id
->>>>>>> 4a0187ea
+        @logger.debug("preparing email to: #{to}, subject: #{subject}, message-id: #{message_id}")
 
         Mail.new do
-          from     opts[:from]
-          to       opts[:to]
-          subject  opts[:subject]
-          reply_to opts[:from]
+          from       from
+          to         to
+          subject    subject
+          reply_to   from
+          message_id message_id
 
           text_part do
             body text_template.result(bnd)
