#!/usr/bin/env ruby

require 'mail'
require 'erb'
require 'socket'
require 'chronic_duration'
require 'active_support/inflector'

require 'flapjack'

require 'flapjack/exceptions'
require 'flapjack/utility'

require 'flapjack/data/check'
require 'flapjack/data/message'

module Flapjack
  module Gateways

    class Email

      include Flapjack::Utility

      attr_reader :sent

      def initialize(opts = {})
        @lock = opts[:lock]
        @config = opts[:config]
        @logger = opts[:logger]

        # TODO support for config reloading
        @notifications_queue = @config['queue'] || 'email_notifications'

        if smtp_config = @config['smtp_config']
          @host = smtp_config['host'] || 'localhost'
          @port = smtp_config['port'] || 25

          # NB: needs testing
          if smtp_config['authentication'] && smtp_config['username'] &&
            smtp_config['password']

            @auth = {:authentication => smtp_config['authentication'],
                     :username => smtp_config['username'],
                     :password => smtp_config['password'],
                     :enable_starttls_auto => true
                    }
          end

        else
          @host = 'localhost'
          @port = 25
        end

        @fqdn = `/bin/hostname -f`.chomp
        @sent = 0
      end

      def start
        @logger.info("starting")
        @logger.debug("new email gateway pikelet with the following options: #{@config.inspect}")

        msg_raw = nil

        loop do
          @lock.synchronize do
            @logger.debug "checking messages"
            Flapjack::Data::Message.foreach_on_queue(@notifications_queue, :logger => @logger) {|message|
              handle_message(message)
            }
          end

          @logger.debug "blocking on messages"
          Flapjack::Data::Message.wait_for_queue(@notifications_queue)
        end
      end

      def stop_type
        :exception
      end

      # TODO refactor to remove complexity
      def handle_message(message)
<<<<<<< HEAD
        @logger.debug "Woo, got a message to send out: #{message.inspect}"

        # The instance variables are referenced by the templates, which
        # share the current binding context
        @notification_type   = message['notification_type']
        @notification_id     = message['id'] || SecureRandom.uuid
        @rollup              = message['rollup']
        @rollup_alerts       = message['rollup_alerts']
        @rollup_threshold    = message['rollup_threshold']
        @contact_first_name  = message['contact_first_name']
        @contact_last_name   = message['contact_last_name']
        @state               = message['state']
        @duration            = message['state_duration']
        @summary             = message['summary']
        @last_state          = message['last_state']
        @last_summary        = message['last_summary']
        @details             = message['details']
        @time                = message['time']
        @entity_name         = message['entity']
        @check               = message['check']

        entity_check = Flapjack::Data::Check.intersect(:entity_name => @entity_name, :name => @check).all.first

        @in_unscheduled_maintenance = entity_check.in_unscheduled_maintenance?
        @in_scheduled_maintenance   = entity_check.in_scheduled_maintenance?

        fqdn       = `/bin/hostname -f`.chomp
        m_from     = "flapjack@#{fqdn}"
        @logger.debug("flapjack_mailer: set from to #{m_from}")
        m_reply_to = m_from
        m_to       = message['address']
=======
        @logger.debug "Woo, got an alert to send out: #{message.inspect}"
        alert = prepare(message)
        deliver(alert)
      end

      # sets a bunch of class instance variables for each email
      def prepare(contents)
        Flapjack::Data::Alert.new(contents, :logger => @logger)
      rescue => e
        @logger.error "Error preparing email to #{contents['address']}: #{e.class}: #{e.message}"
        @logger.error e.backtrace.join("\n")
        raise
      end
>>>>>>> ead85b1a

      def deliver(alert)
        host = @smtp_config ? @smtp_config['host'] : nil
        port = @smtp_config ? @smtp_config['port'] : nil
        starttls = @smtp_config ? !! @smtp_config['starttls'] : nil
        if @smtp_config
          if auth_config = @smtp_config['auth']
            auth = {}
            auth[:type] = auth_config['type'].to_sym || :plain
            auth[:username] = auth_config['username']
            auth[:password] = auth_config['password']
          end
        end

        m_from = "flapjack@#{@fqdn}"
        @logger.debug("flapjack_mailer: set from to #{m_from}")

        mail = prepare_email(:from => m_from,
                             :to => alert.address,
                             :message_id => "<#{alert.notification_id}@#{@fqdn}>",
                             :alert => alert)

        # TODO a cleaner way to not step on test delivery settings
        # (don't want to stub in Cucumber)
        unless defined?(FLAPJACK_ENV) && 'test'.eql?(FLAPJACK_ENV)
          mail.delivery_method(:smtp, {:address => @host,
                                       :port => @port}.merge(@auth || {}))
        end

        # any exceptions will be propagated through to main pikelet handler
        mail.deliver

        @logger.info "Email sending succeeded"
        @sent += 1
      rescue => e
        @logger.error "Error generating or delivering email to #{alert.address}: #{e.class}: #{e.message}"
        @logger.error e.backtrace.join("\n")
        raise
      end

      private

      # returns a Mail object
      def prepare_email(opts = {})
        from = opts[:from]
        to = opts[:to]
        message_id = opts[:message_id]
        alert = opts[:alert]

        message_type = case
        when alert.rollup
          'rollup'
        else
          'alert'
        end

        mydir = File.dirname(__FILE__)

        subject_template_path = mydir + "/email/#{message_type}_subject.text.erb"
        text_template_path = mydir + "/email/#{message_type}.text.erb"
        html_template_path = mydir + "/email/#{message_type}.html.erb"

        subject_template = ERB.new(File.read(subject_template_path), nil, '-')
        text_template = ERB.new(File.read(text_template_path), nil, '-')
        html_template = ERB.new(File.read(html_template_path), nil, '-')

        @alert = alert
        bnd = binding

        # do some intelligence gathering in case an ERB execution blows up
        begin
          erb_to_be_executed = subject_template_path
          subject = subject_template.result(bnd).chomp

          erb_to_be_executed = text_template_path
          body_text = text_template.result(bnd)

          erb_to_be_executed = html_template_path
          body_html = html_template.result(bnd)
        rescue => e
          @logger.error "Error while executing ERBs for an email: " +
            "ERB being executed: #{erb_to_be_executed}"
          raise
        end

        @logger.debug("preparing email to: #{to}, subject: #{subject}, message-id: #{message_id}")

        mail = Mail.new do
          from from
          to to
          subject subject
          reply_to from
          message_id message_id

          text_part do
            body body_text
          end

          html_part do
            content_type 'text/html; charset=UTF-8'
            body body_html
          end
        end

      end

    end
  end
end
<|MERGE_RESOLUTION|>--- conflicted
+++ resolved
@@ -11,7 +11,7 @@
 require 'flapjack/exceptions'
 require 'flapjack/utility'
 
-require 'flapjack/data/check'
+require 'flapjack/data/alert'
 require 'flapjack/data/message'
 
 module Flapjack
@@ -80,39 +80,6 @@
 
       # TODO refactor to remove complexity
       def handle_message(message)
-<<<<<<< HEAD
-        @logger.debug "Woo, got a message to send out: #{message.inspect}"
-
-        # The instance variables are referenced by the templates, which
-        # share the current binding context
-        @notification_type   = message['notification_type']
-        @notification_id     = message['id'] || SecureRandom.uuid
-        @rollup              = message['rollup']
-        @rollup_alerts       = message['rollup_alerts']
-        @rollup_threshold    = message['rollup_threshold']
-        @contact_first_name  = message['contact_first_name']
-        @contact_last_name   = message['contact_last_name']
-        @state               = message['state']
-        @duration            = message['state_duration']
-        @summary             = message['summary']
-        @last_state          = message['last_state']
-        @last_summary        = message['last_summary']
-        @details             = message['details']
-        @time                = message['time']
-        @entity_name         = message['entity']
-        @check               = message['check']
-
-        entity_check = Flapjack::Data::Check.intersect(:entity_name => @entity_name, :name => @check).all.first
-
-        @in_unscheduled_maintenance = entity_check.in_unscheduled_maintenance?
-        @in_scheduled_maintenance   = entity_check.in_scheduled_maintenance?
-
-        fqdn       = `/bin/hostname -f`.chomp
-        m_from     = "flapjack@#{fqdn}"
-        @logger.debug("flapjack_mailer: set from to #{m_from}")
-        m_reply_to = m_from
-        m_to       = message['address']
-=======
         @logger.debug "Woo, got an alert to send out: #{message.inspect}"
         alert = prepare(message)
         deliver(alert)
@@ -126,7 +93,6 @@
         @logger.error e.backtrace.join("\n")
         raise
       end
->>>>>>> ead85b1a
 
       def deliver(alert)
         host = @smtp_config ? @smtp_config['host'] : nil
