#!/usr/bin/env ruby

require 'mail'
require 'erb'
require 'socket'
require 'chronic_duration'
require 'active_support/inflector'

require 'flapjack/redis_proxy'
require 'flapjack/record_queue'
require 'flapjack/utility'
require 'flapjack/exceptions'

require 'flapjack/data/alert'
require 'flapjack/data/check'

module Flapjack
  module Gateways

    class Email

      include Flapjack::Utility

      attr_accessor :sent

      def initialize(opts = {})
        @lock = opts[:lock]
        @config = opts[:config]
        @logger = opts[:logger]

        # TODO support for config reloading
        @queue = Flapjack::RecordQueue.new(@config['queue'] || 'email_notifications',
                   Flapjack::Data::Alert)

        if smtp_config = @config['smtp_config']
          @host = smtp_config['host'] || 'localhost'
          @port = smtp_config['port'] || 25

          # NB: needs testing
          if smtp_config['authentication'] && smtp_config['username'] &&
            smtp_config['password']

            @auth = {:authentication => smtp_config['authentication'],
                     :username => smtp_config['username'],
                     :password => smtp_config['password'],
                     :enable_starttls_auto => true
                    }
          end

        else
          @host = 'localhost'
          @port = 25
        end

<<<<<<< HEAD
        @fqdn = `/bin/hostname -f`.chomp
        @sent = 0
      end

      def start
        @logger.debug("new email gateway pikelet with the following options: #{@config.inspect}")

        begin
          Sandstorm.redis = Flapjack.redis

          loop do
            @lock.synchronize do
              @queue.foreach {|alert| handle_alert(alert) }
=======
        def deliver(alert)
          host = @smtp_config ? @smtp_config['host'] : nil
          port = @smtp_config ? @smtp_config['port'] : nil
          starttls = @smtp_config ? !! @smtp_config['starttls'] : nil
          m_from = @smtp_config ? @smtp_config['from'] : "flapjack@#{@fqdn}"
          m_reply_to = @smtp_config ? ( @smtp_config['reply_to'] ||= m_from ) : "flapjack@#{@fqdn}"
          if @smtp_config
            if auth_config = @smtp_config['auth']
              auth = {}
              auth[:type]     = auth_config['type'].to_sym || :plain
              auth[:username] = auth_config['username']
              auth[:password] = auth_config['password']
>>>>>>> d1850a00
            end

            @queue.wait
          end
        ensure
          Flapjack.redis.quit
        end
      end

      def stop_type
        :exception
      end

<<<<<<< HEAD
      private

      def handle_alert(alert)
        @logger.debug "Woo, got an alert to send out: #{alert.inspect}"
        if @smtp_config
          host = @smtp_config['host']
          port = @smtp_config['port']
          starttls = !!@smtp_config['starttls']
          m_from = @smtp_config['from']
          if auth_config = @smtp_config['auth']
            auth = {}
            auth[:type] = auth_config['type'].to_sym || :plain
            auth[:username] = auth_config['username']
            auth[:password] = auth_config['password']
=======
          @logger.debug("flapjack_mailer: set from to #{m_from}")

          mail = prepare_email(:from       => m_from,
                               :reply_to   => m_reply_to,
                               :to         => alert.address,
                               :message_id => "<#{alert.notification_id}@#{@fqdn}>",
                               :alert      => alert)

          smtp_args = {:from     => m_from,
                       :to       => alert.address,
                       :content  => "#{mail.to_s}\r\n.\r\n",
                       :domain   => @fqdn,
                       :host     => host || 'localhost',
                       :port     => port || 25,
                       :starttls => starttls}
          smtp_args.merge!(:auth => auth) if auth

          email = EM::P::SmtpClient.send(smtp_args)

          response = EM::Synchrony.sync(email)

          # http://tools.ietf.org/html/rfc821#page-36 SMTP response codes
          if response && response.respond_to?(:code) &&
            ((response.code == 250) || (response.code == 251))
            alert.record_send_success!
            @sent += 1
          else
            @logger.error "Email sending failed"
>>>>>>> d1850a00
          end
        else
          host = nil
          port = nil
          starttls = nil
          m_from = "flapjack@#{@fqdn}"
        end

        @logger.debug("flapjack_mailer: set from to #{m_from}")

        mail = prepare_email(:from => m_from,
                             :to => alert.medium.address,
                             :message_id => "<#{alert.id}@#{@fqdn}>",
                             :alert => alert)

        # TODO a cleaner way to not step on test delivery settings
        # (don't want to stub in Cucumber)
        unless defined?(FLAPJACK_ENV) && 'test'.eql?(FLAPJACK_ENV)
          mail.delivery_method(:smtp, {:address => @host,
                                       :port => @port}.merge(@auth || {}))
        end

        # any exceptions will be propagated through to main pikelet handler
        mail.deliver

<<<<<<< HEAD
        @logger.info "Email sending succeeded"
        @sent += 1
      rescue => e
        @logger.error "Error generating or delivering email to #{alert.medium.address}: #{e.class}: #{e.message}"
        @logger.error e.backtrace.join("\n")
        raise
      end
=======
        # returns a Mail object
        def prepare_email(opts = {})
          from       = opts[:from]
          reply_to   = opts[:reply_to] 
          to         = opts[:to]
          message_id = opts[:message_id]
          alert      = opts[:alert]
>>>>>>> d1850a00

      # returns a Mail object
      def prepare_email(opts = {})
        from = opts[:from]
        to = opts[:to]
        message_id = opts[:message_id]
        alert = opts[:alert]

        message_type = alert.rollup ? 'rollup' : 'alert'

        email_dir = File.join(File.dirname(__FILE__), 'email')

<<<<<<< HEAD
        subject_template_path = if @config.has_key?('templates') && @config['templates']["#{message_type}_subject.text"]
          @config['templates']["#{message_type}_subject.text"]
        else
          File.join(email_dir, "#{message_type}_subject.text.erb")
        end
=======
          mail = Mail.new do
            from       from
            to         to
            subject    subject
            reply_to   reply_to
            message_id message_id
>>>>>>> d1850a00

        text_template_path = if @config.has_key?('templates') && @config['templates']["#{message_type}.text"]
          @config['templates']["#{message_type}.text"]
        else
          File.join(email_dir, "#{message_type}.text.erb")
        end

        html_template_path = if @config.has_key?('templates') && @config['templates']["#{message_type}.html"]
          @config['templates']["#{message_type}.html"]
        else
          File.join(email_dir, "#{message_type}.html.erb")
        end

        subject_template = ERB.new(File.read(subject_template_path), nil, '-')
        text_template = ERB.new(File.read(text_template_path), nil, '-')
        html_template = ERB.new(File.read(html_template_path), nil, '-')

        @alert = alert
        bnd = binding

        # do some intelligence gathering in case an ERB execution blows up
        begin
          erb_to_be_executed = subject_template_path
          subject = subject_template.result(bnd).chomp

          erb_to_be_executed = text_template_path
          body_text = text_template.result(bnd)

          erb_to_be_executed = html_template_path
          body_html = html_template.result(bnd)
        rescue => e
          @logger.error "Error while executing ERBs for an email: " +
            "ERB being executed: #{erb_to_be_executed}"
          raise
        end

        @logger.debug("preparing email to: #{to}, subject: #{subject}, message-id: #{message_id}")

        mail = Mail.new do
          from from
          to to
          subject subject
          reply_to from
          message_id message_id

          text_part do
            body body_text
          end

          html_part do
            content_type 'text/html; charset=UTF-8'
            body body_html
          end
        end

      end

    end
  end
end
<|MERGE_RESOLUTION|>--- conflicted
+++ resolved
@@ -32,13 +32,13 @@
         @queue = Flapjack::RecordQueue.new(@config['queue'] || 'email_notifications',
                    Flapjack::Data::Alert)
 
-        if smtp_config = @config['smtp_config']
-          @host = smtp_config['host'] || 'localhost'
-          @port = smtp_config['port'] || 25
+        if @smtp_config = @config['smtp_config']
+          @host = @smtp_config['host'] || 'localhost'
+          @port = @smtp_config['port'] || 25
 
           # NB: needs testing
-          if smtp_config['authentication'] && smtp_config['username'] &&
-            smtp_config['password']
+          if @smtp_config['authentication'] && @smtp_config['username'] &&
+            @smtp_config['password']
 
             @auth = {:authentication => smtp_config['authentication'],
                      :username => smtp_config['username'],
@@ -52,7 +52,6 @@
           @port = 25
         end
 
-<<<<<<< HEAD
         @fqdn = `/bin/hostname -f`.chomp
         @sent = 0
       end
@@ -66,20 +65,6 @@
           loop do
             @lock.synchronize do
               @queue.foreach {|alert| handle_alert(alert) }
-=======
-        def deliver(alert)
-          host = @smtp_config ? @smtp_config['host'] : nil
-          port = @smtp_config ? @smtp_config['port'] : nil
-          starttls = @smtp_config ? !! @smtp_config['starttls'] : nil
-          m_from = @smtp_config ? @smtp_config['from'] : "flapjack@#{@fqdn}"
-          m_reply_to = @smtp_config ? ( @smtp_config['reply_to'] ||= m_from ) : "flapjack@#{@fqdn}"
-          if @smtp_config
-            if auth_config = @smtp_config['auth']
-              auth = {}
-              auth[:type]     = auth_config['type'].to_sym || :plain
-              auth[:username] = auth_config['username']
-              auth[:password] = auth_config['password']
->>>>>>> d1850a00
             end
 
             @queue.wait
@@ -93,7 +78,6 @@
         :exception
       end
 
-<<<<<<< HEAD
       private
 
       def handle_alert(alert)
@@ -103,52 +87,24 @@
           port = @smtp_config['port']
           starttls = !!@smtp_config['starttls']
           m_from = @smtp_config['from']
+          m_reply_to = (@smtp_config['reply_to'] || m_from || "flapjack@#{@fqdn}")
           if auth_config = @smtp_config['auth']
             auth = {}
             auth[:type] = auth_config['type'].to_sym || :plain
             auth[:username] = auth_config['username']
             auth[:password] = auth_config['password']
-=======
-          @logger.debug("flapjack_mailer: set from to #{m_from}")
-
-          mail = prepare_email(:from       => m_from,
-                               :reply_to   => m_reply_to,
-                               :to         => alert.address,
-                               :message_id => "<#{alert.notification_id}@#{@fqdn}>",
-                               :alert      => alert)
-
-          smtp_args = {:from     => m_from,
-                       :to       => alert.address,
-                       :content  => "#{mail.to_s}\r\n.\r\n",
-                       :domain   => @fqdn,
-                       :host     => host || 'localhost',
-                       :port     => port || 25,
-                       :starttls => starttls}
-          smtp_args.merge!(:auth => auth) if auth
-
-          email = EM::P::SmtpClient.send(smtp_args)
-
-          response = EM::Synchrony.sync(email)
-
-          # http://tools.ietf.org/html/rfc821#page-36 SMTP response codes
-          if response && response.respond_to?(:code) &&
-            ((response.code == 250) || (response.code == 251))
-            alert.record_send_success!
-            @sent += 1
-          else
-            @logger.error "Email sending failed"
->>>>>>> d1850a00
           end
         else
           host = nil
           port = nil
           starttls = nil
-          m_from = "flapjack@#{@fqdn}"
+          m_reply_to = m_from = "flapjack@#{@fqdn}"
         end
 
         @logger.debug("flapjack_mailer: set from to #{m_from}")
 
         mail = prepare_email(:from => m_from,
+                             :reply_to => m_reply_to,
                              :to => alert.medium.address,
                              :message_id => "<#{alert.id}@#{@fqdn}>",
                              :alert => alert)
@@ -163,7 +119,6 @@
         # any exceptions will be propagated through to main pikelet handler
         mail.deliver
 
-<<<<<<< HEAD
         @logger.info "Email sending succeeded"
         @sent += 1
       rescue => e
@@ -171,20 +126,12 @@
         @logger.error e.backtrace.join("\n")
         raise
       end
-=======
-        # returns a Mail object
-        def prepare_email(opts = {})
-          from       = opts[:from]
-          reply_to   = opts[:reply_to] 
-          to         = opts[:to]
-          message_id = opts[:message_id]
-          alert      = opts[:alert]
->>>>>>> d1850a00
 
       # returns a Mail object
       def prepare_email(opts = {})
         from = opts[:from]
         to = opts[:to]
+        reply_to = opts[:reply_to]
         message_id = opts[:message_id]
         alert = opts[:alert]
 
@@ -192,20 +139,11 @@
 
         email_dir = File.join(File.dirname(__FILE__), 'email')
 
-<<<<<<< HEAD
         subject_template_path = if @config.has_key?('templates') && @config['templates']["#{message_type}_subject.text"]
           @config['templates']["#{message_type}_subject.text"]
         else
           File.join(email_dir, "#{message_type}_subject.text.erb")
         end
-=======
-          mail = Mail.new do
-            from       from
-            to         to
-            subject    subject
-            reply_to   reply_to
-            message_id message_id
->>>>>>> d1850a00
 
         text_template_path = if @config.has_key?('templates') && @config['templates']["#{message_type}.text"]
           @config['templates']["#{message_type}.text"]
@@ -248,7 +186,7 @@
           from from
           to to
           subject subject
-          reply_to from
+          reply_to reply_to
           message_id message_id
 
           text_part do
