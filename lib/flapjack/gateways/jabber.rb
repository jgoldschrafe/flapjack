--- conflicted
+++ resolved
@@ -110,7 +110,6 @@
 
       end
 
-<<<<<<< HEAD
       class Interpreter
 
         attr_accessor :siblings
@@ -138,23 +137,6 @@
                 interpret(msg[:room], msg[:nick], msg[:time], msg[:message])
               end
               @stop_cond.wait_while { @messages.empty? && !@should_quit }
-=======
-      # Join the MUC Chat room after connecting.
-      def on_ready(stanza)
-        return if @should_quit
-        @connected_at = Time.now.to_i
-        @logger.info("Jabber Connected")
-        if @config['rooms'] && @config['rooms'].length > 0
-          @config['rooms'].each do |room|
-            @logger.info("Joining room #{room}")
-            presence = Blather::Stanza::Presence.new
-            presence.from = @flapjack_jid
-            presence.to = Blather::JID.new("#{room}/#{@config['alias']}")
-            presence << "<x xmlns='http://jabber.org/protocol/muc'><history maxstanzas='0'></x>"
-            EventMachine::Synchrony.next_tick do
-              write presence
-              say(room, "flapjack jabber gateway started at #{Time.now}, hello!", :groupchat)
->>>>>>> aa17d534
             end
           end
         end
@@ -207,10 +189,9 @@
           action = nil
           entity_check = nil
 
-<<<<<<< HEAD
           begin
             case command
-            when /^ACKID\s+(\d+)(?:\s*(.*?)(?:\s*duration:.*?(\w+.*))?)$/i
+            when /^ACKID\s+(\d+)(?:\s*(.*?)(?:\s*duration:.*?(\w+.*))?)$/im
               ackid        = $1
               comment      = $2
               duration_str = $3
@@ -224,33 +205,6 @@
                 # a fairly liberal match above, we'll let chronic_duration do the heavy lifting
                 dur = ChronicDuration.parse(duration_str)
               end
-=======
-      def interpreter(command_raw)
-        msg          = nil
-        action       = nil
-        entity_check = nil
-
-        th = TextHandler.new
-        parser = Nokogiri::HTML::SAX::Parser.new(th)
-        parser.parse(command_raw)
-        command = th.chunks.join(' ')
-
-        case command
-        when /^ACKID\s+(\d+)(?:\s*(.*?)(?:\s*duration:.*?(\w+.*))?)$/im
-          ackid        = $1
-          comment      = $2
-          duration_str = $3
-
-          error = nil
-          dur   = nil
-
-          if comment.nil? || (comment.length == 0)
-            error = "please provide a comment, eg \"#{@config['alias']}: ACKID #{$1} AL looking\""
-          elsif duration_str
-            # a fairly liberal match above, we'll let chronic_duration do the heavy lifting
-            dur = ChronicDuration.parse(duration_str)
-          end
->>>>>>> aa17d534
 
               four_hours = 4 * 60 * 60
               duration = (dur.nil? || (dur <= 0)) ? four_hours : dur
@@ -305,7 +259,7 @@
                      "System CPU Time: #{t.stime}\n" +
                      `uname -a`.chomp + "\n"
 
-            when /^test notifications for\s+([a-z0-9\-\.]+)(?::(.+))?$/i
+            when /^test\s+notifications\s+for\s+([a-z0-9\-\.]+)(?::(.+))?$/im
               entity_name = $1
               check_name  = $2 || 'test'
 
@@ -321,54 +275,15 @@
                 msg = "yeah, no I can't see #{entity_name} in my systems"
               end
 
-            when /^tell me about\s+([a-z0-9\-\.]+)(?::(.+))?$+/
+            when /^tell\s+me\s+about\s+([a-z0-9\-\.]+)(?::(.+))?$+/im
               entity_name = $1
               check_name  = $2
 
-<<<<<<< HEAD
               if entity = Flapjack::Data::Entity.find_by_name(entity_name)
                 check_str = check_name.nil? ? '' : ", check: #{check_name}"
                 msg = "so you'd like details on entity: #{entity_name}#{check_str} hmm? ... OK!\n"
 
                 current_time = Time.now
-=======
-        when /^help$/i
-          msg = "commands: \n" +
-                "  ACKID <id> <comment> [duration: <time spec>]\n" +
-                "  find entities matching /pattern/\n" +
-                "  find checks[ matching /pattern/] on (<entity>|entities matching /pattern/)\n" +
-                "  test notifications for <entity>[:<check>]\n" +
-                "  tell me about <entity>[:<check>]\n" +
-                "  identify\n" +
-                "  help\n"
-
-        when /^identify$/i
-          t    = Process.times
-          fqdn = `/bin/hostname -f`.chomp
-          pid  = Process.pid
-          msg  = "Flapjack #{Flapjack::VERSION} process #{pid} on #{fqdn} \n" +
-                 "Boot time: #{@boot_time}\n" +
-                 "User CPU Time: #{t.utime}\n" +
-                 "System CPU Time: #{t.stime}\n" +
-                 `uname -a`.chomp + "\n"
-
-        when /^test notifications for\s+([a-z0-9\-\.]+)(?::(.+))?$/im
-          entity_name = $1
-          check_name  = $2 || 'test'
-
-          if entity = Flapjack::Data::Entity.find_by_name(entity_name, :redis => @redis)
-            msg = "so you want me to test notifications for entity: #{entity_name}, check: #{check_name} eh? ... well OK!"
-
-            summary = "Testing notifications to all contacts interested in entity: #{entity_name}, check: #{check_name}"
-            Flapjack::Data::Event.test_notifications(entity_name, check_name, :summary => summary, :redis => @redis)
-          else
-            msg = "yeah, no I can't see #{entity_name} in my systems"
-          end
-
-        when /^tell me about\s+([a-z0-9\-\.]+)(?::(.+))?$+/im
-          entity_name = $1
-          check_name  = $2
->>>>>>> aa17d534
 
                 check_names = check_name.nil? ? entity.check_list.sort : [check_name]
 
@@ -386,7 +301,7 @@
                 msg = "hmmm, I can't see #{entity_name} in my systems"
               end
 
-            when /^(?:find )?checks(?:\s+matching\s+\/(.+)\/)?\s+on\s+(?:entities matching\s+\/(.+)\/|([a-z0-9\-\.]+))/i
+            when /^(?:find )?checks(?:\s+matching\s+\/(.+)\/)?\s+on\s+(?:entities matching\s+\/(.+)\/|([a-z0-9\-\.]+))/im
               check_pattern = $1 ? $1.chomp.strip : nil
               entity_pattern = $2 ? $2.chomp.strip : nil
               entity_name = $3
@@ -399,7 +314,6 @@
                 []
               end
 
-<<<<<<< HEAD
               msg = ""
 
               # hash with entity => check_list, filtered by pattern if required
@@ -439,14 +353,8 @@
                   msg = report_entities.call(entities)
                 end
               end
-=======
-        when /^(?:find )?checks(?:\s+matching\s+\/(.+)\/)?\s+on\s+(?:entities matching\s+\/(.+)\/|([a-z0-9\-\.]+))/im
-          check_pattern = $1 ? $1.chomp.strip : nil
-          entity_pattern = $2 ? $2.chomp.strip : nil
-          entity_name = $3
->>>>>>> aa17d534
-
-            when /^(?:find )?entities matching\s+\/(.*)\/.*$/i
+
+            when /^(?:find\s+)?entities\s+matching\s+\/(.*)\/.*$/im
               pattern = $1.chomp.strip
 
               entity_list = Flapjack::Data::Entity.find_all_name_matching(pattern)
@@ -482,31 +390,12 @@
             msg = "Oops, something went wrong processing that command (#{e.class}, #{e.message})"
           end
 
-<<<<<<< HEAD
           @bot ||= @siblings && @siblings.detect {|sib| sib.respond_to?(:announce) }
 
           if @bot && (room || nick)
             if room
               @logger.info "sending to room #{room}: #{msg}"
               @bot.announce(room, msg)
-=======
-        when /^(?:find )?entities matching\s+\/(.+)\//im
-          pattern = $1.chomp.strip
-          entity_list = Flapjack::Data::Entity.find_all_name_matching(pattern, :redis => @redis)
-
-          if entity_list
-            max_showable = 30
-            number_found = entity_list.length
-            entity_list = entity_list[0..(max_showable - 1)] if number_found > max_showable
-
-            case
-            when number_found == 0
-              msg = "found no entities matching /#{pattern}/"
-            when number_found == 1
-              msg = "found 1 entity matching /#{pattern}/ ... \n"
-            when number_found > max_showable
-              msg = "showing first #{max_showable} of #{number_found} entities found matching /#{pattern}/\n"
->>>>>>> aa17d534
             else
               @logger.info "sending to user #{nick}: #{msg}"
               @bot.say(nick, msg)
@@ -522,13 +411,7 @@
 
       class Bot
 
-<<<<<<< HEAD
         attr_accessor :siblings
-=======
-        if stanza.body =~ /^#{@config['alias']}:\s+(.*)/m
-          command = $1
-        end
->>>>>>> aa17d534
 
         def initialize(opts = {})
           @lock = opts[:lock]
@@ -542,14 +425,7 @@
           @announce_buffer = []
           @hostname = Socket.gethostname
 
-<<<<<<< HEAD
           @state_buffer = []
-=======
-        if stanza.body =~ /^flapjack:\s+(.*)/m
-          command = $1
-        else
-          command = stanza.body
->>>>>>> aa17d534
         end
 
         def start
@@ -637,7 +513,7 @@
               muc_client.on_message do |time, nick, text|
                 next if nick == jabber_id
 
-                if check_xml.call(text) =~ /^#{@config['alias']}:\s+(.*)/
+                if check_xml.call(text) =~ /^#{@config['alias']}:\s+(.*)/m
                   command = $1
 
                   if interpreter
