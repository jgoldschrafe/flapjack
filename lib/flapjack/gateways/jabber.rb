--- conflicted
+++ resolved
@@ -81,16 +81,23 @@
 
           event_count = alert.event_count
 
-          @ack_str =
-            event_count &&
-            !state.eql?('ok') &&
-            !['acknowledgement', 'test'].include?(alert.type) ?
-            "#{@config['alias']}: ACKID #{event_count}" : nil
+          @ack_str = if state.eql?('ok') || ['test', 'acknowledgement'].include?(alert.type)
+            nil
+          else
+            "#{@config['alias']}: ACKID #{alert.event_hash}"
+          end
 
           message_type = alert.rollup ? 'rollup' : 'alert'
 
-          mydir = File.dirname(__FILE__)
-          message_template_path = mydir + "/jabber/#{message_type}.text.erb"
+          jabber_dir = File.join(File.dirname(__FILE__), 'jabber')
+
+          message_template_path = case
+          when @config.has_key?('templates') && @config['templates']["#{message_type}.text"]
+            @config['templates']["#{message_type}.text"]
+          else
+            File.join(jabber_dir, "#{message_type}.text.erb")
+          end
+
           message_template = ERB.new(File.read(message_template_path), nil, '-')
 
           @alert = alert
@@ -189,10 +196,9 @@
           action = nil
           check = nil
 
-<<<<<<< HEAD
           begin
             case command
-            when /^ACKID\s+(\d+)(?:\s*(.*?)(?:\s*duration:.*?(\w+.*))?)$/im
+            when /^ACKID\s+([0-9A-F]+)(?:\s*(.*?)(?:\s*duration:.*?(\w+.*))?)$/im
               ackid        = $1
               comment      = $2
               duration_str = $3
@@ -206,58 +212,18 @@
                 # a fairly liberal match above, we'll let chronic_duration do the heavy lifting
                 dur = ChronicDuration.parse(duration_str)
               end
-=======
-      def interpreter(command_raw,from)
-        msg          = nil
-        action       = nil
-        entity_check = nil
-
-        th = TextHandler.new
-        parser = Nokogiri::HTML::SAX::Parser.new(th)
-        parser.parse(command_raw)
-        command = th.chunks.join(' ')
-
-        case command
-        when /^ACKID\s+([0-9A-F]+)(?:\s*(.*?)(?:\s*duration:.*?(\w+.*))?)$/im
-          ackid        = $1
-          comment      = $2
-          duration_str = $3
-
-          error = nil
-          dur   = nil
-
-          if comment.nil? || (comment.length == 0)
-            error = "please provide a comment, eg \"#{@config['alias']}: ACKID #{$1} AL looking\""
-          elsif duration_str
-            # a fairly liberal match above, we'll let chronic_duration do the heavy lifting
-            dur = ChronicDuration.parse(duration_str)
-          end
->>>>>>> 2228ecf8
 
               four_hours = 4 * 60 * 60
               duration = (dur.nil? || (dur <= 0)) ? four_hours : dur
 
-<<<<<<< HEAD
-              check_state = Flapjack::Data::CheckState.intersect(:count => ackid).all.first
-=======
-          event_id = @redis.hget('checks_by_hash', ackid)
->>>>>>> 2228ecf8
-
-              if check_state.nil?
-                error = "not found"
-              else
-                check = check_state.check
-                error = "unknown entity" if check.nil?
-              end
-
-              if error
-                msg = "ERROR - couldn't ACK #{ackid} - #{error}"
-              else
-
+              check = Flapjack::Data::Check.intersect(:ack_hash => ackid).all.first
+
+              if check.nil?
+                msg = "ERROR - couldn't ACK #{ackid} - not found"
+              else
                 entity_name = check.entity_name
                 check_name = check.name
 
-<<<<<<< HEAD
                 details = "#{check_name} on #{entity_name} (#{ackid})"
                 if check.in_unscheduled_maintenance?
                   msg = "Changing ACK for #{details}"
@@ -268,22 +234,28 @@
                 action = Proc.new {
                   Flapjack::Data::Event.create_acknowledgement(
                     @config['processor_queue'] || 'events',
-                    entity_name, check_name,
+                    check,
                     :summary => (comment || ''),
                     :acknowledgement_id => ackid,
                     :duration => duration,
                   )
                 }
               end
+
             when /^help$/
               msg = "commands: \n" +
                     "  ACKID <id> <comment> [duration: <time spec>]\n" +
+                    "  ack entities /pattern/ <comment> [duration: <time spec>]\n" +
+                    "  status entities /pattern/\n" +
+                    "  ack checks /check_pattern/ on /entity_pattern/ <comment> [duration: <time spec>]\n" +
+                    "  status checks /check_pattern/ on /entity_pattern/\n" +
                     "  find entities matching /pattern/\n" +
                     "  find checks[ matching /pattern/] on (<entity>|entities matching /pattern/)\n" +
                     "  test notifications for <entity>[:<check>]\n" +
                     "  tell me about <entity>[:<check>]\n" +
                     "  identify\n" +
                     "  help\n"
+
             when /^identify$/
               t    = Process.times
               fqdn = `/bin/hostname -f`.chomp
@@ -296,57 +268,28 @@
 
             when /^test\s+notifications\s+for\s+([a-z0-9\-\.]+)(?::(.+))?$/im
               entity_name = $1
-              check_name  = $2 || 'test'
-
-              msg = "so you want me to test notifications for entity: #{entity_name}, check: #{check_name} eh? ... well OK!"
-
-              if entity = Flapjack::Data::Entity.intersect(:name => entity_name).all.first
-                msg = "so you want me to test notifications for entity: #{entity_name}, check: #{check_name} eh? ... well OK!"
-
-                summary = "Testing notifications to all contacts interested in entity: #{entity_name}, check: #{check_name}"
+              check_name  = $2
+
+              entity = Flapjack::Data::Entity.intersect(:name => entity_name).all.first
+
+              msg = if entity.nil?
+                "yeah, no I can't see entity: '#{entity_name}' in my systems"
+              elsif check_name.nil?
+                summary = "Testing notifications to all contacts interested in entity: #{entity_name}"
                 Flapjack::Data::Event.test_notifications(@config['processor_queue'] || 'events',
-                  entity_name, check_name, :summary => summary)
-              else
-                msg = "yeah, no I can't see #{entity_name} in my systems"
-              end
-=======
-        when /^help$/i
-          msg = "commands: \n" +
-                "  ACKID <id> <comment> [duration: <time spec>]\n" +
-                "  ack entities /pattern/ <comment> [duration: <time spec>]\n" +
-                "  status entities /pattern/\n" +
-                "  ack checks /check_pattern/ on /entity_pattern/ <comment> [duration: <time spec>]\n" +
-                "  status checks /check_pattern/ on /entity_pattern/\n" +
-                "  find entities matching /pattern/\n" +
-                "  find checks[ matching /pattern/] on (<entity>|entities matching /pattern/)\n" +
-                "  test notifications for <entity>[:<check>]\n" +
-                "  tell me about <entity>[:<check>]\n" +
-                "  identify\n" +
-                "  help\n"
-
-        when /^identify$/i
-          t    = Process.times
-          fqdn = `/bin/hostname -f`.chomp
-          pid  = Process.pid
-          msg  = "Flapjack #{Flapjack::VERSION} process #{pid} on #{fqdn} \n" +
-                 "Boot time: #{@boot_time}\n" +
-                 "User CPU Time: #{t.utime}\n" +
-                 "System CPU Time: #{t.stime}\n" +
-                 `uname -a`.chomp + "\n"
-
-        when /^test notifications for\s+([a-z0-9\-\.]+)(?::(.+))?$/im
-          entity_name = $1
-          check_name  = $2 || 'test'
-
-          if entity = Flapjack::Data::Entity.find_by_name(entity_name, :redis => @redis)
-            msg = "so you want me to test notifications for entity: #{entity_name}, check: #{check_name} eh? ... well OK!"
-
-            summary = "Testing notifications to all contacts interested in entity: #{entity_name}, check: #{check_name}"
-            Flapjack::Data::Event.test_notifications(entity_name, check_name, :summary => summary, :redis => @redis)
-          else
-            msg = "yeah, no I can't see #{entity_name} in my systems"
-          end
->>>>>>> 2228ecf8
+                  entity, nil, :summary => summary)
+                "so you want me to test notifications for entity: '#{entity_name}'' eh? ... well OK!"
+              else
+                check = Flapjack::Data::Check.intersect(:name => check_name).all.first
+                if check.nil?
+                  "yeah, no I can't see entity '#{entity_name}', check: '#{check_name}'' in my systems"
+                else
+                  summary = "Testing notifications to all contacts interested in entity: #{entity_name}, check: #{check_name}"
+                  Flapjack::Data::Event.test_notifications(@config['processor_queue'] || 'events',
+                    entity, check, :summary => summary)
+                  "so you want me to test notifications for entity: '#{entity_name}', check: '#{check_name}' eh? ... well OK!"
+                end
+              end
 
             when /^tell\s+me\s+about\s+([a-z0-9\-\.]+)(?::(.+))?$+/im
               entity_name = $1
@@ -386,7 +329,7 @@
               entity_names = if entity_name
                 [entity_name]
               elsif entity_pattern
-                Flapjack::Data::Entity.find_all_name_matching(entity_pattern)
+                Flapjack::Data::Entity.send(:name_index, nil).attributes_matching(entity_pattern)
               else
                 []
               end
@@ -432,29 +375,198 @@
               end
 
             when /^(?:find\s+)?entities\s+matching\s+\/(.*)\/.*$/im
-              pattern = $1.chomp.strip
-
-              entity_list = Flapjack::Data::Entity.find_all_name_matching(pattern)
-
-              if entity_list
+              entity_pattern = $1.chomp.strip
+
+              entity_names = begin
+                Flapjack::Data::Entity.send(:name_index, nil).attributes_matching(entity_pattern)
+              rescue RegexpError
+                nil
+              end
+
+              msg = if entity_names.nil?
+                "that doesn't seem to be a valid pattern - /#{entity_pattern}/"
+              elsif entity_names.empty?
+                "found no entities matching /#{entity_pattern}/"
+              elsif entity_names.length == 1
+                "found 1 entity matching /#{entity_pattern}/ ... \n" + entity_names.join(', ')
+              else
                 max_showable = 30
-                number_found = entity_list.length
-                entity_list = entity_list[0..(max_showable - 1)] if number_found > max_showable
-
-                case
-                when number_found == 0
-                  msg = "found no entities matching /#{pattern}/"
-                when number_found == 1
-                  msg = "found 1 entity matching /#{pattern}/ ... \n"
-                when number_found > max_showable
-                  msg = "showing first #{max_showable} of #{number_found} entities found matching /#{pattern}/\n"
+                number_found = entity_names.length
+                if number_found > max_showable
+                  entity_names = entity_names[0..(max_showable - 1)]
+                  "showing first #{max_showable} of #{number_found} entities found matching /#{entity_pattern}/\n" + entity_names.join(', ')
                 else
-                  msg = "found #{number_found} entities matching /#{pattern}/ ... \n"
-                end
-                msg += entity_list.join(', ') unless entity_list.empty?
-
-              else
-                msg = "that doesn't seem to be a valid pattern - /#{pattern}/"
+                  "found #{number_found} entities matching /#{entity_pattern}/ ... \n" + entity_names.join(', ')
+                end
+              end
+
+            when /^(?:ack )?entities\s+\/(.+)\/(?:\s*(.*?)(?:\s*duration:.*?(\w+.*))?)$/im
+              entity_pattern = $1.chomp.strip
+              comment        = $2 ? $2.chomp.strip : nil
+              duration_str   = $3 ? $3.chomp.strip : '1 hour'
+              duration       = ChronicDuration.parse(duration_str)
+
+              entity_names = begin
+                Flapjack::Data::Entity.send(:name_index, nil).attributes_matching(entity_pattern)
+              rescue RegexpError
+                nil
+              end
+
+              msg = if entity_names.nil?
+                "that doesn't seem to be a valid pattern - /#{entity_pattern}/"
+              elsif entity_names.empty?
+                "found no entities matching /#{entity_pattern}/"
+              else
+                failing = Flapjack::Data::Check.hash_by_entity_name(
+                  Flapjack::Data::Check.intersect(:state =>
+                    Flapjack::Data::CheckState.failing_states).all )
+
+                matching = failing.select do |entity_name, checks|
+                  !checks.empty? && entity_names.include?(entity_name)
+                end
+
+                if matching.empty?
+                  "found no matching entities with failing checks"
+                else
+                  comment = "#{nick}: #{comment.blank? ? 'Set via chatbot' : comment}"
+
+                  matching.each_pair do |entity_name, checks|
+                    checks.each do |check|
+                      Flapjack::Data::Event.create_acknowledgement(
+                        @config['processor_queue'] || 'events',
+                        check,
+                        :summary  => comment,
+                        :duration => duration
+                      )
+                    end
+                  end
+                  matching.inject("Ack list:\n") {|memo, (entity_name, checks)|
+                    checks.each {|check| memo << "#{entity_name}:#{check.name}\n" }
+                    memo
+                  }
+                end
+              end
+
+            when /^(?:status )?entities\s+\/(.+)\/.*$/im
+              entity_pattern  = $1 ? $1.chomp.strip : nil
+              entity_names = begin
+                Flapjack::Data::Entity.send(:name_index, nil).attributes_matching(entity_pattern)
+              rescue RegexpError
+                nil
+              end
+
+              msg = if entity_names.nil?
+                "that doesn't seem to be a valid pattern - /#{pattern}/"
+              elsif entity_names.empty?
+                "found no entities matching /#{entity_pattern}/"
+              else
+                entities = entity_names.map {|entity_name|
+                  Flapjack::Data::Entity.intersect(:name => entity_name).all.first
+                }.compact.inject({}) {|memo, entity|
+                  memo[entity.name] = entity.checks.map {|check|
+                    "#{check.name}: #{check.state}"
+                  }
+                  memo
+                }
+                entities.inject("Status list:\n") {|memo, (entity_name, check_statuses)|
+                  check_statuses.each {|check_status| memo << "#{entity_name}:#{check_status}\n" }
+                  memo
+                }
+              end
+
+            when /^(?:ack )?checks\s+\/(.+)\/\s+on\s+\/(.+)\/(?:\s*(.*?)(?:\s*duration:.*?(\w+.*))?)$/im
+              check_pattern  = $1.chomp.strip
+              entity_pattern = $2.chomp.strip
+              comment        = $3 ? $3.chomp.strip : nil
+              duration_str   = $4 ? $4.chomp.strip : '1 hour'
+              duration       = ChronicDuration.parse(duration_str)
+
+              entity_names = begin
+                Flapjack::Data::Entity.send(:name_index, nil).attributes_matching(entity_pattern)
+              rescue RegexpError
+                nil
+              end
+
+              msg = if entity_names.nil?
+                "that doesn't seem to be a valid pattern - /#{entity_pattern}/"
+              elsif entity_names.empty?
+                "found no entities matching /#{entity_pattern}/"
+              else
+                check_names = begin
+                  Flapjack::Data::Check.send(:name_index, nil).attributes_matching(check_pattern)
+                rescue RegexpError
+                  nil
+                end
+
+                if check_names.nil?
+                  "that doesn't seem to be a valid pattern - /#{check_pattern}/"
+                elsif check_names.empty?
+                  "found no matching checks"
+                else
+                  matching = Flapjack::Data::Check.hash_by_entity_name(
+                    Flapjack::Data::Check.intersect(:name => check_names, :state =>
+                      Flapjack::Data::CheckState.failing_states).all )
+
+                  if matching.empty?
+                    "found no matching failing checks"
+                  else
+                    comment = "#{nick}: #{comment.blank? ? 'Set via chatbot' : comment}"
+
+                    matching.each_pair do |entity_name, checks|
+                      checks.each do |check|
+                        Flapjack::Data::Event.create_acknowledgement(
+                          @config['processor_queue'] || 'events',
+                          check,
+                          :summary  => comment,
+                          :duration => duration
+                        )
+                      end
+                    end
+                    matching.inject("Ack list:\n") {|memo, (entity_name, checks)|
+                      checks.each {|check| memo << "#{entity_name}:#{check.name}\n" }
+                      memo
+                    }
+                  end
+                end
+              end
+
+            when /^(?:status )checks\s+\/(.+?)\/(?:\s+on\s+)?(?:\/(.+)?\/)?/im
+              check_pattern  = $1 ? $1.chomp.strip : nil
+              entity_pattern = $2 ? $2.chomp.strip : '.*'
+
+              entity_names = begin
+                Flapjack::Data::Entity.send(:name_index, nil).attributes_matching(entity_pattern)
+              rescue RegexpError
+                nil
+              end
+
+              check_regexp = begin
+                Regexp.new(check_pattern)
+              rescue
+                nil
+              end
+
+              msg = if entity_names.nil?
+                "that doesn't seem to be a valid pattern - /#{entity_pattern}/"
+              elsif entity_names.empty?
+                "found no entities matching /#{entity_pattern}/"
+              elsif check_regexp.nil?
+                "that doesn't seem to be a valid pattern - /#{check_pattern}/"
+              else
+                entities = entity_names.map {|entity_name|
+                  Flapjack::Data::Entity.intersect(:name => entity_name).all.first
+                }.compact.inject({}) {|memo, entity|
+                  matching_checks = entity.checks.select {|check| check_regexp === check.name }
+                  if matching_checks.size > 0
+                    memo[entity.name] = matching_checks
+                  end
+                  memo
+                }
+
+                entities.inject("Status list:\n") {|memo, (entity_name, checks)|
+                  checks.each {|check_status| memo << "#{entity_name}:#{check.name}: #{check.state}\n" }
+                  memo
+                }
               end
 
             when /^(.*)/
@@ -481,183 +593,13 @@
             @logger.warn "jabber bot not running, won't send #{msg} to #{room || nick}"
           end
 
-<<<<<<< HEAD
           action.call if action
-=======
-        when /^(?:ack )?entities\s+\/(.+)\/(?:\s*(.*?)(?:\s*duration:.*?(\w+.*))?)$/i
-          entity_pattern   = $1.chomp.strip
-          comment          = $2 ? $2.chomp.strip : nil
-          duration_str     = $3 ? $3.chomp.strip : '1 hour'
-          duration         = ChronicDuration.parse(duration_str)
-          entity_list      = Flapjack::Data::Entity.find_all_name_matching(entity_pattern, :redis => @redis)
-
-          if comment.nil? || (comment.length == 0)
-            comment = "#{from}: Set via chatbot"
-          else
-            comment = "#{from}: #{comment}"
-          end
-
-          if entity_list
-            number_found = entity_list.length
-            case
-            when number_found == 0
-              msg = "found no entities matching /#{pattern}/"
-            when number_found >= 1
-              failing_list = Flapjack::Data::EntityCheck.find_all_failing_by_entity(:redis => @redis)
-              entities = failing_list.select {|k,v| v.count >= 1 && entity_list.include?(k) }
-              if entities.length >= 1
-                entities.each_pair do |entity,check_list|
-                  check_list.each do |check|
-                    Flapjack::Data::Event.create_acknowledgement(
-                      entity, check,
-                      :summary => comment,
-                      :duration => duration,
-                      :redis => @redis
-                      )
-                  end
-                end
-                msg = entities.inject("Ack list:\n") {|memo,kv|
-                  kv[1].each {|e| memo << "#{kv[0]}:#{e}\n" }
-                  memo
-                }
-            else
-              msg = "found no matching entities with failing checks"
-            end
-          else
-            msg = "that doesn't seem to be a valid pattern - /#{pattern}/"
-          end
-        end
-
-        when /^(?:status )?entities\s+\/(.+)\/.*$/im
-          entity_pattern  = $1 ? $1.chomp.strip : nil
-          entity_names    = Flapjack::Data::Entity.find_all_name_matching(entity_pattern, :redis => @redis)
-
-          if entity_names
-            number_found = entity_names.length
-            case
-            when number_found == 0
-              msg = "found no entities matching /#{pattern}/"
-            when number_found >= 1
-              entities = entity_names.map {|name|
-                Flapjack::Data::Entity.find_by_name(name, :redis => @redis)
-              }.compact.inject({}) {|memo, entity|
-                memo[entity.name] = entity.check_list.map {|check_name|
-                  ec = Flapjack::Data::EntityCheck.for_entity(entity, check_name, :redis => @redis)
-                  "#{check_name}: #{ec.state}"
-                }
-                memo
-              }
-              msg = entities.inject("Status list:\n") {|memo,kv|
-                kv[1].each {|e| memo << "#{kv[0]}:#{e}\n"}
-                memo
-              }
-            else
-              msg = "found no matching entities with failing checks"
-            end
-          else
-            msg = "that doesn't seem to be a valid pattern - /#{pattern}/"
-          end
-
-        when /^(?:ack )?checks\s+\/(.+)\/\s+on\s+\/(.+)\/(?:\s*(.*?)(?:\s*duration:.*?(\w+.*))?)$/i
-          check_pattern  = $1.chomp.strip
-          entity_pattern = $2.chomp.strip
-          comment        = $3 ? $3.chomp.strip : nil
-          duration_str   = $4 ? $4.chomp.strip : '1 hour'
-          duration       = ChronicDuration.parse(duration_str)
-          entity_list    = Flapjack::Data::Entity.find_all_name_matching(entity_pattern, :redis => @redis)
-
-          if comment.nil? || (comment.length == 0)
-            comment = "#{from}: Set via chatbot"
-          else
-            comment = "#{from}: #{comment}"
-          end
-
-          if entity_list
-            number_found = entity_list.length
-            case
-            when number_found == 0
-              msg = "found no entities matching /#{entity_pattern}/"
-            when number_found >= 1
-
-              failing_list = Flapjack::Data::EntityCheck.find_all_failing_by_entity(:redis => @redis)
-
-              my_failing_checks = Hash[failing_list.map do |k,v|
-                if entity_list.include?(k)
-                  [k, v.keep_if {|e| e =~ /#{check_pattern}/}].compact
-                end
-              end]
-              if my_failing_checks.delete_if {|k,v| v.empty? }.length >= 1
-                my_failing_checks.each_pair do |entity,check_list|
-                  check_list.each do |check|
-                    Flapjack::Data::Event.create_acknowledgement(
-                      entity, check,
-                      :summary => comment,
-                      :duration => duration,
-                      :redis => @redis
-                      )
-                  end
-                end
-                msg = my_failing_checks.inject("Ack list:\n") {|memo,kv|
-                  kv[1].each {|e| memo << "#{kv[0]}:#{e}\n" }
-                  memo
-                }
-            else
-              msg = "found no matching failing checks"
-            end
-          else
-            msg = "that doesn't seem to be a valid pattern - /#{pattern}/"
-          end
-        end
-
-        when /^(?:status )checks\s+\/(.+?)\/(?:\s+on\s+)?(?:\/(.+)?\/)?/i
-          check_pattern  = $1 ? $1.chomp.strip : nil
-          entity_pattern = $2 ? $2.chomp.strip : '.*'
-          entity_names   = Flapjack::Data::Entity.find_all_name_matching(entity_pattern, :redis => @redis)
-
-          if entity_names
-            number_found = entity_names.length
-            case
-            when number_found == 0
-              msg = "found no entities matching /#{entity_pattern}/"
-            when number_found >= 1
-              entities = entity_names.map {|name|
-                Flapjack::Data::Entity.find_by_name(name, :redis => @redis)
-              }.compact.inject({}) {|memo, entity|
-                memo[entity.name] = entity.check_list.map {|check_name|
-                  if check_name =~ /#{check_pattern}/
-                    ec = Flapjack::Data::EntityCheck.for_entity(entity, check_name, :redis => @redis)
-                    "#{check_name}: #{ec.state}"
-                  end
-                }.compact
-                memo
-              }
-              if entities.delete_if {|k,v| v.empty? }.length >= 1
-                msg = entities.inject("Status list:\n") {|memo,kv|
-                  kv[1].each {|e| memo << "#{kv[0]}:#{e}\n" ; memo }
-                  memo
-                }
-              else
-                msg = "found no matching checks"
-              end
-            else
-              msg = "found no matching checks"
-            end
-          else
-            msg = "that doesn't seem to be a valid pattern - /#{pattern}/"
-          end
-
-        when /^(.*)/
-          words = $1
-          msg   = "what do you mean, '#{words}'? Type 'help' for a list of acceptable commands."
-
->>>>>>> 2228ecf8
         end
 
       end
 
       class Bot
 
-<<<<<<< HEAD
         attr_accessor :siblings
 
         def initialize(opts = {})
@@ -667,31 +609,6 @@
           @boot_time = opts[:boot_time]
 
           @logger = opts[:logger]
-=======
-        if stanza.body =~ /^#{@config['alias']}:\s+(.*)/m
-          command  = $1
-        end
-
-        from = stanza.from
-
-        begin
-          results = interpreter(command, from.resource.to_s)
-          msg     = results[:msg]
-          action  = results[:action]
-        rescue => e
-          @logger.error("Exception when interpreting command '#{command}' - #{e.class}, #{e.message}")
-          msg = "Oops, something went wrong processing that command (#{e.class}, #{e.message})"
-        end
-
-        if msg || action
-          EventMachine::Synchrony.next_tick do
-            @logger.info("sending to group chat: #{msg}")
-            say(from.stripped, msg, :groupchat)
-            action.call if action
-          end
-        end
-      end
->>>>>>> 2228ecf8
 
           @say_buffer = []
           @announce_buffer = []
@@ -876,17 +793,9 @@
           end
         end
 
-<<<<<<< HEAD
         def stop_type
           :signal
         end
-=======
-            @ack_str = if alert.state.eql?('ok') || ['test', 'acknowledgement'].include?(alert.type)
-              nil
-            else
-              "#{@config['alias']}: ACKID #{alert.event_hash}"
-            end
->>>>>>> 2228ecf8
 
         def report_error(error_msg, je)
           @logger.error error_msg
@@ -897,7 +806,6 @@
           # end
         end
 
-<<<<<<< HEAD
         def _join(client, muc_clients, opts = {})
           client.connect
           client.auth(@config['password'])
@@ -916,16 +824,6 @@
                   @stop_cond.wait(3)
                 end
               end
-=======
-            mydir = File.dirname(__FILE__)
-            message_template_path = case
-            when @config.has_key?('templates') && @config['templates']["#{message_type}.text"]
-              @config['templates']["#{message_type}.text"]
-            else
-              mydir + "/jabber/#{message_type}.text.erb"
-            end
-            message_template = ERB.new(File.read(message_template_path), nil, '-')
->>>>>>> 2228ecf8
 
               # may have changed during previous wait
               sq = nil
