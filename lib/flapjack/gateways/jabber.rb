--- conflicted
+++ resolved
@@ -172,22 +172,13 @@
           end
 
         when command =~ /^help$/
-<<<<<<< HEAD
-          msg  = "commands: \n"
-          msg += "  ACKID <id> <comment> [duration: <time spec>] \n"
-          msg += "  find entities matching /pattern/ \n"
-          msg += "  test notifications for <entity>[:<check>] \n"
-          msg += "  tell me about <entity>[:<check>]"
-          msg += "  identify \n"
-          msg += "  help \n"
-=======
           msg = "commands: \n" +
                 "  ACKID <id> <comment> [duration: <time spec>] \n" +
                 "  find entities matching /pattern/ \n" +
                 "  test notifications for <entity>[:<check>] \n" +
+                "  tell me about <entity>[:<check>]" +
                 "  identify \n" +
                 "  help \n"
->>>>>>> 19b927ee
 
         when command =~ /^identify$/
           t    = Process.times
