#!/usr/bin/env ruby

require 'monitor'
require 'socket'

require 'chronic_duration'
require 'oj'
require 'rexml/document'
require 'xmpp4r/query'
require 'xmpp4r/muc'

require 'flapjack/redis_proxy'
require 'flapjack/record_queue'
require 'flapjack/utility'
require 'flapjack/exceptions'
require 'flapjack/version'

require 'flapjack/data/alert'
require 'flapjack/data/check_state'
require 'flapjack/data/check'
require 'flapjack/data/event'

module Flapjack

  module Gateways

    module Jabber

      class Notifier

        attr_accessor :siblings

        def initialize(options = {})
          @lock = options[:lock]
          @config = options[:config]

          @logger = options[:logger]

          # TODO support for config reloading
          @queue = Flapjack::RecordQueue.new(@config['queue'] || 'jabber_notifications',
                     Flapjack::Data::Alert)
        end

        def start
          begin
            Sandstorm.redis = Flapjack.redis

            loop do
              @lock.synchronize do
                @queue.foreach {|alert| handle_alert(alert) }
              end

<<<<<<< HEAD
              @queue.wait
            end
          ensure
            Flapjack.redis.quit
          end
        end

        def stop_type
          :exception
        end
=======
        @logger = opts[:logger]
        @logger.debug("Jabber Initializing")

        @buffer = []
        @hostname = Socket.gethostname

        # FIXME: i suspect the following should be in #setup so a config reload updates @identifiers
        # I moved it here so the rspec passes :-/
        @alias = @config['alias'] || 'flapjack'
        @identifiers = ((@config['identifiers'] || []) + [@alias]).uniq
        @logger.debug("I will respond to the following identifiers: #{@identifiers.join(', ')}")

        super()
      end
>>>>>>> d1850a00

        private

<<<<<<< HEAD
        def handle_alert(alert)
          @bot ||= @siblings && @siblings.detect {|sib| sib.respond_to?(:announce) }
=======
      def setup
        jid = @config['jabberid'] || 'flapjack'
        jid += '/' + @hostname unless jid.include?('/')
        @flapjack_jid = Blather::JID.new(jid)
>>>>>>> d1850a00

          if @bot.nil?
            @logger.warn("jabber bot not running, won't announce")
            return
          end

          check = alert.check
          entity_name = check.entity_name
          check_name = check.name

          address = alert.address
          state = alert.state

<<<<<<< HEAD
          @logger.debug("processing jabber notification address: #{address}, entity: #{entity_name}, " +
                        "check: '#{check_name}', state: #{state}, summary: #{alert.summary}")

          event_count = alert.event_count
=======
        body_matchers = @identifiers.inject([]) do |memo, identifier|
          @logger.debug("identifier: #{identifier}, memo: #{memo}")
          memo << {:body => /^#{identifier}[:\s]/}
          memo
        end
        @logger.debug("body_matchers: #{body_matchers}")
        register_handler :message, :groupchat?, body_matchers do |stanza|
          EventMachine::Synchrony.next_tick do
            on_groupchat(stanza)
          end
        end

        register_handler :message, :chat?, :body do |stanza|
          EventMachine::Synchrony.next_tick do
            on_chat(stanza)
          end
        end
>>>>>>> d1850a00

          @ack_str = if state.eql?('ok') || ['test', 'acknowledgement'].include?(alert.type)
            nil
          else
            "#{@config['alias']}: ACKID #{alert.event_hash}"
          end

<<<<<<< HEAD
          message_type = alert.rollup ? 'rollup' : 'alert'
=======
      # Join the MUC Chat room after connecting.
      def on_ready(stanza)
        return if @should_quit
        @connected_at = Time.now.to_i
        @logger.info("Jabber Connected")
        if @config['rooms'] && @config['rooms'].length > 0
          @config['rooms'].each do |room|
            @logger.info("Joining room #{room}")
            presence = Blather::Stanza::Presence.new
            presence.from = @flapjack_jid
            presence.to = Blather::JID.new("#{room}/#{@alias}")
            presence << "<x xmlns='http://jabber.org/protocol/muc'><history maxstanzas='0'></x>"
            EventMachine::Synchrony.next_tick do
              write presence
              say(room, "flapjack jabber gateway started at #{Time.now}, hello! Try typing 'help'.", :groupchat)
            end
          end
        end
        return if @buffer.empty?
        while stanza = @buffer.shift
          @logger.debug("Sending a buffered jabber message to: #{stanza.to}, using: #{stanza.type}, message: #{stanza.body}")
          EventMachine::Synchrony.next_tick do
            write(stanza)
          end
        end
      end
>>>>>>> d1850a00

          jabber_dir = File.join(File.dirname(__FILE__), 'jabber')

          message_template_path = case
          when @config.has_key?('templates') && @config['templates']["#{message_type}.text"]
            @config['templates']["#{message_type}.text"]
          else
            File.join(jabber_dir, "#{message_type}.text.erb")
          end

          message_template = ERB.new(File.read(message_template_path), nil, '-')

          @alert = alert
          bnd = binding

<<<<<<< HEAD
          message = nil
          begin
            message = message_template.result(bnd).chomp
          rescue => e
            @logger.error "Error while executing the ERB for a jabber message, " +
              "ERB being executed: #{message_template_path}"
            raise
=======
      def interpreter(command_raw, from)
        msg          = nil
        action       = nil
        entity_check = nil

        th = TextHandler.new
        parser = Nokogiri::HTML::SAX::Parser.new(th)
        parser.parse(command_raw)
        command = th.chunks.join(' ')

        case command
        when /^ACKID\s+([0-9A-F]+)(?:\s*(.*?)(?:\s*duration:.*?(\w+.*))?)$/im
          ackid        = $1
          comment      = $2
          duration_str = $3

          error = nil
          dur   = nil

          if comment.nil? || (comment.length == 0)
            error = "please provide a comment, eg \"#{@config['alias']}: ACKID #{$1} AL looking\""
          elsif duration_str
            # a fairly liberal match above, we'll let chronic_duration do the heavy lifting
            dur = ChronicDuration.parse(duration_str)
>>>>>>> d1850a00
          end

          # FIXME: should also check if presence has been established in any group chat rooms that are
          # configured before starting to process events, otherwise the first few may get lost (send
          # before joining the group chat rooms)
          @bot.announce(address, message)
        end

      end

      class Interpreter

        attr_accessor :siblings

        include Flapjack::Utility

<<<<<<< HEAD
        def initialize(opts = {})
          @lock = opts[:lock]
          @stop_cond = opts[:stop_condition]
          @config = opts[:config]
=======
        when /^help$/i
          msg = "commands: \n" +
                "  ACKID <id> <comment> [duration: <time spec>]\n" +
                "  ack entities /pattern/ <comment> [duration: <time spec>]\n" +
                "  status entities /pattern/\n" +
                "  ack checks /check_pattern/ on /entity_pattern/ <comment> [duration: <time spec>]\n" +
                "  status checks /check_pattern/ on /entity_pattern/\n" +
                "  find entities matching /pattern/\n" +
                "  find checks[ matching /pattern/] on (<entity>|entities matching /pattern/)\n" +
                "  test notifications for <entity>[:<check>]\n" +
                "  tell me about <entity>[:<check>]\n" +
                "  identify\n" +
                "  help\n"

        when /^identify$/i
          t    = Process.times
          fqdn = `/bin/hostname -f`.chomp
          pid  = Process.pid
          msg  = "Flapjack #{Flapjack::VERSION} process #{pid} on #{fqdn}\n" +
                 "Identifiers: #{@identifiers.join(', ')}\n" +
                 "Boot time: #{@boot_time}\n" +
                 "User CPU Time: #{t.utime}\n" +
                 "System CPU Time: #{t.stime}\n" +
                 `uname -a`.chomp + "\n"

        when /^test notifications for\s+([a-z0-9\-\.]+)(?::(.+))?$/im
          entity_name = $1
          check_name  = $2 || 'test'

          if entity = Flapjack::Data::Entity.find_by_name(entity_name, :redis => @redis)
            msg = "so you want me to test notifications for entity: #{entity_name}, check: #{check_name} eh? ... well OK!"

            summary = "Testing notifications to all contacts interested in entity: #{entity_name}, check: #{check_name}"
            Flapjack::Data::Event.test_notifications(entity_name, check_name, :summary => summary, :redis => @redis)
          else
            msg = "yeah, no I can't see #{entity_name} in my systems"
          end
>>>>>>> d1850a00

          @boot_time = opts[:boot_time]
          @logger = opts[:logger]

          @should_quit = false

          @messages = []
        end

        def start
          Sandstorm.redis = Flapjack.redis

          @lock.synchronize do
            until @messages.empty? && @should_quit
              while msg = @messages.pop
                @logger.info "interpreter received #{msg.inspect}"
                interpret(msg[:room], msg[:nick], msg[:time], msg[:message])
              end
              @stop_cond.wait_while { @messages.empty? && !@should_quit }
            end
          end
          Flapjack.redis.quit
        end

        def stop_type
          :signal
        end

        def receive_message(room, nick, time, msg)
          @lock.synchronize do
            @messages += [{:room => room, :nick => nick, :time => time, :message => msg}]
            @stop_cond.signal
          end
        end

        def get_check_details(check, at_time)
          sched   = check.scheduled_maintenance_at(at_time)
          unsched = check.unscheduled_maintenance_at(at_time)
          out = ''

          if sched.nil? && unsched.nil?
            out += "Not in scheduled or unscheduled maintenance.\n"
          else
            if sched.nil?
              out += "Not in scheduled maintenance.\n"
            else
              remain = time_period_in_words( (sched.end_time - at_time).ceil )
              # TODO a simpler time format?
              out += "In scheduled maintenance: #{sched.start_time} -> #{sched.end_time} (#{remain} remaining)\n"
            end

            if unsched.nil?
              out += "Not in unscheduled maintenance.\n"
            else
              remain = time_period_in_words( (unsched.end_time - at_time).ceil )
              # TODO a simpler time format?
              out += "In unscheduled maintenance: #{unsched.start_time} -> #{unsched.end_time} (#{remain} remaining)\n"
            end
          end

          out
        end

        def interpret(room, nick, time, command)
          msg = nil
          action = nil
          check = nil

          begin
            case command
            when /^ACKID\s+([0-9A-F]+)(?:\s*(.*?)(?:\s*duration:.*?(\w+.*))?)$/im
              ackid        = $1
              comment      = $2
              duration_str = $3

              error = nil
              dur   = nil

              if comment.nil? || (comment.length == 0)
                error = "please provide a comment, eg \"#{@config['alias']}: ACKID #{$1} AL looking\""
              elsif duration_str
                # a fairly liberal match above, we'll let chronic_duration do the heavy lifting
                dur = ChronicDuration.parse(duration_str)
              end

              four_hours = 4 * 60 * 60
              duration = (dur.nil? || (dur <= 0)) ? four_hours : dur

              check = Flapjack::Data::Check.intersect(:ack_hash => ackid).all.first

              if check.nil?
                msg = "ERROR - couldn't ACK #{ackid} - not found"
              else
                entity_name = check.entity_name
                check_name = check.name

                details = "#{check_name} on #{entity_name} (#{ackid})"
                if check.in_unscheduled_maintenance?
                  msg = "Changing ACK for #{details}"
                else
                  msg = "ACKing #{details}"
                end

                action = Proc.new {
                  Flapjack::Data::Event.create_acknowledgement(
                    @config['processor_queue'] || 'events',
                    check,
                    :summary => (comment || ''),
                    :acknowledgement_id => ackid,
                    :duration => duration,
                  )
                }
              end

            when /^help$/
              msg = "commands: \n" +
                    "  ACKID <id> <comment> [duration: <time spec>]\n" +
                    "  ack entities /pattern/ <comment> [duration: <time spec>]\n" +
                    "  status entities /pattern/\n" +
                    "  ack checks /check_pattern/ on /entity_pattern/ <comment> [duration: <time spec>]\n" +
                    "  status checks /check_pattern/ on /entity_pattern/\n" +
                    "  find entities matching /pattern/\n" +
                    "  find checks[ matching /pattern/] on (<entity>|entities matching /pattern/)\n" +
                    "  test notifications for <entity>[:<check>]\n" +
                    "  tell me about <entity>[:<check>]\n" +
                    "  identify\n" +
                    "  help\n"

            when /^identify$/
              t    = Process.times
              fqdn = `/bin/hostname -f`.chomp
              pid  = Process.pid
              msg  = "Flapjack #{Flapjack::VERSION} process #{pid} on #{fqdn} \n" +
                     "Boot time: #{@boot_time}\n" +
                     "User CPU Time: #{t.utime}\n" +
                     "System CPU Time: #{t.stime}\n" +
                     `uname -a`.chomp + "\n"

            when /^test\s+notifications\s+for\s+([a-z0-9\-\.]+)(?::(.+))?$/im
              entity_name = $1
              check_name  = $2

              entity = Flapjack::Data::Entity.intersect(:name => entity_name).all.first

              msg = if entity.nil?
                "yeah, no I can't see entity: '#{entity_name}' in my systems"
              elsif check_name.nil?
                summary = "Testing notifications to all contacts interested in entity: #{entity_name}"
                Flapjack::Data::Event.test_notifications(@config['processor_queue'] || 'events',
                  entity, nil, :summary => summary)
                "so you want me to test notifications for entity: '#{entity_name}'' eh? ... well OK!"
              else
                check = Flapjack::Data::Check.intersect(:name => check_name).all.first
                if check.nil?
                  "yeah, no I can't see entity '#{entity_name}', check: '#{check_name}'' in my systems"
                else
                  summary = "Testing notifications to all contacts interested in entity: #{entity_name}, check: #{check_name}"
                  Flapjack::Data::Event.test_notifications(@config['processor_queue'] || 'events',
                    entity, check, :summary => summary)
                  "so you want me to test notifications for entity: '#{entity_name}', check: '#{check_name}' eh? ... well OK!"
                end
              end

            when /^tell\s+me\s+about\s+([a-z0-9\-\.]+)(?::(.+))?$+/im
              entity_name = $1
              check_name  = $2

              if entity = Flapjack::Data::Entity.intersect(:name => entity_name).all.first
                check_str = check_name.nil? ? '' : ", check: #{check_name}"
                msg = "so you'd like details on entity: #{entity_name}#{check_str} hmm? ... OK!\n"

                current_time = Time.now

                checks = if check_name.nil?
                  entity.checks.all.sort_by(&:name)
                else
                  [Flapjack::Data::Check.
                    intersect(:entity_name => entity_name, :name => check_name).
                      all.first].compact
                end

                if checks.empty?
                  msg += "I couldn't find any checks for entity: #{entity_name}"
                else
                  checks.each do |check|
                    msg += "---\n#{entity_name}:#{check.name}\n" if check_name.nil?
                    msg += get_check_details(check, current_time)
                  end
                end
              else
                msg = "hmmm, I can't see #{entity_name} in my systems"
              end

            when /^(?:find )?checks(?:\s+matching\s+\/(.+)\/)?\s+on\s+(?:entities matching\s+\/(.+)\/|([a-z0-9\-\.]+))/im
              check_pattern = $1 ? $1.chomp.strip : nil
              entity_pattern = $2 ? $2.chomp.strip : nil
              entity_name = $3

              entity_names = if entity_name
                [entity_name]
              elsif entity_pattern
                Flapjack::Data::Entity.send(:name_index, nil).attributes_matching(entity_pattern)
              else
                []
              end

              msg = ""

              # hash with entity => check_list, filtered by pattern if required
              entities = entity_names.map {|name|
                Flapjack::Data::Entity.find_by_name(name)
              }.compact.inject({}) {|memo, entity|
                memo[entity] = entity.check_list.select {|check_name|
                  !check_pattern || (check_name =~ /#{check_pattern}/i)
                }
                memo
              }

              report_entities = proc {|ents|
                ents.inject('') do |memo, (entity, check_list)|
                  if check_list.empty?
                    memo += "Entity: #{entity.name} has no checks\n"
                  else
                    memo += "Entity: #{entity.name}\nChecks: #{check_list.join(', ')}\n"
                  end
                  memo += "----\n"
                  memo
                end
              }

              case
              when entity_pattern
                if entities.empty?
                  msg = "found no entities matching /#{entity_pattern}/"
                else
                  msg = "found #{entities.size} entities matching /#{entity_pattern}/ ... \n" +
                        report_entities.call(entities)
                end
              when entity_name
                if entities.empty?
                  msg = "found no entity for '#{entity_name}'"
                else
                  msg = report_entities.call(entities)
                end
              end

            when /^(?:find\s+)?entities\s+matching\s+\/(.*)\/.*$/im
              entity_pattern = $1.chomp.strip

              entity_names = begin
                Flapjack::Data::Entity.send(:name_index, nil).attributes_matching(entity_pattern)
              rescue RegexpError
                nil
              end

              msg = if entity_names.nil?
                "that doesn't seem to be a valid pattern - /#{entity_pattern}/"
              elsif entity_names.empty?
                "found no entities matching /#{entity_pattern}/"
              elsif entity_names.length == 1
                "found 1 entity matching /#{entity_pattern}/ ... \n" + entity_names.join(', ')
              else
                max_showable = 30
                number_found = entity_names.length
                if number_found > max_showable
                  entity_names = entity_names[0..(max_showable - 1)]
                  "showing first #{max_showable} of #{number_found} entities found matching /#{entity_pattern}/\n" + entity_names.join(', ')
                else
                  "found #{number_found} entities matching /#{entity_pattern}/ ... \n" + entity_names.join(', ')
                end
              end

            when /^(?:ack )?entities\s+\/(.+)\/(?:\s*(.*?)(?:\s*duration:.*?(\w+.*))?)$/im
              entity_pattern = $1.chomp.strip
              comment        = $2 ? $2.chomp.strip : nil
              duration_str   = $3 ? $3.chomp.strip : '1 hour'
              duration       = ChronicDuration.parse(duration_str)

              entity_names = begin
                Flapjack::Data::Entity.send(:name_index, nil).attributes_matching(entity_pattern)
              rescue RegexpError
                nil
              end

              msg = if entity_names.nil?
                "that doesn't seem to be a valid pattern - /#{entity_pattern}/"
              elsif entity_names.empty?
                "found no entities matching /#{entity_pattern}/"
              else
                failing = Flapjack::Data::Check.hash_by_entity_name(
                  Flapjack::Data::Check.intersect(:state =>
                    Flapjack::Data::CheckState.failing_states).all )

                matching = failing.select do |entity_name, checks|
                  !checks.empty? && entity_names.include?(entity_name)
                end

                if matching.empty?
                  "found no matching entities with failing checks"
                else
                  comment = "#{nick}: #{comment.blank? ? 'Set via chatbot' : comment}"

                  matching.each_pair do |entity_name, checks|
                    checks.each do |check|
                      Flapjack::Data::Event.create_acknowledgement(
                        @config['processor_queue'] || 'events',
                        check,
                        :summary  => comment,
                        :duration => duration
                      )
                    end
                  end
                  matching.inject("Ack list:\n") {|memo, (entity_name, checks)|
                    checks.each {|check| memo << "#{entity_name}:#{check.name}\n" }
                    memo
                  }
                end
              end

            when /^(?:status )?entities\s+\/(.+)\/.*$/im
              entity_pattern  = $1 ? $1.chomp.strip : nil
              entity_names = begin
                Flapjack::Data::Entity.send(:name_index, nil).attributes_matching(entity_pattern)
              rescue RegexpError
                nil
              end

              msg = if entity_names.nil?
                "that doesn't seem to be a valid pattern - /#{pattern}/"
              elsif entity_names.empty?
                "found no entities matching /#{entity_pattern}/"
              else
                entities = entity_names.map {|entity_name|
                  Flapjack::Data::Entity.intersect(:name => entity_name).all.first
                }.compact.inject({}) {|memo, entity|
                  memo[entity.name] = entity.checks.map {|check|
                    "#{check.name}: #{check.state}"
                  }
                  memo
                }
                entities.inject("Status list:\n") {|memo, (entity_name, check_statuses)|
                  check_statuses.each {|check_status| memo << "#{entity_name}:#{check_status}\n" }
                  memo
                }
              end

            when /^(?:ack )?checks\s+\/(.+)\/\s+on\s+\/(.+)\/(?:\s*(.*?)(?:\s*duration:.*?(\w+.*))?)$/im
              check_pattern  = $1.chomp.strip
              entity_pattern = $2.chomp.strip
              comment        = $3 ? $3.chomp.strip : nil
              duration_str   = $4 ? $4.chomp.strip : '1 hour'
              duration       = ChronicDuration.parse(duration_str)

              entity_names = begin
                Flapjack::Data::Entity.send(:name_index, nil).attributes_matching(entity_pattern)
              rescue RegexpError
                nil
              end

              msg = if entity_names.nil?
                "that doesn't seem to be a valid pattern - /#{entity_pattern}/"
              elsif entity_names.empty?
                "found no entities matching /#{entity_pattern}/"
              else
                check_names = begin
                  Flapjack::Data::Check.send(:name_index, nil).attributes_matching(check_pattern)
                rescue RegexpError
                  nil
                end

                if check_names.nil?
                  "that doesn't seem to be a valid pattern - /#{check_pattern}/"
                elsif check_names.empty?
                  "found no matching checks"
                else
                  matching = Flapjack::Data::Check.hash_by_entity_name(
                    Flapjack::Data::Check.intersect(:name => check_names, :state =>
                      Flapjack::Data::CheckState.failing_states).all )

                  if matching.empty?
                    "found no matching failing checks"
                  else
                    comment = "#{nick}: #{comment.blank? ? 'Set via chatbot' : comment}"

                    matching.each_pair do |entity_name, checks|
                      checks.each do |check|
                        Flapjack::Data::Event.create_acknowledgement(
                          @config['processor_queue'] || 'events',
                          check,
                          :summary  => comment,
                          :duration => duration
                        )
                      end
                    end
                    matching.inject("Ack list:\n") {|memo, (entity_name, checks)|
                      checks.each {|check| memo << "#{entity_name}:#{check.name}\n" }
                      memo
                    }
                  end
                end
              end

            when /^(?:status )checks\s+\/(.+?)\/(?:\s+on\s+)?(?:\/(.+)?\/)?/im
              check_pattern  = $1 ? $1.chomp.strip : nil
              entity_pattern = $2 ? $2.chomp.strip : '.*'

              entity_names = begin
                Flapjack::Data::Entity.send(:name_index, nil).attributes_matching(entity_pattern)
              rescue RegexpError
                nil
              end

              check_regexp = begin
                Regexp.new(check_pattern)
              rescue
                nil
              end

              msg = if entity_names.nil?
                "that doesn't seem to be a valid pattern - /#{entity_pattern}/"
              elsif entity_names.empty?
                "found no entities matching /#{entity_pattern}/"
              elsif check_regexp.nil?
                "that doesn't seem to be a valid pattern - /#{check_pattern}/"
              else
                entities = entity_names.map {|entity_name|
                  Flapjack::Data::Entity.intersect(:name => entity_name).all.first
                }.compact.inject({}) {|memo, entity|
                  matching_checks = entity.checks.select {|check| check_regexp === check.name }
                  if matching_checks.size > 0
                    memo[entity.name] = matching_checks
                  end
                  memo
                }

                entities.inject("Status list:\n") {|memo, (entity_name, checks)|
                  checks.each {|check_status| memo << "#{entity_name}:#{check.name}: #{check.state}\n" }
                  memo
                }
              end

            when /^(.*)/
              words = $1
              msg   = "what do you mean, '#{words}'? Type 'help' for a list of acceptable commands."

            end
          rescue => e
            @logger.error("Exception when interpreting command '#{command}' - #{e.class}, #{e.message}")
            msg = "Oops, something went wrong processing that command (#{e.class}, #{e.message})"
          end

          @bot ||= @siblings && @siblings.detect {|sib| sib.respond_to?(:announce) }

          if @bot && (room || nick)
            if room
              @logger.info "sending to room #{room}: #{msg}"
              @bot.announce(room, msg)
            else
              @logger.info "sending to user #{nick}: #{msg}"
              @bot.say(nick, msg)
            end
          else
            @logger.warn "jabber bot not running, won't send #{msg} to #{room || nick}"
          end

          action.call if action
        end

      end

      class Bot

<<<<<<< HEAD
        attr_accessor :siblings
=======
        the_command = nil
        @identifiers.each do |identifier|
          if stanza.body =~ /^#{identifier}:?\s*(.*)/m
            the_command  = $1
            @logger.debug("matched identifier: #{identifier}, command: #{the_command.inspect}")
            break
          end
        end
>>>>>>> d1850a00

        def initialize(opts = {})
          @lock = opts[:lock]
          @stop_cond = opts[:stop_condition]
          @config = opts[:config]
          @boot_time = opts[:boot_time]

<<<<<<< HEAD
          @logger = opts[:logger]
=======
        begin
          results = interpreter(the_command, from.to_s)
          msg     = results[:msg]
          action  = results[:action]
        rescue => e
          @logger.debug("Exception when interpreting command '#{the_command}' - #{e.class}, #{e.message}")
          msg = "Oops, something went wrong processing that command (#{e.class}, #{e.message})"
        end
>>>>>>> d1850a00

          @say_buffer = []
          @announce_buffer = []
          @hostname = Socket.gethostname

          @state_buffer = []
        end

        def start
          @lock.synchronize do
            interpreter = self.siblings ? self.siblings.detect {|sib| sib.respond_to?(:interpret)} : nil

            @logger.info("starting")
            @logger.debug("new jabber pikelet with the following options: #{@config.inspect}")

<<<<<<< HEAD
            # ::Jabber::debug = true
=======
        from = stanza.from

        begin
          results = interpreter(command, from.resource.to_s)
          msg     = results[:msg]
          action  = results[:action]
        rescue => e
          @logger.error("Exception when interpreting command '#{command}' - #{e.class}, #{e.message}")
          msg = "Oops, something went wrong processing that command (#{e.class}, #{e.message})"
        end
>>>>>>> d1850a00

            jabber_id = @config['jabberid'] || 'flapjack'

            flapjack_jid = ::Jabber::JID.new(jabber_id + '/' + @hostname)
            client = ::Jabber::Client.new(flapjack_jid)

            client.on_exception do |exc, stream, loc|
              leave_and_rejoin = nil

              @lock.synchronize do

                # called with a nil exception on disconnect for some reason
                if exc
                  @logger.error exc.class.name
                  @logger.error ":#{loc.to_s}"
                  @logger.error exc.message
                  @logger.error exc.backtrace.join("\n")
                end

                leave_and_rejoin = @joined && !@should_quit

                if leave_and_rejoin
                  @state_buffer << 'leave'
                  @stop_cond.signal
                end
              end

              if leave_and_rejoin
                sleep 3
                @lock.synchronize do
                  unless @should_quit
                    @state_buffer << 'rejoin'
                    @stop_cond.signal
                  end
                end
              end
            end

            check_xml = Proc.new do |data|
              return if data.nil?
              @logger.debug "xml_data: #{data}"
              text = ''
              begin
                enc_name = Encoding.default_external.name
                REXML::Document.new("<?xml version=\"1.0\" encoding=\"#{enc_name}\"?>" + data).
                  each_element_with_text do |elem|

                  text += elem.texts.join(" ")
                end
                text = data if text.empty? && !data.empty?
              rescue REXML::ParseException => exc
                # invalid XML, so we'll just clear everything inside angled brackets
                text = data.gsub(/<[^>]+>/, '').strip
              end
              text
            end

            client.add_message_callback do |m|
              text = m.body
              nick = m.from
              time = nil
              m.each_element('x') { |x|
                if x.kind_of?(::Jabber::Delay::XDelay)
                  time = x.stamp
                end
              }

              if interpreter
                interpreter.receive_message(nil, nick, time, check_xml.call(text))
              end
            end

            muc_clients = @config['rooms'].inject({}) do |memo, room|
              muc_client = ::Jabber::MUC::SimpleMUCClient.new(client)
              muc_client.on_message do |time, nick, text|
                next if nick == jabber_id

                if check_xml.call(text) =~ /^#{@config['alias']}:\s+(.*)/m
                  command = $1

                  if interpreter
                    interpreter.receive_message(room, nick, time, command)
                  end
                end
              end

              memo[room] = muc_client
              memo
            end

            attempts_allowed = 3
            attempts_remaining = attempts_allowed
            @joined = false

            loop do

              if @joined
                # block this thread until signalled to quit / leave / rejoin
                @stop_cond.wait_until { @should_quit || !@state_buffer.empty? }
              elsif attempts_remaining > 0
                unless @should_quit || (attempts_remaining == attempts_allowed)
                  # The only thing that should be interrupting this wait is
                  # a pikelet.stop, which would set @should_quit to true;
                  # thus we shouldn't see multiple connection attempts happening
                  # too quickly.
                  @stop_cond.wait(3)
                end
                unless @should_quit # may have changed during previous wait
                  begin
                    attempts_remaining -= 1
                    _join(client, muc_clients)
                    @joined = true
                  rescue Errno::ECONNREFUSED, ::Jabber::JabberError => je
                    report_error("Couldn't join Jabber server #{@hostname}", je)
                  end
                end
              else
                # TODO should we quit Flapjack entirely?
                @logger.error "stopping jabber bot, couldn't connect in #{attempts_allowed} attempts"
                @should_quit = true
              end

              break if @should_quit
              handle_state_change(client, muc_clients) unless @state_buffer.empty?
            end

            # main loop has finished, stop() must have been called -- disconnect
            _leave(client, muc_clients) if client.is_connected?
          end
        end

        def announce(room, msg)
          @lock.synchronize do
            @announce_buffer += [{:room => room, :msg => msg}]
            @state_buffer << 'announce'
            @stop_cond.signal
          end
        end

        def say(nick, msg)
          @lock.synchronize do
            @say_buffer += [{:nick => nick, :msg => msg}]
            @state_buffer << 'say'
            @stop_cond.signal
          end
        end

        def handle_state_change(client, muc_clients)
          connected = client.is_connected?
          @logger.info "connected? #{connected}"

          while state = @state_buffer.pop
            @logger.info "state change #{state}"
            case state
            when 'announce'
              _announce(muc_clients) if connected
            when 'say'
              _say(client) if connected
            when 'leave'
              connected ? _leave(client, muc_clients) : _deactivate(muc_clients)
            when 'rejoin'
              _join(client, muc_clients, :rejoin => true) unless connected
            else
              @logger.warn "unknown state change #{state}"
            end
          end
        end

        def stop_type
          :signal
        end

        def report_error(error_msg, je)
          @logger.error error_msg
          message = je.respond_to?(:message) ? je.message : '-'
          @logger.error "#{je.class.name} #{message}"
          # if je.respond_to?(:backtrace) && trace = je.backtrace
          #   @logger.error trace.join("\n")
          # end
        end

        def _join(client, muc_clients, opts = {})
          client.connect
          client.auth(@config['password'])
          client.send(::Jabber::Presence.new.set_type(:available))
          muc_clients.each_pair do |room, muc_client|
            attempts_allowed = 3
            attempts_remaining = attempts_allowed
            joined = nil
            while !joined && (attempts_remaining > 0)
              @lock.synchronize do
                unless @should_quit || (attempts_remaining == attempts_allowed)
                  # The only thing that should be interrupting this wait is
                  # a pikelet.stop, which would set @should_quit to true;
                  # thus we shouldn't see multiple connection attempts happening
                  # too quickly.
                  @stop_cond.wait(3)
                end
              end

              # may have changed during previous wait
              sq = nil
              @lock.synchronize do
                sq = @should_quit
              end

              unless sq
                attempts_remaining -= 1
                begin
                  muc_client.join(room + '/' + @config['alias'], nil, :history => false)
                  t = Time.now
                  msg = opts[:rejoin] ? "flapjack jabber gateway rejoining at #{t}, hello again!" :
                                        "flapjack jabber gateway started at #{t}, hello!"
                  muc_client.say(msg)
                  joined = true
                rescue Errno::ECONNREFUSED, ::Jabber::JabberError => muc_je
                  report_error("Couldn't join MUC room #{room}, #{attempts_remaining} attempts remaining", muc_je)
                  raise if attempts_remaining <= 0
                  joined = false
                end
              end
            end
          end
        end

        def _leave(client, muc_clients)
          if @joined
            muc_clients.values.each {|muc_client| muc_client.exit if muc_client.active? }
            client.close
          end
          @joined = false
        end

        def _deactivate(muc_clients)
          # send method has been overridden in MUCClient class
          # without this MUC clients will still think they are active
          muc_clients.values.each {|muc_client| muc_client.__send__(:deactivate) }
        end

        def _announce(muc_clients)
          @announce_buffer.each do |announce|
            if (muc_client = muc_clients[announce[:room]]) && muc_client.active?
              muc_client.say(announce[:msg])
              announce[:sent] = true
            end
          end
          @announce_buffer.delete_if {|announce| announce[:sent] }
        end

        def _say(client)
          while speak = @say_buffer.pop
            client.send( ::Jabber::Message::new(speak[:nick], speak[:msg]) )
          end
        end

      end

    end
  end
end<|MERGE_RESOLUTION|>--- conflicted
+++ resolved
@@ -50,7 +50,6 @@
                 @queue.foreach {|alert| handle_alert(alert) }
               end
 
-<<<<<<< HEAD
               @queue.wait
             end
           ensure
@@ -61,34 +60,11 @@
         def stop_type
           :exception
         end
-=======
-        @logger = opts[:logger]
-        @logger.debug("Jabber Initializing")
-
-        @buffer = []
-        @hostname = Socket.gethostname
-
-        # FIXME: i suspect the following should be in #setup so a config reload updates @identifiers
-        # I moved it here so the rspec passes :-/
-        @alias = @config['alias'] || 'flapjack'
-        @identifiers = ((@config['identifiers'] || []) + [@alias]).uniq
-        @logger.debug("I will respond to the following identifiers: #{@identifiers.join(', ')}")
-
-        super()
-      end
->>>>>>> d1850a00
 
         private
 
-<<<<<<< HEAD
         def handle_alert(alert)
           @bot ||= @siblings && @siblings.detect {|sib| sib.respond_to?(:announce) }
-=======
-      def setup
-        jid = @config['jabberid'] || 'flapjack'
-        jid += '/' + @hostname unless jid.include?('/')
-        @flapjack_jid = Blather::JID.new(jid)
->>>>>>> d1850a00
 
           if @bot.nil?
             @logger.warn("jabber bot not running, won't announce")
@@ -102,67 +78,18 @@
           address = alert.address
           state = alert.state
 
-<<<<<<< HEAD
           @logger.debug("processing jabber notification address: #{address}, entity: #{entity_name}, " +
                         "check: '#{check_name}', state: #{state}, summary: #{alert.summary}")
 
           event_count = alert.event_count
-=======
-        body_matchers = @identifiers.inject([]) do |memo, identifier|
-          @logger.debug("identifier: #{identifier}, memo: #{memo}")
-          memo << {:body => /^#{identifier}[:\s]/}
-          memo
-        end
-        @logger.debug("body_matchers: #{body_matchers}")
-        register_handler :message, :groupchat?, body_matchers do |stanza|
-          EventMachine::Synchrony.next_tick do
-            on_groupchat(stanza)
-          end
-        end
-
-        register_handler :message, :chat?, :body do |stanza|
-          EventMachine::Synchrony.next_tick do
-            on_chat(stanza)
-          end
-        end
->>>>>>> d1850a00
 
           @ack_str = if state.eql?('ok') || ['test', 'acknowledgement'].include?(alert.type)
             nil
           else
-            "#{@config['alias']}: ACKID #{alert.event_hash}"
-          end
-
-<<<<<<< HEAD
+            "#{@bot.alias}: ACKID #{alert.event_hash}"
+          end
+
           message_type = alert.rollup ? 'rollup' : 'alert'
-=======
-      # Join the MUC Chat room after connecting.
-      def on_ready(stanza)
-        return if @should_quit
-        @connected_at = Time.now.to_i
-        @logger.info("Jabber Connected")
-        if @config['rooms'] && @config['rooms'].length > 0
-          @config['rooms'].each do |room|
-            @logger.info("Joining room #{room}")
-            presence = Blather::Stanza::Presence.new
-            presence.from = @flapjack_jid
-            presence.to = Blather::JID.new("#{room}/#{@alias}")
-            presence << "<x xmlns='http://jabber.org/protocol/muc'><history maxstanzas='0'></x>"
-            EventMachine::Synchrony.next_tick do
-              write presence
-              say(room, "flapjack jabber gateway started at #{Time.now}, hello! Try typing 'help'.", :groupchat)
-            end
-          end
-        end
-        return if @buffer.empty?
-        while stanza = @buffer.shift
-          @logger.debug("Sending a buffered jabber message to: #{stanza.to}, using: #{stanza.type}, message: #{stanza.body}")
-          EventMachine::Synchrony.next_tick do
-            write(stanza)
-          end
-        end
-      end
->>>>>>> d1850a00
 
           jabber_dir = File.join(File.dirname(__FILE__), 'jabber')
 
@@ -178,7 +105,6 @@
           @alert = alert
           bnd = binding
 
-<<<<<<< HEAD
           message = nil
           begin
             message = message_template.result(bnd).chomp
@@ -186,32 +112,6 @@
             @logger.error "Error while executing the ERB for a jabber message, " +
               "ERB being executed: #{message_template_path}"
             raise
-=======
-      def interpreter(command_raw, from)
-        msg          = nil
-        action       = nil
-        entity_check = nil
-
-        th = TextHandler.new
-        parser = Nokogiri::HTML::SAX::Parser.new(th)
-        parser.parse(command_raw)
-        command = th.chunks.join(' ')
-
-        case command
-        when /^ACKID\s+([0-9A-F]+)(?:\s*(.*?)(?:\s*duration:.*?(\w+.*))?)$/im
-          ackid        = $1
-          comment      = $2
-          duration_str = $3
-
-          error = nil
-          dur   = nil
-
-          if comment.nil? || (comment.length == 0)
-            error = "please provide a comment, eg \"#{@config['alias']}: ACKID #{$1} AL looking\""
-          elsif duration_str
-            # a fairly liberal match above, we'll let chronic_duration do the heavy lifting
-            dur = ChronicDuration.parse(duration_str)
->>>>>>> d1850a00
           end
 
           # FIXME: should also check if presence has been established in any group chat rooms that are
@@ -228,50 +128,10 @@
 
         include Flapjack::Utility
 
-<<<<<<< HEAD
         def initialize(opts = {})
           @lock = opts[:lock]
           @stop_cond = opts[:stop_condition]
           @config = opts[:config]
-=======
-        when /^help$/i
-          msg = "commands: \n" +
-                "  ACKID <id> <comment> [duration: <time spec>]\n" +
-                "  ack entities /pattern/ <comment> [duration: <time spec>]\n" +
-                "  status entities /pattern/\n" +
-                "  ack checks /check_pattern/ on /entity_pattern/ <comment> [duration: <time spec>]\n" +
-                "  status checks /check_pattern/ on /entity_pattern/\n" +
-                "  find entities matching /pattern/\n" +
-                "  find checks[ matching /pattern/] on (<entity>|entities matching /pattern/)\n" +
-                "  test notifications for <entity>[:<check>]\n" +
-                "  tell me about <entity>[:<check>]\n" +
-                "  identify\n" +
-                "  help\n"
-
-        when /^identify$/i
-          t    = Process.times
-          fqdn = `/bin/hostname -f`.chomp
-          pid  = Process.pid
-          msg  = "Flapjack #{Flapjack::VERSION} process #{pid} on #{fqdn}\n" +
-                 "Identifiers: #{@identifiers.join(', ')}\n" +
-                 "Boot time: #{@boot_time}\n" +
-                 "User CPU Time: #{t.utime}\n" +
-                 "System CPU Time: #{t.stime}\n" +
-                 `uname -a`.chomp + "\n"
-
-        when /^test notifications for\s+([a-z0-9\-\.]+)(?::(.+))?$/im
-          entity_name = $1
-          check_name  = $2 || 'test'
-
-          if entity = Flapjack::Data::Entity.find_by_name(entity_name, :redis => @redis)
-            msg = "so you want me to test notifications for entity: #{entity_name}, check: #{check_name} eh? ... well OK!"
-
-            summary = "Testing notifications to all contacts interested in entity: #{entity_name}, check: #{check_name}"
-            Flapjack::Data::Event.test_notifications(entity_name, check_name, :summary => summary, :redis => @redis)
-          else
-            msg = "yeah, no I can't see #{entity_name} in my systems"
-          end
->>>>>>> d1850a00
 
           @boot_time = opts[:boot_time]
           @logger = opts[:logger]
@@ -285,6 +145,9 @@
           Sandstorm.redis = Flapjack.redis
 
           @lock.synchronize do
+
+            @bot = self.siblings ? self.siblings.detect {|sib| sib.respond_to?(:announce)} : nil
+
             until @messages.empty? && @should_quit
               while msg = @messages.pop
                 @logger.info "interpreter received #{msg.inspect}"
@@ -351,7 +214,7 @@
               dur   = nil
 
               if comment.nil? || (comment.length == 0)
-                error = "please provide a comment, eg \"#{@config['alias']}: ACKID #{$1} AL looking\""
+                error = "please provide a comment, eg \"#{@bot.alias}: ACKID #{$1} AL looking\""
               elsif duration_str
                 # a fairly liberal match above, we'll let chronic_duration do the heavy lifting
                 dur = ChronicDuration.parse(duration_str)
@@ -405,6 +268,7 @@
               fqdn = `/bin/hostname -f`.chomp
               pid  = Process.pid
               msg  = "Flapjack #{Flapjack::VERSION} process #{pid} on #{fqdn} \n" +
+                     "Identifiers: #{@bot.identifiers.join(', ')}\n" +
                      "Boot time: #{@boot_time}\n" +
                      "User CPU Time: #{t.utime}\n" +
                      "System CPU Time: #{t.stime}\n" +
@@ -721,6 +585,7 @@
           rescue => e
             @logger.error("Exception when interpreting command '#{command}' - #{e.class}, #{e.message}")
             msg = "Oops, something went wrong processing that command (#{e.class}, #{e.message})"
+            puts e.backtrace.join("\n")
           end
 
           @bot ||= @siblings && @siblings.detect {|sib| sib.respond_to?(:announce) }
@@ -744,18 +609,7 @@
 
       class Bot
 
-<<<<<<< HEAD
         attr_accessor :siblings
-=======
-        the_command = nil
-        @identifiers.each do |identifier|
-          if stanza.body =~ /^#{identifier}:?\s*(.*)/m
-            the_command  = $1
-            @logger.debug("matched identifier: #{identifier}, command: #{the_command.inspect}")
-            break
-          end
-        end
->>>>>>> d1850a00
 
         def initialize(opts = {})
           @lock = opts[:lock]
@@ -763,24 +617,33 @@
           @config = opts[:config]
           @boot_time = opts[:boot_time]
 
-<<<<<<< HEAD
           @logger = opts[:logger]
-=======
-        begin
-          results = interpreter(the_command, from.to_s)
-          msg     = results[:msg]
-          action  = results[:action]
-        rescue => e
-          @logger.debug("Exception when interpreting command '#{the_command}' - #{e.class}, #{e.message}")
-          msg = "Oops, something went wrong processing that command (#{e.class}, #{e.message})"
-        end
->>>>>>> d1850a00
 
           @say_buffer = []
           @announce_buffer = []
           @hostname = Socket.gethostname
 
+          @alias = @config['alias'] || 'flapjack'
+          @identifiers = ((@config['identifiers'] || []) + [@alias]).uniq
+          @logger.debug("I will respond to the following identifiers: #{@identifiers.join(', ')}")
+
           @state_buffer = []
+        end
+
+        def alias
+          ret = nil
+          @lock.synchronize do
+            ret = @alias
+          end
+          ret
+        end
+
+        def identifiers
+          ret = nil
+          @lock.synchronize do
+            ret = @identifiers
+          end
+          ret
         end
 
         def start
@@ -790,24 +653,11 @@
             @logger.info("starting")
             @logger.debug("new jabber pikelet with the following options: #{@config.inspect}")
 
-<<<<<<< HEAD
             # ::Jabber::debug = true
-=======
-        from = stanza.from
-
-        begin
-          results = interpreter(command, from.resource.to_s)
-          msg     = results[:msg]
-          action  = results[:action]
-        rescue => e
-          @logger.error("Exception when interpreting command '#{command}' - #{e.class}, #{e.message}")
-          msg = "Oops, something went wrong processing that command (#{e.class}, #{e.message})"
-        end
->>>>>>> d1850a00
 
             jabber_id = @config['jabberid'] || 'flapjack'
-
-            flapjack_jid = ::Jabber::JID.new(jabber_id + '/' + @hostname)
+            jabber_id += '/' + @hostname unless jabber_id.include?('/')
+            flapjack_jid = ::Jabber::JID.new(jabber_id)
             client = ::Jabber::Client.new(flapjack_jid)
 
             client.on_exception do |exc, stream, loc|
@@ -881,11 +731,12 @@
               muc_client.on_message do |time, nick, text|
                 next if nick == jabber_id
 
-                if check_xml.call(text) =~ /^#{@config['alias']}:\s+(.*)/m
-                  command = $1
-
+                identifier = @identifiers.detect {|id| check_xml.call(text) === /^#{id}:\s*(.*)/m }
+                unless identifier.nil?
+                  the_command = $1
+                  @logger.debug("matched identifier: #{identifier}, command: #{the_command.inspect}")
                   if interpreter
-                    interpreter.receive_message(room, nick, time, command)
+                    interpreter.receive_message(room, nick, time, the_command)
                   end
                 end
               end
@@ -1013,10 +864,10 @@
               unless sq
                 attempts_remaining -= 1
                 begin
-                  muc_client.join(room + '/' + @config['alias'], nil, :history => false)
+                  muc_client.join(room + '/' + @alias, nil, :history => false)
                   t = Time.now
                   msg = opts[:rejoin] ? "flapjack jabber gateway rejoining at #{t}, hello again!" :
-                                        "flapjack jabber gateway started at #{t}, hello!"
+                                        "flapjack jabber gateway started at #{t}, hello! Try typing 'help'."
                   muc_client.say(msg)
                   joined = true
                 rescue Errno::ECONNREFUSED, ::Jabber::JabberError => muc_je
