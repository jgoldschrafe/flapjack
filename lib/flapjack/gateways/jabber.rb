--- conflicted
+++ resolved
@@ -13,11 +13,11 @@
 
 require 'flapjack/data/entity_check'
 require 'flapjack/data/message'
+require 'flapjack/data/alert'
 
 require 'flapjack/exceptions'
 require 'flapjack/utility'
 require 'flapjack/version'
-require 'flapjack/data/alert'
 
 module Flapjack
 
@@ -68,43 +68,40 @@
               return
             end
 
-            entity, check = event['event_id'].split(':')
-            state         = event['state']
-            summary       = event['summary']
-            duration      = event['duration'] ? time_period_in_words(event['duration']) : '4 hours'
-            address       = event['address']
-
-            @logger.debug("processing jabber notification address: #{address}, event: #{entity}:#{check}, state: #{state}, summary: #{summary}")
-
-            ack_str =
-              event['event_count'] &&
-              !state.eql?('ok') &&
-              !'acknowledgement'.eql?(type) &&
-              !'test'.eql?(type) ?
-              "::: flapjack: ACKID #{event['event_count']} " : ''
-
-            type = 'unknown' unless type
-
-            maint_str = case type
-            when 'acknowledgement'
-              "has been acknowledged, unscheduled maintenance created for #{duration}"
-            when 'test'
-              ''
-            else
-              "is #{state.upcase}"
-            end
-
-            # FIXME - should probably put all the message composition stuff in the Message class so
-            # the logic isn't duplicated in each notification channel.
-            # TODO - templatise the messages so they can be customised without changing core code
-            headline = "test".eql?(type.downcase) ? "TEST NOTIFICATION" : type.upcase
-
-            msg = "#{headline} #{ack_str}::: \"#{check}\" on #{entity} #{maint_str} ::: #{summary}"
+            alert = Flapjack::Data::Alert.new(event, :logger => @logger)
+
+            @logger.debug("processing jabber notification address: #{alert.address}, entity: #{alert.entity}, " +
+                          "check: '#{alert.check}', state: #{alert.state}, summary: #{alert.summary}")
+
+            @ack_str =
+              alert.event_count &&
+              !alert.state.eql?('ok') &&
+              !'acknowledgement'.eql?(alert.type) &&
+              !'test'.eql?(alert.type) ?
+              "#{@config['alias']}: ACKID #{event['event_count']}" : nil
+
+            message_type = alert.rollup ? 'rollup' : 'alert'
+
+            mydir = File.dirname(__FILE__)
+            message_template_path = mydir + "/jabber/#{message_type}.text.erb"
+            message_template = ERB.new(File.read(message_template_path), nil, '-')
+
+            @alert = alert
+            bnd = binding
+
+            message = nil
+            begin
+              message = message_template.result(bnd).chomp
+            rescue => e
+              @logger.error "Error while executing the ERB for a jabber message, " +
+                "ERB being executed: #{message_template_path}"
+              raise
+            end
 
             # FIXME: should also check if presence has been established in any group chat rooms that are
             # configured before starting to process events, otherwise the first few may get lost (send
             # before joining the group chat rooms)
-            @bot.announce(address, msg)
+            @bot.announce(alert.address, message)
           end
 
       end
@@ -283,43 +280,6 @@
 
               current_time = Time.now
 
-              # get_details = proc {|entity_check|
-              #   sched   = entity_check.current_maintenance(:scheduled => true)
-              #   unsched = entity_check.current_maintenance(:unscheduled => true)
-              #   out = ''
-
-              #   if check_name.nil?
-              #     check = entity_check.check
-              #     out += "---\n#{entity_name}:#{check}\n"
-              #   end
-
-              #   if sched.nil? && unsched.nil?
-              #     out += "Not in scheduled or unscheduled maintenance.\n"
-              #   else
-              #     if sched.nil?
-              #       out += "Not in scheduled maintenance.\n"
-              #     else
-              #       start  = Time.at(sched[:start_time])
-              #       finish = Time.at(sched[:start_time] + sched[:duration])
-              #       remain = time_period_in_words( (finish - current_time).ceil )
-              #       # TODO a simpler time format?
-              #       out += "In scheduled maintenance: #{start} -> #{finish} (#{remain} remaining)\n"
-              #     end
-
-              #     if unsched.nil?
-              #       out += "Not in unscheduled maintenance.\n"
-              #     else
-              #       start  = Time.at(unsched[:start_time])
-              #       finish = Time.at(unsched[:start_time] + unsched[:duration])
-              #       remain = time_period_in_words( (finish - current_time).ceil )
-              #       # TODO a simpler time format?
-              #       out += "In unscheduled maintenance: #{start} -> #{finish} (#{remain} remaining)\n"
-              #     end
-              #   end
-
-              #   out
-              # }
-
               check_names = check_name.nil? ? entity.check_list.sort : [check_name]
 
               if check_names.empty?
@@ -328,7 +288,6 @@
                 check_names.each do |check|
                   entity_check = Flapjack::Data::EntityCheck.for_entity(entity, check)
                   next if entity_check.nil?
-                  # msg += get_details.call(entity_check)
                   msg += "---\n#{entity_name}:#{check}\n" if check_name.nil?
                   msg += get_check_details(entity_check)
                 end
@@ -636,7 +595,6 @@
           end
         end
 
-<<<<<<< HEAD
         def stop_type
           :signal
         end
@@ -721,87 +679,6 @@
         def _say(client)
           while speak = @say_buffer.pop
             client.send( ::Jabber::Message::new(speak[:nick], speak[:msg]) )
-=======
-        setup
-        connect_with_retry
-
-        # simplified to use a single queue only as it makes the shutdown logic easier
-        queue = @config['queue']
-        events = {}
-
-        until @should_quit
-
-          # FIXME: should also check if presence has been established in any group chat rooms that are
-          # configured before starting to process events, otherwise the first few may get lost (send
-          # before joining the group chat rooms)
-          unless connected?
-            @logger.debug("not connected, sleep 1 before retry")
-            EM::Synchrony.sleep(1)
-            next
-          end
-
-          @logger.debug("jabber is connected so commencing blpop on #{queue}")
-          events[queue] = @redis.blpop(queue, 0)
-          event_json = events[queue][1]
-          begin
-            event = Oj.load(event_json)
-
-            @logger.debug('jabber notification event received: ' + event.inspect)
-
-            if 'shutdown'.eql?(event['notification_type'])
-              @logger.debug("@should_quit: #{@should_quit}")
-              if @should_quit
-                EventMachine::Synchrony.next_tick do
-                  # get delays without the next_tick
-                  close # Blather::Client.close
-                end
-              end
-              next
-            end
-
-            alert = Flapjack::Data::Alert.new(event, :logger => @logger)
-
-            @logger.debug("processing jabber notification address: #{alert.address}, entity: #{alert.entity}, " +
-                          "check: '#{alert.check}', state: #{alert.state}, summary: #{alert.summary}")
-
-            @ack_str =
-              alert.event_count &&
-              !alert.state.eql?('ok') &&
-              !'acknowledgement'.eql?(alert.type) &&
-              !'test'.eql?(alert.type) ?
-              "#{@config['alias']}: ACKID #{event['event_count']}" : nil
-
-            message_type = alert.rollup ? 'rollup' : 'alert'
-
-            mydir = File.dirname(__FILE__)
-            message_template_path = mydir + "/jabber/#{message_type}.text.erb"
-            message_template = ERB.new(File.read(message_template_path), nil, '-')
-
-            @alert = alert
-            bnd    = binding
-
-            begin
-              message = message_template.result(bnd).chomp
-            rescue => e
-              @logger.error "Error while excuting the ERB for a jabber message, " +
-                "ERB being executed: #{message_template_path}"
-              raise
-            end
-
-            chat_type = :chat
-            chat_type = :groupchat if @config['rooms'] && @config['rooms'].include?(alert.address)
-            EventMachine::Synchrony.next_tick do
-              say(Blather::JID.new(alert.address), message, chat_type)
-              alert.record_send_success!
-            end
-
-          rescue => e
-            # TODO: have non-fatal errors generate messages (eg via flapjack events or straight to
-            # rollbar or similar)
-            @logger.error "Error generating or dispatching jabber message: #{e.class}: #{e.message}\n" +
-              e.backtrace.join("\n")
-            @logger.debug "Message that could not be processed: \n" + event_json
->>>>>>> 50029808
           end
         end
 
