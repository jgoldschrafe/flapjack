--- conflicted
+++ resolved
@@ -38,10 +38,6 @@
           @logger = options[:logger]
 
           @notifications_queue = @config['queue'] || 'jabber_notifications'
-        end
-
-        def redis_connections_required
-          1
         end
 
         def start
@@ -154,15 +150,9 @@
           end
         end
 
-<<<<<<< HEAD
         def get_check_details(entity_check, at_time)
           sched   = entity_check.scheduled_maintenance_at(at_time)
           unsched = entity_check.unscheduled_maintenance_at(at_time)
-=======
-        def get_check_details(entity_check, current_time)
-          sched   = entity_check.current_maintenance(:scheduled => true)
-          unsched = entity_check.current_maintenance(:unscheduled => true)
->>>>>>> 88c31e7e
           out = ''
 
           if sched.nil? && unsched.nil?
@@ -213,100 +203,33 @@
               four_hours = 4 * 60 * 60
               duration = (dur.nil? || (dur <= 0)) ? four_hours : dur
 
-              event_id = Flapjack.redis.hget('unacknowledged_failures', ackid)
-
-              if event_id.nil?
+              check_state = Flapjack::Data::CheckState.intersect(:count => ackid).all.first
+
+              if check_state.nil?
                 error = "not found"
               else
-                entity_check = Flapjack::Data::EntityCheck.for_event_id(event_id)
+                entity_check = check_state.entity_check
                 error = "unknown entity" if entity_check.nil?
               end
 
-<<<<<<< HEAD
-            check_state = Flapjack::Data::CheckState.intersect(:count => ackid).all.first
-
-            if check_state.nil?
-              error = "not found"
-            else
-              entity_check = check_state.entity_check
-              error = "unknown entity" if entity_check.nil?
-            end
-
-            if error
-              msg = "ERROR - couldn't ACK #{ackid} - #{error}"
-            else
-
-              entity_name = entity_check.entity_name
-              check_name = entity_check.name
-
-              details = "#{check_name} on #{entity_name} (#{ackid})"
-              if entity_check.in_unscheduled_maintenance?
-                msg = "Changing ACK for #{details}"
-              else
-                msg = "ACKing #{details}"
-              end
-
-              action = Proc.new {
-                Flapjack::Data::Event.create_acknowledgement(
-                  @config['processor_queue'] || 'events',
-                  entity_name, check_name,
-                  :summary => (comment || ''),
-                  :acknowledgement_id => ackid,
-                  :duration => duration,
-                )
-              }
-            end
-          when /^help$/
-            msg = "commands: \n" +
-                  "  ACKID <id> <comment> [duration: <time spec>]\n" +
-                  "  find entities matching /pattern/\n" +
-                  "  find checks[ matching /pattern/] on (<entity>|entities matching /pattern/)\n" +
-                  "  test notifications for <entity>[:<check>]\n" +
-                  "  tell me about <entity>[:<check>]\n" +
-                  "  identify\n" +
-                  "  help\n"
-          when /^identify$/
-            t    = Process.times
-            fqdn = `/bin/hostname -f`.chomp
-            pid  = Process.pid
-            msg  = "Flapjack #{Flapjack::VERSION} process #{pid} on #{fqdn} \n" +
-                   "Boot time: #{@boot_time}\n" +
-                   "User CPU Time: #{t.utime}\n" +
-                   "System CPU Time: #{t.stime}\n" +
-                   `uname -a`.chomp + "\n"
-
-          when /^test notifications for\s+([a-z0-9\-\.]+)(?::(.+))?$/i
-            entity_name = $1
-            check_name  = $2 || 'test'
-
-            msg = "so you want me to test notifications for entity: #{entity_name}, check: #{check_name} eh? ... well OK!"
-
-            if entity = Flapjack::Data::Entity.intersect(:name => entity_name).all.first
-              msg = "so you want me to test notifications for entity: #{entity_name}, check: #{check_name} eh? ... well OK!"
-
-              summary = "Testing notifications to all contacts interested in entity: #{entity_name}, check: #{check_name}"
-              Flapjack::Data::Event.test_notifications(@config['processor_queue'] || 'events',
-                entity_name, check_name, :summary => summary)
-            else
-              msg = "yeah, no I can't see #{entity_name} in my systems"
-            end
-=======
               if error
                 msg = "ERROR - couldn't ACK #{ackid} - #{error}"
               else
-                entity_name, check = event_id.split(':', 2)
-
+
+                entity_name = entity_check.entity_name
+                check_name = entity_check.name
+
+                details = "#{check_name} on #{entity_name} (#{ackid})"
                 if entity_check.in_unscheduled_maintenance?
-                  # ack = entity_check.current_maintenance(:unscheduled => true)
-                  # FIXME details from current?
-                  msg = "Changing ACK for #{check} on #{entity_name} (#{ackid})"
+                  msg = "Changing ACK for #{details}"
                 else
-                  msg = "ACKing #{check} on #{entity_name} (#{ackid})"
-                end
+                  msg = "ACKing #{details}"
+                end
+
                 action = Proc.new {
                   Flapjack::Data::Event.create_acknowledgement(
                     @config['processor_queue'] || 'events',
-                    entity_name, check,
+                    entity_name, check_name,
                     :summary => (comment || ''),
                     :acknowledgement_id => ackid,
                     :duration => duration,
@@ -338,7 +261,7 @@
 
               msg = "so you want me to test notifications for entity: #{entity_name}, check: #{check_name} eh? ... well OK!"
 
-              if entity = Flapjack::Data::Entity.find_by_name(entity_name)
+              if entity = Flapjack::Data::Entity.intersect(:name => entity_name).all.first
                 msg = "so you want me to test notifications for entity: #{entity_name}, check: #{check_name} eh? ... well OK!"
 
                 summary = "Testing notifications to all contacts interested in entity: #{entity_name}, check: #{check_name}"
@@ -347,52 +270,32 @@
               else
                 msg = "yeah, no I can't see #{entity_name} in my systems"
               end
->>>>>>> 88c31e7e
 
             when /^tell me about\s+([a-z0-9\-\.]+)(?::(.+))?$+/
               entity_name = $1
               check_name  = $2
 
-<<<<<<< HEAD
-            if entity = Flapjack::Data::Entity.intersect(:name => entity_name).all.first
-              check_str = check_name.nil? ? '' : ", check: #{check_name}"
-              msg = "so you'd like details on entity: #{entity_name}#{check_str} hmm? ... OK!\n"
-=======
-              if entity = Flapjack::Data::Entity.find_by_name(entity_name)
+              if entity = Flapjack::Data::Entity.intersect(:name => entity_name).all.first
                 check_str = check_name.nil? ? '' : ", check: #{check_name}"
                 msg = "so you'd like details on entity: #{entity_name}#{check_str} hmm? ... OK!\n"
->>>>>>> 88c31e7e
 
                 current_time = Time.now
 
-<<<<<<< HEAD
-              checks = if check_name.nil?
-                entity.checks.all.sort_by(&:name)
-              else
-                [Flapjack::Data::Check.
-                  intersect(:entity_name => entity_name, :name => check_name).
-                    all.first].compact
-              end
-
-              if checks.empty?
-                msg += "I couldn't find any checks for entity: #{entity_name}"
-              else
-                checks.each do |check|
-                  msg += "---\n#{entity_name}:#{check.name}\n" if check_name.nil?
-                  msg += get_check_details(check, current_time)
-=======
-                check_names = check_name.nil? ? entity.check_list.sort : [check_name]
-
-                if check_names.empty?
+                checks = if check_name.nil?
+                  entity.checks.all.sort_by(&:name)
+                else
+                  [Flapjack::Data::Check.
+                    intersect(:entity_name => entity_name, :name => check_name).
+                      all.first].compact
+                end
+
+                if checks.empty?
                   msg += "I couldn't find any checks for entity: #{entity_name}"
                 else
-                  check_names.each do |check|
-                    entity_check = Flapjack::Data::EntityCheck.for_entity(entity, check)
-                    next if entity_check.nil?
-                    msg += "---\n#{entity_name}:#{check}\n" if check_name.nil?
-                    msg += get_check_details(entity_check, current_time)
+                  checks.each do |check|
+                    msg += "---\n#{entity_name}:#{check.name}\n" if check_name.nil?
+                    msg += get_check_details(check, current_time)
                   end
->>>>>>> 88c31e7e
                 end
               else
                 msg = "hmmm, I can't see #{entity_name} in my systems"
