#!/usr/bin/env ruby

require 'socket'
require 'monitor'

require 'chronic_duration'
require 'blather/client/dsl'
require 'yajl/json_gem'

require 'flapjack/data/entity_check'
require 'flapjack/redis_pool'
require 'flapjack/utility'
require 'flapjack/version'

module Flapjack

  module Gateways

    module Jabber

      class Notifier

        def self.pikelet_settings
          {:em_synchrony => true,
           :em_stop      => true}
        end

        def initialize(options = {})
          @bot = options[:jabber_bot]

          @config = options[:config]
          @redis_config = options[:redis_config]

          @logger = options[:logger]

          @redis = Flapjack::RedisPool.new(:config => @redis_config, :size => 2)
        end

        def stop
          # TODO synchronize access to @should_quit ??
          @should_quit = true
          @redis.rpush(@config['queue'], JSON.generate('notification_type' => 'shutdown'))
        end

        def start
          # simplified to use a single queue only as it makes the shutdown logic easier
          queue = @config['queue']
          events = {}

          # FIXME: should also check if presence has been established in any group chat rooms that are
          # configured before starting to process events, otherwise the first few may get lost (send
          # before joining the group chat rooms)

          until @should_quit

            @logger.debug("jabber is connected so commencing blpop on #{queue}")
            evt = @redis.blpop(queue, 0)
            events[queue] = evt
            event         = Yajl::Parser.parse(events[queue][1])
            type          = event['notification_type'] || 'unknown'
            @logger.info('jabber notification event received')
            @logger.info(event.inspect)
            unless 'shutdown'.eql?(type)
              entity, check = event['event_id'].split(':')
              state         = event['state']
              summary       = event['summary']
              duration      = event['duration'] ? time_period_in_words(event['duration']) : '4 hours'
              address       = event['address']

              @logger.debug("processing jabber notification address: #{address}, event: #{entity}:#{check}, state: #{state}, summary: #{summary}")

              ack_str =
                event['event_count'] &&
                !state.eql?('ok') &&
                !'acknowledgement'.eql?(type) &&
                !'test'.eql?(type) ?
                "::: flapjack: ACKID #{event['event_count']} " : ''

              type = 'unknown' unless type

              maint_str = case type
              when 'acknowledgement'
                "has been acknowledged, unscheduled maintenance created for #{duration}"
              when 'test'
                ''
              else
                "is #{state.upcase}"
              end

              # FIXME - should probably put all the message composition stuff in one place so
              # the logic isn't duplicated in each notification channel.
              # TODO - templatise the messages so they can be customised without changing core code
              headline = "test".eql?(type.downcase) ? "TEST NOTIFICATION" : type.upcase

              msg = "#{headline} #{ack_str}::: \"#{check}\" on #{entity} #{maint_str} ::: #{summary}"

              @bot.announce(msg, address) if @bot
            end

          end

        end

      end

      class BotClient
        include Blather::DSL
      end

      class Bot

        include Flapjack::Utility

        def self.pikelet_settings
          {:em_synchrony => false,
           :em_stop      => false}
        end

        def initialize(opts = {})
          @config = opts[:config]
          @redis_config = opts[:redis_config]

          @redis = Redis.new((@redis_config || {}).merge(:driver => :hiredis))

          @logger = opts[:logger]

          @monitor = Monitor.new

          @buffer = []
          @hostname = Socket.gethostname
        end

        def start
          @logger.info("starting")
          @logger.debug("new jabber pikelet with the following options: #{@config.inspect}")

          @bot_thread = Thread.current

          @flapjack_jid = ::Blather::JID.new((@config['jabberid'] || 'flapjack') + '/' + @hostname)

          @client = Flapjack::Gateways::Jabber::BotClient.new
          @client.setup(@flapjack_jid, @config['password'], @config['server'],
                        @config['port'].to_i)

          @logger.debug("Building jabber connection with jabberid: " +
            @flapjack_jid.to_s + ", port: " + @config['port'].to_s +
            ", server: " + @config['server'].to_s + ", password: " +
            @config['password'].to_s)

          # # FIXME possible to block using filter?
          # clear_handlers :error

          # register_handler :error do |err|
          #   @logger.warn(err.inspect)
          #   # Kernel.throw :halt
          # end

          @client.when_ready do |stanza|
            on_ready(stanza)
          end

          @client.message :groupchat?, :body => /^#{@config['alias']}:\s+/ do |stanza|
            on_groupchat(stanza)
          end

          @client.message :chat? do |stanza|
            on_chat(stanza)
          end

          @client.disconnected do |stanza|
            on_disconnect(stanza)
          end

          connect_with_retry
        end

        def stop
          synced do
            @should_quit = true
            @client.shutdown
          end

          # without this eventmachine in the bot thread seems to wait for
          # an event of some sort (network activity, or a timer firing)
          # before it realises that it has finished.
          # (should maybe use @bot_thread.wakeup instead)
          @bot_thread.run
        end

        def announce(msg, address)
          say(::Blather::JID.new(address), msg,
            (@config['rooms'] || []).include?(address) ? :groupchat : :chat)
        end

        private

        def connect_with_retry
          attempt = 0
          delay = 2
          begin
            attempt += 1
            delay = 10 if attempt > 10
            delay = 60 if attempt > 60
            Kernel.sleep(delay || 3) if attempt > 1
            @logger.debug("attempting connection to the jabber server")
            @client.run
          rescue StandardError => detail
            @logger.error("unable to connect to the jabber server (attempt #{attempt}), retrying in #{delay} seconds...")
            @logger.error("detail: #{detail.message}")
            @logger.debug(detail.backtrace.join("\n"))
            retry unless @should_quit
          end
        end

        def synced(&block)
          ret = nil
          @monitor.synchronize { ret = block.call }
          ret
        end

        # Join the MUC Chat room after connecting.
        def on_ready(stanza)
          ret = synced { @should_quit }
          @logger.info "on_ready #{ret}"
          return if ret
          @connected_at = Time.now.to_i
          @logger.info("Jabber Connected")

          @keepalive_timer = EM.add_periodic_timer(60) do
            @logger.debug("calling keepalive on the jabber connection")
            if @client.connected?
              @client.write(' ')
            end
          end

          if @config['rooms'] && @config['rooms'].length > 0
            @config['rooms'].each do |room|
              @logger.info("Joining room #{room}")
              presence = ::Blather::Stanza::Presence.new
              presence.from = @flapjack_jid
              presence.to = ::Blather::JID.new("#{room}/#{@config['alias']}")
              presence << "<x xmlns='http://jabber.org/protocol/muc'/>"
              @client.write_to_stream presence
              say(room, "flapjack jabber gateway started at #{Time.now}, hello!", :groupchat)
            end
          end
          synced do
            @connected = true
          end
          return if @buffer.empty?
          while buffered = @buffer.shift
            @logger.debug("Sending a buffered jabber message to: #{buffered[0]}, using: #{buffered[2]}, message: #{buffered[1]}")
            say(*buffered)
          end
        end

<<<<<<< HEAD
        def interpreter(command)
          msg          = nil
          action       = nil
          entity_check = nil
          case
          when command =~ /^ACKID\s+(\d+)(?:\s*(.*?)(?:\s*duration:.*?(\w+.*))?)$/i
            ackid        = $1
            comment      = $2
            duration_str = $3

            error = nil
            dur   = nil

            if comment.nil? || (comment.length == 0)
              error = "please provide a comment, eg \"flapjack: ACKID #{$1} AL looking\""
            elsif duration_str
              # a fairly liberal match above, we'll let chronic_duration do the heavy lifting
              dur = ChronicDuration.parse(duration_str)
            end
=======
      def interpreter(command)
        msg          = nil
        action       = nil
        entity_check = nil
        case
        when command =~ /^ACKID\s+(\d+)(?:\s*(.*?)(?:\s*duration:.*?(\w+.*))?)$/i;
          ackid        = $1
          comment      = $2
          duration_str = $3

          error = nil
          dur   = nil

          if comment.nil? || (comment.length == 0)
            error = "please provide a comment, eg \"#{@config['alias']}: ACKID #{$1} AL looking\""
          elsif duration_str
            # a fairly liberal match above, we'll let chronic_duration do the heavy lifting
            dur = ChronicDuration.parse(duration_str)
          end
>>>>>>> 8bce67d9

            four_hours = 4 * 60 * 60
            duration = (dur.nil? || (dur <= 0)) ? four_hours : dur

            event_id = @redis.hget('unacknowledged_failures', ackid)

            if event_id.nil?
              error = "not found"
            else
              entity_check = Flapjack::Data::EntityCheck.for_event_id(event_id, :redis => @redis)
              error = "unknown entity" if entity_check.nil?
            end

            if entity_check && entity_check.in_unscheduled_maintenance?
              error = "#{event_id} is already acknowledged"
            end

            if error
              msg = "ERROR - couldn't ACK #{ackid} - #{error}"
            else
              msg = "ACKing #{entity_check.check} on #{entity_check.entity_name} (#{ackid})"
              action = Proc.new {
                entity_check.create_acknowledgement('summary' => (comment || ''),
                  'acknowledgement_id' => ackid, 'duration' => duration)
              }
            end

          when command =~ /^help$/
            msg  = "commands: \n"
            msg += "  ACKID <id> <comment> [duration: <time spec>] \n"
            msg += "  find entities matching /pattern/ \n"
            msg += "  test notifications for <entity>[:<check>] \n"
            msg += "  identify \n"
            msg += "  help \n"

          when command =~ /^identify$/
            t = Process.times
            fqdn         = `/bin/hostname -f`.chomp
            pid          = Process.pid
            instance_id  = "#{@fqdn}:#{@pid}"
            bt = @redis.hget("executive_instance:#{instance_id}", 'boot_time').to_i
            boot_time = Time.at(bt)
            msg  = "Flapjack #{Flapjack::VERSION} process #{pid} on #{fqdn} \n"
            msg += "Boot time: #{boot_time}\n"
            msg += "User CPU Time: #{t.utime}\n"
            msg += "System CPU Time: #{t.stime}\n"
            msg += `uname -a`.chomp + "\n"

          when command =~ /^test notifications for\s+([a-z0-9\-\.]+)(:(.+))?$/i
            entity_name = $1
            check_name  = $3 ? $3 : 'test'

            msg = "so you want me to test notifications for entity: #{entity_name}, check: #{check_name} eh? ... well OK!"

            entity = Flapjack::Data::Entity.find_by_name(entity_name, :redis => @redis)
            if entity
              summary = "Testing notifications to all contacts interested in entity: #{entity.name}, check: #{check_name}"
              entity_check = Flapjack::Data::EntityCheck.for_entity(entity, check_name, :redis => @redis)
              entity_check.test_notifications('summary' => summary)
            else
              msg = "yeah, no i can't see #{entity_name} in my systems"
            end

          when command =~ /^(find )?entities matching\s+\/(.*)\/.*$/i
            pattern = $2.chomp.strip

            entity_list = Flapjack::Data::Entity.find_all_name_matching(pattern, :redis => @redis)

            if entity_list
              max_showable = 30
              number_found = entity_list.length
              entity_list = entity_list[0..(max_showable - 1)] if number_found > max_showable

              case
              when number_found == 0
                msg = "found no entities matching /#{pattern}/"
              when number_found == 1
                msg = "found #{number_found} entity matching /#{pattern}/ ... \n"
              when number_found > max_showable
                msg = "showing first #{max_showable} of #{number_found} entities found matching /#{pattern}/\n"
              else
                msg = "found #{number_found} entities matching /#{pattern}/ ... \n"
              end
              msg += entity_list.join(', ') unless entity_list.empty?

            else
              msg = "that doesn't seem to be a valid pattern - /#{pattern}/"
            end

          when command =~ /^(.*)/
            words = $1
            msg   = "what do you mean, '#{words}'? Type 'help' for a list of acceptable commands."

          end

          {:msg => msg, :action => action}
        end

        def on_groupchat(stanza)
          return if synced { @should_quit }
          @logger.debug("groupchat message received: #{stanza.inspect}")

          if stanza.body =~ /^#{@config['alias']}:\s+(.*)/
            command = $1
          end

          results = interpreter(command)
          msg     = results[:msg]
          action  = results[:action]

          if msg || action
            @logger.info("sending to group chat: #{msg}")
            say(stanza.from.stripped, msg, :groupchat)
            action.call if action
          end
        end

        def on_chat(stanza)
          return if synced { @should_quit }
          @logger.debug("chat message received: #{stanza.inspect}")

          if stanza.body =~ /^flapjack:\s+(.*)/
            command = $1
          else
            command = stanza.body
          end

          results = interpreter(command)
          msg     = results[:msg]
          action  = results[:action]

          if msg || action
            @logger.info("Sending to #{stanza.from.stripped}: #{msg}")
            say(stanza.from.stripped, msg, :chat)
            action.call if action
          end
        end

        # may return true to prevent the reactor loop from stopping
        def on_disconnect(stanza)
          @logger.warn("disconnect handler called")
          @keepalive_timer.cancel unless @keepalive_timer.nil?
          @keepalive_timer = nil
          return false if sq = synced { @connected = false; @should_quit }
          @logger.warn("jabbers disconnected! reconnecting after a short delay...")
          Kernel.sleep(5)
          connect_with_retry
          true
        end

        def say(to, msg, using = :chat)
          if synced { @connected }
            @logger.debug("Sending a jabber message to: #{to.to_s}, using: #{using.to_s}, message: #{msg}")
            @client.say(to, msg, using)
          else
            @logger.debug("Buffering a jabber message to: #{to.to_s}, using: #{using.to_s}, message: #{msg}")
            @buffer << [to, msg, using]
          end
        end

      end
    end
  end
end
<|MERGE_RESOLUTION|>--- conflicted
+++ resolved
@@ -254,13 +254,12 @@
           end
         end
 
-<<<<<<< HEAD
         def interpreter(command)
           msg          = nil
           action       = nil
           entity_check = nil
           case
-          when command =~ /^ACKID\s+(\d+)(?:\s*(.*?)(?:\s*duration:.*?(\w+.*))?)$/i
+          when command =~ /^ACKID\s+(\d+)(?:\s*(.*?)(?:\s*duration:.*?(\w+.*))?)$/i;
             ackid        = $1
             comment      = $2
             duration_str = $3
@@ -269,32 +268,11 @@
             dur   = nil
 
             if comment.nil? || (comment.length == 0)
-              error = "please provide a comment, eg \"flapjack: ACKID #{$1} AL looking\""
+              error = "please provide a comment, eg \"#{@config['alias']}: ACKID #{$1} AL looking\""
             elsif duration_str
               # a fairly liberal match above, we'll let chronic_duration do the heavy lifting
               dur = ChronicDuration.parse(duration_str)
             end
-=======
-      def interpreter(command)
-        msg          = nil
-        action       = nil
-        entity_check = nil
-        case
-        when command =~ /^ACKID\s+(\d+)(?:\s*(.*?)(?:\s*duration:.*?(\w+.*))?)$/i;
-          ackid        = $1
-          comment      = $2
-          duration_str = $3
-
-          error = nil
-          dur   = nil
-
-          if comment.nil? || (comment.length == 0)
-            error = "please provide a comment, eg \"#{@config['alias']}: ACKID #{$1} AL looking\""
-          elsif duration_str
-            # a fairly liberal match above, we'll let chronic_duration do the heavy lifting
-            dur = ChronicDuration.parse(duration_str)
-          end
->>>>>>> 8bce67d9
 
             four_hours = 4 * 60 * 60
             duration = (dur.nil? || (dur <= 0)) ? four_hours : dur
