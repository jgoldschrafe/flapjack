--- conflicted
+++ resolved
@@ -102,16 +102,7 @@
               @bot.announce(msg, address) if @bot
             end
 
-<<<<<<< HEAD
-          end
-=======
-      def initialize(opts = {})
-        @config = opts[:config]
-        @redis_config = opts[:redis_config]
-        @boot_time = opts[:boot_time]
-
-        @redis = Flapjack::RedisPool.new(:config => @redis_config, :size => 2) # first will block
->>>>>>> f51cdf46
+          end
 
         end
 
@@ -280,21 +271,28 @@
               error = "unknown entity" if entity_check.nil?
             end
 
-<<<<<<< HEAD
-            if entity_check && entity_check.in_unscheduled_maintenance?
-              error = "#{event_id} is already acknowledged"
-            end
-
             if error
               msg = "ERROR - couldn't ACK #{ackid} - #{error}"
             else
-              msg = "ACKing #{entity_check.check} on #{entity_check.entity_name} (#{ackid})"
+              entity_name, check = event_id.split(':', 2)
+
+              if entity_check.in_unscheduled_maintenance?
+                # ack = entity_check.current_maintenance(:unscheduled => true)
+                # FIXME details from current?
+                msg = "Changing ACK for #{check} on #{entity_name} (#{ackid})"
+              else
+                msg = "ACKing #{check} on #{entity_name} (#{ackid})"
+              end
               action = Proc.new {
-                entity_check.create_acknowledgement('summary' => (comment || ''),
-                  'acknowledgement_id' => ackid, 'duration' => duration)
+                Flapjack::Data::Event.create_acknowledgement(
+                  entity_name, check,
+                  :summary => (comment || ''),
+                  :acknowledgement_id => ackid,
+                  :duration => duration,
+                  :redis => @redis
+                )
               }
             end
-
           when command =~ /^help$/
             msg  = "commands: \n"
             msg += "  ACKID <id> <comment> [duration: <time spec>] \n"
@@ -316,19 +314,70 @@
             msg += "System CPU Time: #{t.stime}\n"
             msg += `uname -a`.chomp + "\n"
 
-          when command =~ /^test notifications for\s+([a-z0-9\-\.]+)(:(.+))?$/i
+          when command =~ /^test notifications for\s+([a-z0-9\-\.]+)(?::(.+))?$/i
             entity_name = $1
-            check_name  = $3 ? $3 : 'test'
+            check_name  = $2 || 'test'
 
             msg = "so you want me to test notifications for entity: #{entity_name}, check: #{check_name} eh? ... well OK!"
 
-            entity = Flapjack::Data::Entity.find_by_name(entity_name, :redis => @redis)
-            if entity
-              summary = "Testing notifications to all contacts interested in entity: #{entity.name}, check: #{check_name}"
-              entity_check = Flapjack::Data::EntityCheck.for_entity(entity, check_name, :redis => @redis)
-              entity_check.test_notifications('summary' => summary)
+            if entity = Flapjack::Data::Entity.find_by_name(entity_name, :redis => @redis)
+              msg = "so you want me to test notifications for entity: #{entity_name}, check: #{check_name} eh? ... well OK!"
+
+              summary = "Testing notifications to all contacts interested in entity: #{entity_name}, check: #{check_name}"
+              Flapjack::Data::Event.test_notifications(entity_name, check_name, :summary => summary, :redis => @redis)
             else
-              msg = "yeah, no i can't see #{entity_name} in my systems"
+              msg = "yeah, no I can't see #{entity_name} in my systems"
+            end
+
+          when command =~ /^tell me about\s+([a-z0-9\-\.]+)(?::(.+))?$+/
+            entity_name = $1
+            check_name  = $2
+
+            if entity = Flapjack::Data::Entity.find_by_name(entity_name, :redis => @redis)
+              check_str = check_name.nil? ? '' : ", check: #{check_name}"
+              msg = "so you'd like details on entity: #{entity_name}#{check_str} hmm? ... OK!\n"
+
+              current_time = Time.now
+
+              get_details = proc {|entity_check|
+                sched   = entity_check.current_maintenance(:scheduled => true)
+                unsched = entity_check.current_maintenance(:unscheduled => true)
+
+                if (sched || unsched) && check_name.nil?
+                  check = entity_check.check
+                  msg += "---\n#{entity_name}:#{check}\n"
+                end
+
+                unless sched.nil?
+                  start  = Time.at(sched[:start_time])
+                  finish = Time.at(sched[:start_time] + sched[:duration])
+                  remain = time_period_in_words( (finish - current_time).ceil )
+                  # TODO a simpler time format?
+                  msg += "Currently in scheduled maintenance: #{start} -> #{finish} (#{remain} remaining)\n"
+                end
+
+                unless unsched.nil?
+                  start  = Time.at(unsched[:start_time])
+                  finish = Time.at(unsched[:start_time] + unsched[:duration])
+                  remain = time_period_in_words( (finish - current_time).ceil )
+                  # TODO a simpler time format?
+                  msg += "Currently in unscheduled maintenance: #{start} -> #{finish} (#{remain} remaining)\n"
+                end
+              }
+
+              check_names = check_name.nil? ? entity.check_list.sort : [check_name]
+
+              if check_names.empty?
+                msg += "I couldn't find any checks for entity: #{entity_name}"
+              else
+                check_names.each do |check|
+                  entity_check = Flapjack::Data::EntityCheck.for_entity(entity, check, :redis => @redis)
+                  next if entity_check.nil?
+                  get_details.call(entity_check)
+                end
+              end
+            else
+              msg = "hmmm, I can't see #{entity_name} in my systems"
             end
 
           when command =~ /^(find )?entities matching\s+\/(.*)\/.*$/i
@@ -352,113 +401,6 @@
                 msg = "found #{number_found} entities matching /#{pattern}/ ... \n"
               end
               msg += entity_list.join(', ') unless entity_list.empty?
-=======
-          if error
-            msg = "ERROR - couldn't ACK #{ackid} - #{error}"
-          else
-            entity_name, check = event_id.split(':', 2)
-
-            if entity_check.in_unscheduled_maintenance?
-              # ack = entity_check.current_maintenance(:unscheduled => true)
-              # FIXME details from current?
-              msg = "Changing ACK for #{check} on #{entity_name} (#{ackid})"
-            else
-              msg = "ACKing #{check} on #{entity_name} (#{ackid})"
-            end
-            action = Proc.new {
-              Flapjack::Data::Event.create_acknowledgement(
-                entity_name, check,
-                :summary => (comment || ''),
-                :acknowledgement_id => ackid,
-                :duration => duration,
-                :redis => @redis
-              )
-            }
-          end
-
-        when command =~ /^help$/
-          msg = "commands: \n" +
-                "  ACKID <id> <comment> [duration: <time spec>] \n" +
-                "  find entities matching /pattern/ \n" +
-                "  test notifications for <entity>[:<check>] \n" +
-                "  tell me about <entity>[:<check>]" +
-                "  identify \n" +
-                "  help \n"
-
-        when command =~ /^identify$/
-          t    = Process.times
-          fqdn = `/bin/hostname -f`.chomp
-          pid  = Process.pid
-          msg  = "Flapjack #{Flapjack::VERSION} process #{pid} on #{fqdn} \n" +
-                 "Boot time: #{@boot_time}\n" +
-                 "User CPU Time: #{t.utime}\n" +
-                 "System CPU Time: #{t.stime}\n" +
-                 `uname -a`.chomp + "\n"
-
-        when command =~ /^test notifications for\s+([a-z0-9\-\.]+)(?::(.+))?$/i
-          entity_name = $1
-          check_name  = $2 || 'test'
-
-          if entity = Flapjack::Data::Entity.find_by_name(entity_name, :redis => @redis)
-            msg = "so you want me to test notifications for entity: #{entity_name}, check: #{check_name} eh? ... well OK!"
-
-            summary = "Testing notifications to all contacts interested in entity: #{entity_name}, check: #{check_name}"
-            Flapjack::Data::Event.test_notifications(entity_name, check_name, :summary => summary, :redis => @redis)
-          else
-            msg = "yeah, no I can't see #{entity_name} in my systems"
-          end
-
-        when command =~ /^tell me about\s+([a-z0-9\-\.]+)(?::(.+))?$+/
-          entity_name = $1
-          check_name  = $2
-
-          if entity = Flapjack::Data::Entity.find_by_name(entity_name, :redis => @redis)
-            check_str = check_name.nil? ? '' : ", check: #{check_name}"
-            msg = "so you'd like details on entity: #{entity_name}#{check_str} hmm? ... OK!\n"
-
-            current_time = Time.now
-
-            get_details = proc {|entity_check|
-              sched   = entity_check.current_maintenance(:scheduled => true)
-              unsched = entity_check.current_maintenance(:unscheduled => true)
-
-              if (sched || unsched) && check_name.nil?
-                check = entity_check.check
-                msg += "---\n#{entity_name}:#{check}\n"
-              end
-
-              unless sched.nil?
-                start  = Time.at(sched[:start_time])
-                finish = Time.at(sched[:start_time] + sched[:duration])
-                remain = time_period_in_words( (finish - current_time).ceil )
-                # TODO a simpler time format?
-                msg += "Currently in scheduled maintenance: #{start} -> #{finish} (#{remain} remaining)\n"
-              end
-
-              unless unsched.nil?
-                start  = Time.at(unsched[:start_time])
-                finish = Time.at(unsched[:start_time] + unsched[:duration])
-                remain = time_period_in_words( (finish - current_time).ceil )
-                # TODO a simpler time format?
-                msg += "Currently in unscheduled maintenance: #{start} -> #{finish} (#{remain} remaining)\n"
-              end
-            }
-
-            check_names = check_name.nil? ? entity.check_list.sort : [check_name]
-
-            if check_names.empty?
-              msg += "I couldn't find any checks for entity: #{entity_name}"
-            else
-              check_names.each do |check|
-                entity_check = Flapjack::Data::EntityCheck.for_entity(entity, check, :redis => @redis)
-                next if entity_check.nil?
-                get_details.call(entity_check)
-              end
-            end
-          else
-            msg = "hmmm, I can't see #{entity_name} in my systems"
-          end
->>>>>>> f51cdf46
 
             else
               msg = "that doesn't seem to be a valid pattern - /#{pattern}/"
@@ -524,72 +466,10 @@
           true
         end
 
-<<<<<<< HEAD
         def say(to, msg, using = :chat)
           if synced { @connected }
             @logger.debug("Sending a jabber message to: #{to.to_s}, using: #{using.to_s}, message: #{msg}")
             @client.say(to, msg, using)
-=======
-        until @should_quit
-
-          # FIXME: should also check if presence has been established in any group chat rooms that are
-          # configured before starting to process events, otherwise the first few may get lost (send
-          # before joining the group chat rooms)
-          if connected?
-            @logger.debug("jabber is connected so commencing blpop on #{queue}")
-            events[queue] = @redis.blpop(queue, 0)
-            event         = Yajl::Parser.parse(events[queue][1])
-            type          = event['notification_type'] || 'unknown'
-            @logger.debug('jabber notification event received')
-            @logger.debug(event.inspect)
-            if 'shutdown'.eql?(type)
-              if @should_quit
-                EventMachine::Synchrony.next_tick do
-                  # get delays without the next_tick
-                  close # Blather::Client.close
-                end
-              end
-            else
-              entity, check = event['event_id'].split(':', 2)
-              state         = event['state']
-              summary       = event['summary']
-              duration      = event['duration'] ? time_period_in_words(event['duration']) : '4 hours'
-              address       = event['address']
-
-              @logger.debug("processing jabber notification address: #{address}, event: #{entity}:#{check}, state: #{state}, summary: #{summary}")
-
-              ack_str =
-                event['event_count'] &&
-                !state.eql?('ok') &&
-                !'acknowledgement'.eql?(type) &&
-                !'test'.eql?(type) ?
-                "::: #{@config['alias']}: ACKID #{event['event_count']} " : ''
-
-              type = 'unknown' unless type
-
-              maint_str = case type
-              when 'acknowledgement'
-                "has been acknowledged, unscheduled maintenance created for #{duration}"
-              when 'test'
-                ''
-              else
-                "is #{state.upcase}"
-              end
-
-              # FIXME - should probably put all the message composition stuff in one place so
-              # the logic isn't duplicated in each notification channel.
-              # TODO - templatise the messages so they can be customised without changing core code
-              headline = "test".eql?(type.downcase) ? "TEST NOTIFICATION" : type.upcase
-
-              msg = "#{headline} #{ack_str}::: \"#{check}\" on #{entity} #{maint_str} ::: #{summary}"
-
-              chat_type = :chat
-              chat_type = :groupchat if @config['rooms'] && @config['rooms'].include?(address)
-              EventMachine::Synchrony.next_tick do
-                say(Blather::JID.new(address), msg, chat_type)
-              end
-            end
->>>>>>> f51cdf46
           else
             @logger.debug("Buffering a jabber message to: #{to.to_s}, using: #{using.to_s}, message: #{msg}")
             @buffer << [to, msg, using]
@@ -599,4 +479,4 @@
       end
     end
   end
-end
+end