--- conflicted
+++ resolved
@@ -153,8 +153,8 @@
         end
 
         def get_check_details(entity_check)
-          sched   = entity_check.current_maintenance(:scheduled => true)
-          unsched = entity_check.current_maintenance(:unscheduled => true)
+          sched   = entity_check.current_scheduled_maintenance
+          unsched = entity_check.current_unscheduled_maintenance
           out = ''
 
           if sched.nil? && unsched.nil?
@@ -286,81 +286,6 @@
 
               current_time = Time.now
 
-<<<<<<< HEAD
-              get_details = proc {|entity_check|
-                sched   = entity_check.current_maintenance(:scheduled => true)
-                unsched = entity_check.current_maintenance(:unscheduled => true)
-                out = ''
-
-                if check_name.nil?
-                  out += "---\n#{entity_name}:#{entity_check.name}\n"
-                end
-
-                if sched.nil? && unsched.nil?
-                  out += "Not in scheduled or unscheduled maintenance.\n"
-                else
-                  if sched.nil?
-                    out += "Not in scheduled maintenance.\n"
-                  else
-                    start  = Time.at(sched[:start_time])
-                    finish = Time.at(sched[:start_time] + sched[:duration])
-                    remain = time_period_in_words( (finish - current_time).ceil )
-                    # TODO a simpler time format?
-                    out += "In scheduled maintenance: #{start} -> #{finish} (#{remain} remaining)\n"
-                  end
-
-                  if unsched.nil?
-                    out += "Not in unscheduled maintenance.\n"
-                  else
-                    start  = Time.at(unsched[:start_time])
-                    finish = Time.at(unsched[:start_time] + unsched[:duration])
-                    remain = time_period_in_words( (finish - current_time).ceil )
-                    # TODO a simpler time format?
-                    out += "In unscheduled maintenance: #{start} -> #{finish} (#{remain} remaining)\n"
-                  end
-                end
-
-                out
-              }
-=======
-              # get_details = proc {|entity_check|
-              #   sched   = entity_check.current_maintenance(:scheduled => true)
-              #   unsched = entity_check.current_maintenance(:unscheduled => true)
-              #   out = ''
-
-              #   if check_name.nil?
-              #     check = entity_check.check
-              #     out += "---\n#{entity_name}:#{check}\n"
-              #   end
-
-              #   if sched.nil? && unsched.nil?
-              #     out += "Not in scheduled or unscheduled maintenance.\n"
-              #   else
-              #     if sched.nil?
-              #       out += "Not in scheduled maintenance.\n"
-              #     else
-              #       start  = Time.at(sched[:start_time])
-              #       finish = Time.at(sched[:start_time] + sched[:duration])
-              #       remain = time_period_in_words( (finish - current_time).ceil )
-              #       # TODO a simpler time format?
-              #       out += "In scheduled maintenance: #{start} -> #{finish} (#{remain} remaining)\n"
-              #     end
-
-              #     if unsched.nil?
-              #       out += "Not in unscheduled maintenance.\n"
-              #     else
-              #       start  = Time.at(unsched[:start_time])
-              #       finish = Time.at(unsched[:start_time] + unsched[:duration])
-              #       remain = time_period_in_words( (finish - current_time).ceil )
-              #       # TODO a simpler time format?
-              #       out += "In unscheduled maintenance: #{start} -> #{finish} (#{remain} remaining)\n"
-              #     end
-              #   end
-
-              #   out
-              # }
->>>>>>> 5abe4e23
-
               checks = if check_name.nil?
                 entity.checks.all.sort_by(&:name)
               else
@@ -372,17 +297,9 @@
               if checks.empty?
                 msg += "I couldn't find any checks for entity: #{entity_name}"
               else
-<<<<<<< HEAD
-                checks.each do |entity_check|
-                  msg += get_details.call(entity_check)
-=======
-                check_names.each do |check|
-                  entity_check = Flapjack::Data::EntityCheck.for_entity(entity, check)
-                  next if entity_check.nil?
-                  # msg += get_details.call(entity_check)
-                  msg += "---\n#{entity_name}:#{check}\n" if check_name.nil?
-                  msg += get_check_details(entity_check)
->>>>>>> 5abe4e23
+                checks.each do |check|
+                  msg += "---\n#{entity_name}:#{check.name}\n" if check_name.nil?
+                  msg += get_check_details(check)
                 end
               end
             else
