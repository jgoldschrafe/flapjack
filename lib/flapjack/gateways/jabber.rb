--- conflicted
+++ resolved
@@ -3,15 +3,9 @@
 require 'socket'
 require 'monitor'
 
-<<<<<<< HEAD
-require 'chronic_duration'
 require 'blather/client/dsl'
-require 'yajl/json_gem'
-=======
-require 'blather/client/client'
 require 'chronic_duration'
 require 'oj'
->>>>>>> c1517cf9
 
 require 'flapjack/data/entity_check'
 require 'flapjack/utility'
@@ -23,7 +17,6 @@
 
     module Jabber
 
-<<<<<<< HEAD
       class Notifier
 
         def self.pikelet_settings
@@ -34,33 +27,6 @@
         def initialize(options = {})
           @config = options[:config]
           @redis_config = options[:redis_config]
-=======
-      log = ::Logger.new(STDOUT)
-      log.level = ::Logger::INFO
-      Blather.logger = log
-
-      # TODO if we use 'xmpp4r' rather than 'blather', port this to 'rexml'
-      class TextHandler < Nokogiri::XML::SAX::Document
-        def initialize
-          @chunks = []
-        end
-
-        attr_reader :chunks
-
-        def cdata_block(string)
-          characters(string)
-        end
-
-        def characters(string)
-          @chunks << string.strip if string.strip != ""
-        end
-      end
-
-      def initialize(opts = {})
-        @config = opts[:config]
-        @redis_config = opts[:redis_config]
-        @boot_time = opts[:boot_time]
->>>>>>> c1517cf9
 
           @logger = options[:logger]
 
@@ -95,7 +61,7 @@
             @logger.debug("jabber is connected so commencing blpop on #{queue}")
             evt = @redis.blpop(queue, 0)
             events[queue] = evt
-            event         = Yajl::Parser.parse(events[queue][1])
+            event         = Oj.load(events[queue][1])
             type          = event['notification_type'] || 'unknown'
             @logger.info('jabber notification event received')
             @logger.info(event.inspect)
@@ -142,19 +108,35 @@
 
       end
 
-<<<<<<< HEAD
       class BotClient
         include Blather::DSL
-=======
-      def stop
-        @should_quit = true
-        @redis.rpush(@config['queue'], Oj.dump('notification_type' => 'shutdown'))
->>>>>>> c1517cf9
       end
 
       class Bot
 
         include Flapjack::Utility
+
+        log = ::Logger.new(STDOUT)
+        # log.level = ::Logger::DEBUG
+        log.level = ::Logger::INFO
+        Blather.logger = log
+
+        # TODO if we use 'xmpp4r' rather than 'blather', port this to 'rexml'
+        class TextHandler < Nokogiri::XML::SAX::Document
+          def initialize
+            @chunks = []
+          end
+
+          attr_reader :chunks
+
+          def cdata_block(string)
+            characters(string)
+          end
+
+          def characters(string)
+            @chunks << string.strip if string.strip != ""
+          end
+        end
 
         def self.pikelet_settings
           {:em_synchrony => false,
@@ -164,6 +146,7 @@
         def initialize(opts = {})
           @config = opts[:config]
           @redis_config = opts[:redis_config]
+          @boot_time = opts[:boot_time]
 
           @redis = Redis.new((@redis_config || {}).merge(:driver => :hiredis))
 
@@ -272,49 +255,25 @@
           synced do
             @connected = true
           end
-<<<<<<< HEAD
           return if @buffer.empty?
           while buffered = @buffer.shift
             @logger.debug("Sending a buffered jabber message to: #{buffered[0]}, using: #{buffered[2]}, message: #{buffered[1]}")
             say(*buffered)
-=======
-        end
-      end
-
-      def interpreter(command_raw)
-        msg          = nil
-        action       = nil
-        entity_check = nil
-
-        th = TextHandler.new
-        parser = Nokogiri::HTML::SAX::Parser.new(th)
-        parser.parse(command_raw)
-        command = th.chunks.join(' ')
-
-        case command
-        when /^ACKID\s+(\d+)(?:\s*(.*?)(?:\s*duration:.*?(\w+.*))?)$/i
-          ackid        = $1
-          comment      = $2
-          duration_str = $3
-
-          error = nil
-          dur   = nil
-
-          if comment.nil? || (comment.length == 0)
-            error = "please provide a comment, eg \"#{@config['alias']}: ACKID #{$1} AL looking\""
-          elsif duration_str
-            # a fairly liberal match above, we'll let chronic_duration do the heavy lifting
-            dur = ChronicDuration.parse(duration_str)
->>>>>>> c1517cf9
-          end
-        end
-
-        def interpreter(command)
-          msg          = nil
-          action       = nil
+          end
+        end
+
+        def interpreter(command_raw)
+          msg = nil
+          action = nil
           entity_check = nil
-          case
-          when command =~ /^ACKID\s+(\d+)(?:\s*(.*?)(?:\s*duration:.*?(\w+.*))?)$/i;
+
+          th = TextHandler.new
+          parser = Nokogiri::HTML::SAX::Parser.new(th)
+          parser.parse(command_raw)
+          command = th.chunks.join(' ')
+
+          case command
+          when /^ACKID\s+(\d+)(?:\s*(.*?)(?:\s*duration:.*?(\w+.*))?)$/i
             ackid        = $1
             comment      = $2
             duration_str = $3
@@ -363,76 +322,41 @@
                 )
               }
             end
-          when command =~ /^help$/
-            msg  = "commands: \n"
-            msg += "  ACKID <id> <comment> [duration: <time spec>] \n"
-            msg += "  find entities matching /pattern/ \n"
-            msg += "  test notifications for <entity>[:<check>] \n"
-            msg += "  identify \n"
-            msg += "  help \n"
-
-          when command =~ /^identify$/
-            t = Process.times
-            fqdn         = `/bin/hostname -f`.chomp
-            pid          = Process.pid
-            instance_id  = "#{@fqdn}:#{@pid}"
-            bt = @redis.hget("executive_instance:#{instance_id}", 'boot_time').to_i
-            boot_time = Time.at(bt)
-            msg  = "Flapjack #{Flapjack::VERSION} process #{pid} on #{fqdn} \n"
-            msg += "Boot time: #{boot_time}\n"
-            msg += "User CPU Time: #{t.utime}\n"
-            msg += "System CPU Time: #{t.stime}\n"
-            msg += `uname -a`.chomp + "\n"
-
-          when command =~ /^test notifications for\s+([a-z0-9\-\.]+)(?::(.+))?$/i
+          when /^help$/
+            msg = "commands: \n" +
+                  "  ACKID <id> <comment> [duration: <time spec>] \n" +
+                  "  find entities matching /pattern/ \n" +
+                  "  test notifications for <entity>[:<check>] \n" +
+                  "  tell me about <entity>[:<check>] \n" +
+                  "  identify \n" +
+                  "  help \n"
+
+          when /^identify$/
+            t    = Process.times
+            fqdn = `/bin/hostname -f`.chomp
+            pid  = Process.pid
+            msg  = "Flapjack #{Flapjack::VERSION} process #{pid} on #{fqdn} \n" +
+                   "Boot time: #{@boot_time}\n" +
+                   "User CPU Time: #{t.utime}\n" +
+                   "System CPU Time: #{t.stime}\n" +
+                   `uname -a`.chomp + "\n"
+
+          when /^test notifications for\s+([a-z0-9\-\.]+)(?::(.+))?$/i
             entity_name = $1
             check_name  = $2 || 'test'
 
-<<<<<<< HEAD
-=======
-        when /^help$/i
-          msg = "commands: \n" +
-                "  ACKID <id> <comment> [duration: <time spec>] \n" +
-                "  find entities matching /pattern/ \n" +
-                "  test notifications for <entity>[:<check>] \n" +
-                "  tell me about <entity>[:<check>] \n" +
-                "  identify \n" +
-                "  help \n"
-
-        when /^identify$/i
-          t    = Process.times
-          fqdn = `/bin/hostname -f`.chomp
-          pid  = Process.pid
-          msg  = "Flapjack #{Flapjack::VERSION} process #{pid} on #{fqdn} \n" +
-                 "Boot time: #{@boot_time}\n" +
-                 "User CPU Time: #{t.utime}\n" +
-                 "System CPU Time: #{t.stime}\n" +
-                 `uname -a`.chomp + "\n"
-
-        when /^test notifications for\s+([a-z0-9\-\.]+)(?::(.+))?$/i
-          entity_name = $1
-          check_name  = $2 || 'test'
-
-          if entity = Flapjack::Data::Entity.find_by_name(entity_name, :redis => @redis)
->>>>>>> c1517cf9
             msg = "so you want me to test notifications for entity: #{entity_name}, check: #{check_name} eh? ... well OK!"
 
             if entity = Flapjack::Data::Entity.find_by_name(entity_name, :redis => @redis)
               msg = "so you want me to test notifications for entity: #{entity_name}, check: #{check_name} eh? ... well OK!"
 
-<<<<<<< HEAD
               summary = "Testing notifications to all contacts interested in entity: #{entity_name}, check: #{check_name}"
               Flapjack::Data::Event.test_notifications(entity_name, check_name, :summary => summary, :redis => @redis)
             else
               msg = "yeah, no I can't see #{entity_name} in my systems"
             end
-=======
-        when /^tell me about\s+([a-z0-9\-\.]+)(?::(.+))?$+/i
-          entity_name = $1
-          check_name  = $2
->>>>>>> c1517cf9
-
-          when command =~ /^tell me about\s+([a-z0-9\-\.]+)(?::(.+))?$+/
+
+          when /^tell me about\s+([a-z0-9\-\.]+)(?::(.+))?$+/
             entity_name = $1
             check_name  = $2
 
@@ -440,74 +364,45 @@
               check_str = check_name.nil? ? '' : ", check: #{check_name}"
               msg = "so you'd like details on entity: #{entity_name}#{check_str} hmm? ... OK!\n"
 
-<<<<<<< HEAD
               current_time = Time.now
 
               get_details = proc {|entity_check|
                 sched   = entity_check.current_maintenance(:scheduled => true)
                 unsched = entity_check.current_maintenance(:unscheduled => true)
-
-                if (sched || unsched) && check_name.nil?
+                out = ''
+
+                if check_name.nil?
                   check = entity_check.check
-                  msg += "---\n#{entity_name}:#{check}\n"
+                  out += "---\n#{entity_name}:#{check}\n"
                 end
 
-                unless sched.nil?
-                  start  = Time.at(sched[:start_time])
-                  finish = Time.at(sched[:start_time] + sched[:duration])
-                  remain = time_period_in_words( (finish - current_time).ceil )
-                  # TODO a simpler time format?
-                  msg += "Currently in scheduled maintenance: #{start} -> #{finish} (#{remain} remaining)\n"
+                if sched.nil? && unsched.nil?
+                  out += "Not in scheduled or unscheduled maintenance.\n"
+                else
+                  if sched.nil?
+                    out += "Not in scheduled maintenance.\n"
+                  else
+                    start  = Time.at(sched[:start_time])
+                    finish = Time.at(sched[:start_time] + sched[:duration])
+                    remain = time_period_in_words( (finish - current_time).ceil )
+                    # TODO a simpler time format?
+                    out += "In scheduled maintenance: #{start} -> #{finish} (#{remain} remaining)\n"
+                  end
+
+                  if unsched.nil?
+                    out += "Not in unscheduled maintenance.\n"
+                  else
+                    start  = Time.at(unsched[:start_time])
+                    finish = Time.at(unsched[:start_time] + unsched[:duration])
+                    remain = time_period_in_words( (finish - current_time).ceil )
+                    # TODO a simpler time format?
+                    out += "In unscheduled maintenance: #{start} -> #{finish} (#{remain} remaining)\n"
+                  end
                 end
-=======
-            get_details = proc {|entity_check|
-              sched   = entity_check.current_maintenance(:scheduled => true)
-              unsched = entity_check.current_maintenance(:unscheduled => true)
-              out = ''
-
-              if check_name.nil?
-                check = entity_check.check
-                out += "---\n#{entity_name}:#{check}\n"
-              end
-
-              if sched.nil? && unsched.nil?
-                out += "Not in scheduled or unscheduled maintenance.\n"
-              else
-                if sched.nil?
-                  out += "Not in scheduled maintenance.\n"
-                else
-                  start  = Time.at(sched[:start_time])
-                  finish = Time.at(sched[:start_time] + sched[:duration])
-                  remain = time_period_in_words( (finish - current_time).ceil )
-                  # TODO a simpler time format?
-                  out += "In scheduled maintenance: #{start} -> #{finish} (#{remain} remaining)\n"
-                end
-
-                if unsched.nil?
-                  out += "Not in unscheduled maintenance.\n"
-                else
-                  start  = Time.at(unsched[:start_time])
-                  finish = Time.at(unsched[:start_time] + unsched[:duration])
-                  remain = time_period_in_words( (finish - current_time).ceil )
-                  # TODO a simpler time format?
-                  out += "In unscheduled maintenance: #{start} -> #{finish} (#{remain} remaining)\n"
-                end
-              end
-
-              out
-            }
->>>>>>> c1517cf9
-
-                unless unsched.nil?
-                  start  = Time.at(unsched[:start_time])
-                  finish = Time.at(unsched[:start_time] + unsched[:duration])
-                  remain = time_period_in_words( (finish - current_time).ceil )
-                  # TODO a simpler time format?
-                  msg += "Currently in unscheduled maintenance: #{start} -> #{finish} (#{remain} remaining)\n"
-                end
+
+                out
               }
 
-<<<<<<< HEAD
               check_names = check_name.nil? ? entity.check_list.sort : [check_name]
 
               if check_names.empty?
@@ -516,24 +411,14 @@
                 check_names.each do |check|
                   entity_check = Flapjack::Data::EntityCheck.for_entity(entity, check, :redis => @redis)
                   next if entity_check.nil?
-                  get_details.call(entity_check)
+                  msg += get_details.call(entity_check)
                 end
-=======
-            if check_names.empty?
-              msg += "I couldn't find any checks for entity: #{entity_name}"
-            else
-              check_names.each do |check|
-                entity_check = Flapjack::Data::EntityCheck.for_entity(entity, check, :redis => @redis)
-                next if entity_check.nil?
-                msg += get_details.call(entity_check)
->>>>>>> c1517cf9
               end
             else
               msg = "hmmm, I can't see #{entity_name} in my systems"
             end
 
-<<<<<<< HEAD
-          when command =~ /^(find )?entities matching\s+\/(.*)\/.*$/i
+          when /^(find )?entities matching\s+\/(.*)\/.*$/i
             pattern = $2.chomp.strip
 
             entity_list = Flapjack::Data::Entity.find_all_name_matching(pattern, :redis => @redis)
@@ -555,39 +440,15 @@
               end
               msg += entity_list.join(', ') unless entity_list.empty?
 
-=======
-        when /^(find )?entities matching\s+\/(.*)\/.*$/i
-          pattern = $2.chomp.strip
-          entity_list = Flapjack::Data::Entity.find_all_name_matching(pattern, :redis => @redis)
-
-          if entity_list
-            max_showable = 30
-            number_found = entity_list.length
-            entity_list = entity_list[0..(max_showable - 1)] if number_found > max_showable
-
-            case
-            when number_found == 0
-              msg = "found no entities matching /#{pattern}/"
-            when number_found == 1
-              msg = "found #{number_found} entity matching /#{pattern}/ ... \n"
-            when number_found > max_showable
-              msg = "showing first #{max_showable} of #{number_found} entities found matching /#{pattern}/\n"
->>>>>>> c1517cf9
             else
               msg = "that doesn't seem to be a valid pattern - /#{pattern}/"
             end
 
-          when command =~ /^(.*)/
+          when /^(.*)/
             words = $1
             msg   = "what do you mean, '#{words}'? Type 'help' for a list of acceptable commands."
 
-<<<<<<< HEAD
-          end
-=======
-        when /^(.*)/
-          words = $1
-          msg   = "what do you mean, '#{words}'? Type 'help' for a list of acceptable commands."
->>>>>>> c1517cf9
+          end
 
           {:msg => msg, :action => action}
         end
@@ -643,88 +504,10 @@
           true
         end
 
-<<<<<<< HEAD
         def say(to, msg, using = :chat)
           if synced { @connected }
             @logger.debug("Sending a jabber message to: #{to.to_s}, using: #{using.to_s}, message: #{msg}")
             @client.say(to, msg, using)
-=======
-        keepalive_timer = EM::Synchrony.add_periodic_timer(60) do
-          @logger.debug("calling keepalive on the jabber connection")
-          if connected?
-            EventMachine::Synchrony.next_tick do
-              write(' ')
-            end
-          end
-        end
-
-        setup
-        connect_with_retry
-
-        # simplified to use a single queue only as it makes the shutdown logic easier
-        queue = @config['queue']
-        events = {}
-
-        until @should_quit
-
-          # FIXME: should also check if presence has been established in any group chat rooms that are
-          # configured before starting to process events, otherwise the first few may get lost (send
-          # before joining the group chat rooms)
-          if connected?
-            @logger.debug("jabber is connected so commencing blpop on #{queue}")
-            events[queue] = @redis.blpop(queue, 0)
-            event         = Oj.load(events[queue][1])
-            type          = event['notification_type'] || 'unknown'
-            @logger.debug('jabber notification event received')
-            @logger.debug(event.inspect)
-            if 'shutdown'.eql?(type)
-              if @should_quit
-                EventMachine::Synchrony.next_tick do
-                  # get delays without the next_tick
-                  close # Blather::Client.close
-                end
-              end
-            else
-              entity, check = event['event_id'].split(':', 2)
-              state         = event['state']
-              summary       = event['summary']
-              duration      = event['duration'] ? time_period_in_words(event['duration']) : '4 hours'
-              address       = event['address']
-
-              @logger.debug("processing jabber notification address: #{address}, event: #{entity}:#{check}, state: #{state}, summary: #{summary}")
-
-              ack_str =
-                event['event_count'] &&
-                !state.eql?('ok') &&
-                !'acknowledgement'.eql?(type) &&
-                !'test'.eql?(type) ?
-                "::: #{@config['alias']}: ACKID #{event['event_count']} " : ''
-
-              type = 'unknown' unless type
-
-              maint_str = case type
-              when 'acknowledgement'
-                "has been acknowledged, unscheduled maintenance created for #{duration}"
-              when 'test'
-                ''
-              else
-                "is #{state.upcase}"
-              end
-
-              # FIXME - should probably put all the message composition stuff in one place so
-              # the logic isn't duplicated in each notification channel.
-              # TODO - templatise the messages so they can be customised without changing core code
-              headline = "test".eql?(type.downcase) ? "TEST NOTIFICATION" : type.upcase
-
-              msg = "#{headline} #{ack_str}::: \"#{check}\" on #{entity} #{maint_str} ::: #{summary}"
-
-              chat_type = :chat
-              chat_type = :groupchat if @config['rooms'] && @config['rooms'].include?(address)
-              EventMachine::Synchrony.next_tick do
-                say(Blather::JID.new(address), msg, chat_type)
-              end
-            end
->>>>>>> c1517cf9
           else
             @logger.debug("Buffering a jabber message to: #{to.to_s}, using: #{using.to_s}, message: #{msg}")
             @buffer << [to, msg, using]
