#!/usr/bin/env ruby

# A HTTP-based API server, which provides queries to determine the status of
# entities and the checks that are reported against them.
#
# There's a matching flapjack-diner gem at https://github.com/flpjck/flapjack-diner
# which consumes data from this API.

require 'time'

require 'sinatra/base'

require 'active_support/core_ext/string/inflections'

require 'flapjack/gateways/jsonapi/rack/json_params_parser'

%w[headers miscellaneous resources resource_links].each do |helper|
  require "flapjack/gateways/jsonapi/helpers/#{helper}"
end

module Flapjack

  module Gateways

    class JSONAPI < Sinatra::Base

      include Flapjack::Utility

      JSON_REQUEST_MIME_TYPES = ['application/vnd.api+json', 'application/json', 'application/json-patch+json']
      # http://www.iana.org/assignments/media-types/application/vnd.api+json
      JSONAPI_MEDIA_TYPE = 'application/vnd.api+json; charset=utf-8'
      # http://tools.ietf.org/html/rfc6902
      JSON_PATCH_MEDIA_TYPE = 'application/json-patch+json; charset=utf-8'

<<<<<<< HEAD
      set :raise_errors, true
      set :show_exceptions, false

      set :protection, :except => :path_traversal

=======
      class ContactNotFound < RuntimeError
        attr_reader :contact_id
        def initialize(contact_id)
          @contact_id = contact_id
        end
      end

      class ContactsNotFound < RuntimeError
        attr_reader :contact_ids
        def initialize(contact_ids)
          @contact_ids = contact_ids
        end
      end

      class NotificationRuleNotFound < RuntimeError
        attr_reader :notification_rule_id
        def initialize(notification_rule_id)
          @notification_rule_id = notification_rule_id
        end
      end

      class NotificationRulesNotFound < RuntimeError
        attr_reader :notification_rule_ids
        def initialize(notification_rule_ids)
          @notification_rule_ids = notification_rule_ids
        end
      end

      class EntityNotFound < RuntimeError
        attr_reader :entity
        def initialize(entity)
          @entity = entity
        end
      end

      class EntitiesNotFound < RuntimeError
        attr_reader :entity_ids
        def initialize(entity_ids)
          @entity_ids = entity_ids
        end
      end

      class EntityCheckNotFound < RuntimeError
        attr_reader :entity, :check
        def initialize(entity, check)
          @entity = entity
          @check = check
        end
      end

      class EntityChecksNotFound < RuntimeError
        attr_reader :entity_checks
        def initialize(entity_checks)
          @entity_checks = entity_checks
        end
      end

      class ResourceLocked < RuntimeError
        attr_reader :resource
        def initialize(resource)
          @resource = resource
        end
      end

      set :dump_errors, false

      set :protection, :except => :path_traversal

      @rescue_exception = Proc.new {|env, e|

        rescue_error = Proc.new {|status, exception, request_info, *msg|
          if !msg || msg.empty?
            trace = exception.backtrace.join("\n")
            msg = "#{exception.class} - #{exception.message}"
            msg_str = "#{msg}\n#{trace}"
          else
            msg_str = msg.join(", ")
          end
          case
          when status < 500
            @logger.warn "Error: #{msg_str}"
          else
            @logger.error "Error: #{msg_str}"
          end

          response_body = Flapjack.dump_json(:errors => msg)

          query_string = (request_info[:query_string].respond_to?(:length) &&
                          request_info[:query_string].length > 0) ? "?#{request_info[:query_string]}" : ""
          if @logger.debug?
            @logger.debug("Returning #{status} for #{request_info[:request_method]} " +
              "#{request_info[:path_info]}#{query_string}, body: #{response_body}")
          elsif @logger.info?
            @logger.info("Returning #{status} for #{request_info[:request_method]} " +
              "#{request_info[:path_info]}#{query_string}")
          end

          headers = if 'DELETE'.eql?(request_info[:request_method])
            # not set by default for delete, but the error structure is JSON
            {'Content-Type' => JSONAPI_MEDIA_TYPE}
          else
            {}
          end

          [status, headers, response_body]
        }

        request_info = {
          :path_info      => env['REQUEST_PATH'],
          :request_method => env['REQUEST_METHOD'],
          :query_string   => env['QUERY_STRING']
        }
        case e
        when Flapjack::Gateways::JSONAPI::ContactNotFound
          rescue_error.call(404, e, request_info, "could not find contact '#{e.contact_id}'")
        when Flapjack::Gateways::JSONAPI::ContactsNotFound
          rescue_error.call(404, e, request_info, "could not find contacts '" + e.contact_ids.join(', ') + "'")
        when Flapjack::Gateways::JSONAPI::NotificationRuleNotFound
          rescue_error.call(404, e, request_info,"could not find notification rule '#{e.notification_rule_id}'")
        when Flapjack::Gateways::JSONAPI::NotificationRulesNotFound
          rescue_error.call(404, e, request_info, "could not find notification rules '" + e.notification_rule_ids.join(', ') + "'")
        when Flapjack::Gateways::JSONAPI::EntityNotFound
          rescue_error.call(404, e, request_info, "could not find entity '#{e.entity}'")
        when Flapjack::Gateways::JSONAPI::EntitiesNotFound
          entity_ids = "'" + e.entity_ids.join("', '") + "'"
          rescue_error.call(404, e, request_info, "could not find entities: #{entity_ids}")
        when Flapjack::Gateways::JSONAPI::EntityCheckNotFound
          rescue_error.call(404, e, request_info, "could not find entity check '#{e.check}'")
        when Flapjack::Gateways::JSONAPI::EntityChecksNotFound
          checks = "'" + e.entity_checks.join("', '") + "'"
          rescue_error.call(404, e, request_info, "could not find entity checks: #{checks}")
        when Flapjack::Gateways::JSONAPI::ResourceLocked
          rescue_error.call(423, e, request_info, "unable to obtain lock for resource '#{e.resource}'")
        else
          rescue_error.call(500, e, request_info)
        end
      }
      use ::Rack::FiberPool, :size => 25, :rescue_exception => @rescue_exception

>>>>>>> 689a859a
      use ::Rack::MethodOverride
      use Flapjack::Gateways::JSONAPI::Rack::JsonParamsParser

      class << self
        def start
<<<<<<< HEAD
=======
          @redis = Flapjack::RedisPool.new(:config => @redis_config, :size => 2, :logger => @logger)

>>>>>>> 689a859a
          @logger.info "starting jsonapi - class"
        end
      end

      ['logger', 'config'].each do |class_inst_var|
        define_method(class_inst_var.to_sym) do
          self.class.instance_variable_get("@#{class_inst_var}")
        end
      end

      before do
        Sandstorm.redis ||= Flapjack.redis

        input = nil
        query_string = (request.query_string.respond_to?(:length) &&
                         (request.query_string.length > 0)) ? "?#{request.query_string}" : ""
        if logger.debug?
          input = env['rack.input'].read
          logger.debug("#{request.request_method} #{request.path_info}#{query_string} Headers: #{headers.inspect}, Body: #{input}")
        elsif logger.info?
          input = env['rack.input'].read
          input_short = input.gsub(/\n/, '').gsub(/\s+/, ' ')
          logger.info("#{request.request_method} #{request.path_info}#{query_string} #{input_short[0..80]}")
        end
        env['rack.input'].rewind unless input.nil?
      end

      after do
        return if response.status == 500

        query_string = (request.query_string.respond_to?(:length) &&
                        request.query_string.length > 0) ? "?#{request.query_string}" : ""
        if logger.debug?
          body_debug = case
          when response.body.respond_to?(:each)
            response.body.each_with_index {|r, i| "body[#{i}]: #{r}"}.join(', ')
          else
            response.body.to_s
          end
          headers_debug = response.headers.to_s
          logger.debug("Returning #{response.status} for #{request.request_method} " +
            "#{request.path_info}#{query_string}, headers: #{headers_debug}, body: #{body_debug}")
        elsif logger.info?
          logger.info("Returning #{response.status} for #{request.request_method} " +
            "#{request.path_info}#{query_string}")
        end
      end

<<<<<<< HEAD
=======
      module Helpers

        def cors_headers
          allow_headers  = %w(* Content-Type Accept AUTHORIZATION Cache-Control)
          allow_methods  = %w(GET POST PUT PATCH DELETE OPTIONS)
          expose_headers = %w(Cache-Control Content-Language Content-Type Expires Last-Modified Pragma)
          cors_headers   = {
            'Access-Control-Allow-Origin'   => '*',
            'Access-Control-Allow-Methods'  => allow_methods.join(', '),
            'Access-Control-Allow-Headers'  => allow_headers.join(', '),
            'Access-Control-Expose-Headers' => expose_headers.join(', '),
            'Access-Control-Max-Age'        => '1728000'
          }
          headers(cors_headers)
        end

        def err(status, *msg)
          msg_str = msg.join(", ")
          logger.info "Error: #{msg_str}"
          [status, {}, Flapjack.dump_json(:errors => msg)]
        end

        def is_json_request?
          Flapjack::Gateways::JSONAPI::JSON_REQUEST_MIME_TYPES.include?(request.content_type.split(/\s*[;,]\s*/, 2).first)
        end

        def is_jsonapi_request?
          return false if request.content_type.nil?
          'application/vnd.api+json'.eql?(request.content_type.split(/\s*[;,]\s*/, 2).first)
        end

        def is_jsonpatch_request?
          return false if request.content_type.nil?
          'application/json-patch+json'.eql?(request.content_type.split(/\s*[;,]\s*/, 2).first)
        end

        def wrapped_params(name, error_on_nil = true)
          result = params[name.to_sym]
          if result.nil?
            if error_on_nil
              logger.debug("No '#{name}' object found in the following supplied JSON:")
              logger.debug(request.body.is_a?(StringIO) ? request.body.read : request.body)
              halt err(403, "No '#{name}' object received")
            else
              result = [{}]
            end
          end
          unless result.is_a?(Array)
            halt err(403, "The received '#{name}'' object is not an Array")
          end
          result
        end

        def find_contact(contact_id)
          contact = Flapjack::Data::Contact.find_by_id(contact_id, :logger => logger, :redis => redis)
          raise Flapjack::Gateways::JSONAPI::ContactNotFound.new(contact_id) if contact.nil?
          contact
        end

        def find_rule(rule_id)
          rule = Flapjack::Data::NotificationRule.find_by_id(rule_id, :logger => logger, :redis => redis)
          raise Flapjack::Gateways::JSONAPI::NotificationRuleNotFound.new(rule_id) if rule.nil?
          rule
        end

        def find_tags(tags)
          halt err(400, "no tags given") if tags.nil? || tags.empty?
          tags
        end

        def find_entity(entity_name)
          entity = Flapjack::Data::Entity.find_by_name(entity_name, :redis => redis)
          raise Flapjack::Gateways::JSONAPI::EntityNotFound.new(entity_name) if entity.nil?
          entity
        end

        def find_entity_by_id(entity_id)
          entity = Flapjack::Data::Entity.find_by_id(entity_id, :redis => redis)
          raise Flapjack::Gateways::JSONAPI::EntityNotFound.new(entity_id) if entity.nil?
          entity
        end

        def find_entity_check(entity, check_name)
          entity_check = Flapjack::Data::EntityCheck.for_entity(entity, check_name, :redis => redis)
          raise Flapjack::Gateways::JSONAPI::EntityCheckNotFound.new(entity.name, check_name) if entity_check.nil?
          entity_check
        end

        def find_entity_check_by_name(entity_name, check_name)
          entity_check = Flapjack::Data::EntityCheck.for_entity_name(entity_name, check_name, :redis => redis)
          raise Flapjack::Gateways::JSONAPI::EntityCheckNotFound.new(entity_name, check_name) if entity_check.nil?
          entity_check
        end

        def apply_json_patch(object_path, &block)
          ops = params[:ops]

          if ops.nil? || !ops.is_a?(Array)
            halt err(400, "Invalid JSON-Patch request")
          end

          ops.each do |operation|
            linked = nil
            property = nil

            op = operation['op']
            operation['path'] =~ /\A\/#{object_path}\/0\/([^\/]+)(?:\/([^\/]+)(?:\/([^\/]+))?)?\z/
            if 'links'.eql?($1)
              linked = $2

              value = case op
              when 'add'
                operation['value']
              when 'remove'
                $3
              end
            elsif 'replace'.eql?(op)
              property = $1
              value = operation['value']
            else
              next
            end

            yield(op, property, linked, value)
          end
        end

        # NB: casts to UTC before converting to a timestamp
        def validate_and_parsetime(value)
          return unless value
          Time.iso8601(value).getutc.to_i
        rescue ArgumentError => e
          logger.error "Couldn't parse time from '#{value}'"
          nil
        end

      end

>>>>>>> 689a859a
      options '*' do
        cors_headers
        204
      end

      # The following catch-all routes act as impromptu filters for their method types
      get '*' do
        content_type JSONAPI_MEDIA_TYPE
        cors_headers
        pass
      end

      # bare 'params' may have splat/captures for regex route, see
      # https://github.com/sinatra/sinatra/issues/453
      post '*' do
        halt(405) unless request.params.empty? || is_json_request? || is_jsonapi_request?
<<<<<<< HEAD
        content_type JSONAPI_MEDIA_TYPE
        cors_headers
        pass
      end

      put '*' do
        halt(405) unless request.params.empty? || is_json_request? || is_jsonapi_request?
=======
>>>>>>> 689a859a
        content_type JSONAPI_MEDIA_TYPE
        cors_headers
        pass
      end

      patch '*' do
        halt(405) unless is_jsonpatch_request?
        content_type JSONAPI_MEDIA_TYPE
        cors_headers
        pass
      end

      delete '*' do
        cors_headers
        pass
      end

      # hacky, but trying to avoid too much boilerplate -- links paths
      # must be before regular ones to avoid greedy path captures
      %w[check_links checks contact_links contacts medium_links media
         route_links routes rule_links rules tag_links tags
         scheduled_maintenance_links scheduled_maintenances
         unscheduled_maintenance_links unscheduled_maintenances
         reports searches test_notifications].each do |method|

        require "flapjack/gateways/jsonapi/methods/#{method}"
        eval "register Flapjack::Gateways::JSONAPI::Methods::#{method.camelize}"
      end

      error Sandstorm::LockNotAcquired do
        # TODO
      end

      error Sandstorm::Records::Errors::RecordNotFound do
        e = env['sinatra.error']
        type = e.klass.name.split('::').last
        err(404, "could not find #{type} record, id: '#{e.id}'")
      end

      error Sandstorm::Records::Errors::RecordsNotFound do
        e = env['sinatra.error']
        type = e.klass.name.split('::').last
        err(404, "could not find #{type} records, ids: '#{e.ids.join(',')}'")
      end

      error do
        e = env['sinatra.error']
        err(response.status, "#{e.class} - #{e.message}")
      end

    end
  end
end<|MERGE_RESOLUTION|>--- conflicted
+++ resolved
@@ -32,163 +32,16 @@
       # http://tools.ietf.org/html/rfc6902
       JSON_PATCH_MEDIA_TYPE = 'application/json-patch+json; charset=utf-8'
 
-<<<<<<< HEAD
       set :raise_errors, true
       set :show_exceptions, false
 
       set :protection, :except => :path_traversal
 
-=======
-      class ContactNotFound < RuntimeError
-        attr_reader :contact_id
-        def initialize(contact_id)
-          @contact_id = contact_id
-        end
-      end
-
-      class ContactsNotFound < RuntimeError
-        attr_reader :contact_ids
-        def initialize(contact_ids)
-          @contact_ids = contact_ids
-        end
-      end
-
-      class NotificationRuleNotFound < RuntimeError
-        attr_reader :notification_rule_id
-        def initialize(notification_rule_id)
-          @notification_rule_id = notification_rule_id
-        end
-      end
-
-      class NotificationRulesNotFound < RuntimeError
-        attr_reader :notification_rule_ids
-        def initialize(notification_rule_ids)
-          @notification_rule_ids = notification_rule_ids
-        end
-      end
-
-      class EntityNotFound < RuntimeError
-        attr_reader :entity
-        def initialize(entity)
-          @entity = entity
-        end
-      end
-
-      class EntitiesNotFound < RuntimeError
-        attr_reader :entity_ids
-        def initialize(entity_ids)
-          @entity_ids = entity_ids
-        end
-      end
-
-      class EntityCheckNotFound < RuntimeError
-        attr_reader :entity, :check
-        def initialize(entity, check)
-          @entity = entity
-          @check = check
-        end
-      end
-
-      class EntityChecksNotFound < RuntimeError
-        attr_reader :entity_checks
-        def initialize(entity_checks)
-          @entity_checks = entity_checks
-        end
-      end
-
-      class ResourceLocked < RuntimeError
-        attr_reader :resource
-        def initialize(resource)
-          @resource = resource
-        end
-      end
-
-      set :dump_errors, false
-
-      set :protection, :except => :path_traversal
-
-      @rescue_exception = Proc.new {|env, e|
-
-        rescue_error = Proc.new {|status, exception, request_info, *msg|
-          if !msg || msg.empty?
-            trace = exception.backtrace.join("\n")
-            msg = "#{exception.class} - #{exception.message}"
-            msg_str = "#{msg}\n#{trace}"
-          else
-            msg_str = msg.join(", ")
-          end
-          case
-          when status < 500
-            @logger.warn "Error: #{msg_str}"
-          else
-            @logger.error "Error: #{msg_str}"
-          end
-
-          response_body = Flapjack.dump_json(:errors => msg)
-
-          query_string = (request_info[:query_string].respond_to?(:length) &&
-                          request_info[:query_string].length > 0) ? "?#{request_info[:query_string]}" : ""
-          if @logger.debug?
-            @logger.debug("Returning #{status} for #{request_info[:request_method]} " +
-              "#{request_info[:path_info]}#{query_string}, body: #{response_body}")
-          elsif @logger.info?
-            @logger.info("Returning #{status} for #{request_info[:request_method]} " +
-              "#{request_info[:path_info]}#{query_string}")
-          end
-
-          headers = if 'DELETE'.eql?(request_info[:request_method])
-            # not set by default for delete, but the error structure is JSON
-            {'Content-Type' => JSONAPI_MEDIA_TYPE}
-          else
-            {}
-          end
-
-          [status, headers, response_body]
-        }
-
-        request_info = {
-          :path_info      => env['REQUEST_PATH'],
-          :request_method => env['REQUEST_METHOD'],
-          :query_string   => env['QUERY_STRING']
-        }
-        case e
-        when Flapjack::Gateways::JSONAPI::ContactNotFound
-          rescue_error.call(404, e, request_info, "could not find contact '#{e.contact_id}'")
-        when Flapjack::Gateways::JSONAPI::ContactsNotFound
-          rescue_error.call(404, e, request_info, "could not find contacts '" + e.contact_ids.join(', ') + "'")
-        when Flapjack::Gateways::JSONAPI::NotificationRuleNotFound
-          rescue_error.call(404, e, request_info,"could not find notification rule '#{e.notification_rule_id}'")
-        when Flapjack::Gateways::JSONAPI::NotificationRulesNotFound
-          rescue_error.call(404, e, request_info, "could not find notification rules '" + e.notification_rule_ids.join(', ') + "'")
-        when Flapjack::Gateways::JSONAPI::EntityNotFound
-          rescue_error.call(404, e, request_info, "could not find entity '#{e.entity}'")
-        when Flapjack::Gateways::JSONAPI::EntitiesNotFound
-          entity_ids = "'" + e.entity_ids.join("', '") + "'"
-          rescue_error.call(404, e, request_info, "could not find entities: #{entity_ids}")
-        when Flapjack::Gateways::JSONAPI::EntityCheckNotFound
-          rescue_error.call(404, e, request_info, "could not find entity check '#{e.check}'")
-        when Flapjack::Gateways::JSONAPI::EntityChecksNotFound
-          checks = "'" + e.entity_checks.join("', '") + "'"
-          rescue_error.call(404, e, request_info, "could not find entity checks: #{checks}")
-        when Flapjack::Gateways::JSONAPI::ResourceLocked
-          rescue_error.call(423, e, request_info, "unable to obtain lock for resource '#{e.resource}'")
-        else
-          rescue_error.call(500, e, request_info)
-        end
-      }
-      use ::Rack::FiberPool, :size => 25, :rescue_exception => @rescue_exception
-
->>>>>>> 689a859a
       use ::Rack::MethodOverride
       use Flapjack::Gateways::JSONAPI::Rack::JsonParamsParser
 
       class << self
         def start
-<<<<<<< HEAD
-=======
-          @redis = Flapjack::RedisPool.new(:config => @redis_config, :size => 2, :logger => @logger)
-
->>>>>>> 689a859a
           @logger.info "starting jsonapi - class"
         end
       end
@@ -204,7 +57,7 @@
 
         input = nil
         query_string = (request.query_string.respond_to?(:length) &&
-                         (request.query_string.length > 0)) ? "?#{request.query_string}" : ""
+                        request.query_string.length > 0) ? "?#{request.query_string}" : ""
         if logger.debug?
           input = env['rack.input'].read
           logger.debug("#{request.request_method} #{request.path_info}#{query_string} Headers: #{headers.inspect}, Body: #{input}")
@@ -237,147 +90,6 @@
         end
       end
 
-<<<<<<< HEAD
-=======
-      module Helpers
-
-        def cors_headers
-          allow_headers  = %w(* Content-Type Accept AUTHORIZATION Cache-Control)
-          allow_methods  = %w(GET POST PUT PATCH DELETE OPTIONS)
-          expose_headers = %w(Cache-Control Content-Language Content-Type Expires Last-Modified Pragma)
-          cors_headers   = {
-            'Access-Control-Allow-Origin'   => '*',
-            'Access-Control-Allow-Methods'  => allow_methods.join(', '),
-            'Access-Control-Allow-Headers'  => allow_headers.join(', '),
-            'Access-Control-Expose-Headers' => expose_headers.join(', '),
-            'Access-Control-Max-Age'        => '1728000'
-          }
-          headers(cors_headers)
-        end
-
-        def err(status, *msg)
-          msg_str = msg.join(", ")
-          logger.info "Error: #{msg_str}"
-          [status, {}, Flapjack.dump_json(:errors => msg)]
-        end
-
-        def is_json_request?
-          Flapjack::Gateways::JSONAPI::JSON_REQUEST_MIME_TYPES.include?(request.content_type.split(/\s*[;,]\s*/, 2).first)
-        end
-
-        def is_jsonapi_request?
-          return false if request.content_type.nil?
-          'application/vnd.api+json'.eql?(request.content_type.split(/\s*[;,]\s*/, 2).first)
-        end
-
-        def is_jsonpatch_request?
-          return false if request.content_type.nil?
-          'application/json-patch+json'.eql?(request.content_type.split(/\s*[;,]\s*/, 2).first)
-        end
-
-        def wrapped_params(name, error_on_nil = true)
-          result = params[name.to_sym]
-          if result.nil?
-            if error_on_nil
-              logger.debug("No '#{name}' object found in the following supplied JSON:")
-              logger.debug(request.body.is_a?(StringIO) ? request.body.read : request.body)
-              halt err(403, "No '#{name}' object received")
-            else
-              result = [{}]
-            end
-          end
-          unless result.is_a?(Array)
-            halt err(403, "The received '#{name}'' object is not an Array")
-          end
-          result
-        end
-
-        def find_contact(contact_id)
-          contact = Flapjack::Data::Contact.find_by_id(contact_id, :logger => logger, :redis => redis)
-          raise Flapjack::Gateways::JSONAPI::ContactNotFound.new(contact_id) if contact.nil?
-          contact
-        end
-
-        def find_rule(rule_id)
-          rule = Flapjack::Data::NotificationRule.find_by_id(rule_id, :logger => logger, :redis => redis)
-          raise Flapjack::Gateways::JSONAPI::NotificationRuleNotFound.new(rule_id) if rule.nil?
-          rule
-        end
-
-        def find_tags(tags)
-          halt err(400, "no tags given") if tags.nil? || tags.empty?
-          tags
-        end
-
-        def find_entity(entity_name)
-          entity = Flapjack::Data::Entity.find_by_name(entity_name, :redis => redis)
-          raise Flapjack::Gateways::JSONAPI::EntityNotFound.new(entity_name) if entity.nil?
-          entity
-        end
-
-        def find_entity_by_id(entity_id)
-          entity = Flapjack::Data::Entity.find_by_id(entity_id, :redis => redis)
-          raise Flapjack::Gateways::JSONAPI::EntityNotFound.new(entity_id) if entity.nil?
-          entity
-        end
-
-        def find_entity_check(entity, check_name)
-          entity_check = Flapjack::Data::EntityCheck.for_entity(entity, check_name, :redis => redis)
-          raise Flapjack::Gateways::JSONAPI::EntityCheckNotFound.new(entity.name, check_name) if entity_check.nil?
-          entity_check
-        end
-
-        def find_entity_check_by_name(entity_name, check_name)
-          entity_check = Flapjack::Data::EntityCheck.for_entity_name(entity_name, check_name, :redis => redis)
-          raise Flapjack::Gateways::JSONAPI::EntityCheckNotFound.new(entity_name, check_name) if entity_check.nil?
-          entity_check
-        end
-
-        def apply_json_patch(object_path, &block)
-          ops = params[:ops]
-
-          if ops.nil? || !ops.is_a?(Array)
-            halt err(400, "Invalid JSON-Patch request")
-          end
-
-          ops.each do |operation|
-            linked = nil
-            property = nil
-
-            op = operation['op']
-            operation['path'] =~ /\A\/#{object_path}\/0\/([^\/]+)(?:\/([^\/]+)(?:\/([^\/]+))?)?\z/
-            if 'links'.eql?($1)
-              linked = $2
-
-              value = case op
-              when 'add'
-                operation['value']
-              when 'remove'
-                $3
-              end
-            elsif 'replace'.eql?(op)
-              property = $1
-              value = operation['value']
-            else
-              next
-            end
-
-            yield(op, property, linked, value)
-          end
-        end
-
-        # NB: casts to UTC before converting to a timestamp
-        def validate_and_parsetime(value)
-          return unless value
-          Time.iso8601(value).getutc.to_i
-        rescue ArgumentError => e
-          logger.error "Couldn't parse time from '#{value}'"
-          nil
-        end
-
-      end
-
->>>>>>> 689a859a
       options '*' do
         cors_headers
         204
@@ -394,7 +106,6 @@
       # https://github.com/sinatra/sinatra/issues/453
       post '*' do
         halt(405) unless request.params.empty? || is_json_request? || is_jsonapi_request?
-<<<<<<< HEAD
         content_type JSONAPI_MEDIA_TYPE
         cors_headers
         pass
@@ -402,8 +113,6 @@
 
       put '*' do
         halt(405) unless request.params.empty? || is_json_request? || is_jsonapi_request?
-=======
->>>>>>> 689a859a
         content_type JSONAPI_MEDIA_TYPE
         cors_headers
         pass
