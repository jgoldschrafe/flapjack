#!/usr/bin/env ruby

require 'sinatra/base'

require 'flapjack/data/check'
require 'flapjack/data/event'
require 'flapjack/data/scheduled_maintenance'

module Flapjack

  module Gateways

    class JSONAPI < Sinatra::Base

      module CheckMethods

        module Helpers

          def create_scheduled_maintenances(check_ids)
            sched_maint_params = wrapped_params('scheduled_maintenances')

            sched_maints = Flapjack::Data::Check.find_by_ids!(*check_ids).inject({}) do |memo, check|
              memo[check] = []
              sched_maint_params.collect do |wp|
                start_time = validate_and_parsetime(wp['start_time'])
                memo[check] << Flapjack::Data::ScheduledMaintenance.new(:start_time => start_time,
                  :end_time => start_time.nil? ? nil : (start_time + wp['duration'].to_i),
                  :summary => wp['summary'])
              end
              memo
            end

            errs = nil

            Flapjack::Data::Check.backend.lock(Flapjack::Data::Check,
              Flapjack::Data::ScheduledMaintenance) do

              invalid_maint = nil

              sched_maints.detect do |check, maints|
                invalid_maint = maints.detect {|m| m.invalid? }
              end

              if invalid_maint
                errs = invalid_maint.errors.full_messages
              else
                sched_maints.each do |check, maints|
                  maints.each do |m|
                    m.save
                    check.add_scheduled_maintenance(m)
                  end
                end
              end
            end

            if errs
              halt err(403, "Scheduled maintenance validation failed, #{errs}")
            end

            status 204
          end

          def create_unscheduled_maintenances(check_ids)
            unsched_maint_params = wrapped_params('unscheduled_maintenances', false)

<<<<<<< HEAD
            checks = Flapjack::Data::Check.find_by_ids!(*check_ids)
=======
            unsched_maints = Flapjack::Data::Check.find_by_ids!(*check_ids).each do |check|
              unsched_maint_params.collect do |wp|
                dur = wp['duration'] ? wp['duration'].to_i : nil
                duration = (dur.nil? || (dur <= 0)) ? (4 * 60 * 60) : dur
                summary = wp['summary']
>>>>>>> 2454aabb

            unsched_maints = unsched_maint_params.collect do |wp|
              dur = wp['duration'] ? wp['duration'].to_i : nil
              duration = (dur.nil? || (dur <= 0)) ? (4 * 60 * 60) : dur
              summary = wp['summary']

              opts = {:duration => duration}
              opts[:summary] = summary if summary

              Flapjack::Data::Event.create_acknowledgements(
                config['processor_queue'] || 'events', checks, opts)
            end

            status 204
          end

          def update_unscheduled_maintenances(check_ids)
            Flapjack::Data::Check.find_by_ids!(*check_ids).each do |check|
              apply_json_patch('unscheduled_maintenances') do |op, property, linked, value|
                case op
                when 'replace'
                  if ['end_time'].include?(property)
                    end_time = validate_and_parsetime(value)
                    check.clear_unscheduled_maintenance(end_time.to_i)
                  end
                end
              end
            end

            status 204
          end

          def delete_scheduled_maintenances(start_time, check_ids)
            Flapjack::Data::Check.find_by_ids!(*check_ids).each do |check|
              next unless sched_maint = check.scheduled_maintenances_by_start.
                intersect_range(start_time.to_i, start_time.to_i, :by_score => true).all.first
              check.end_scheduled_maintenance(sched_maint, Time.now)
            end
            status 204
          end

          def create_test_notifications(check_ids)
            test_notifications = wrapped_params('test_notifications', false)
<<<<<<< HEAD

            checks = Flapjack::Data::Check.find_by_ids!(*check_ids)
            test_notifications.each do |wp|
              summary = wp['summary'] ||
                        "Testing notifications to all contacts interested in #{checks.map(&:name).join(', ')}"
              Flapjack::Data::Event.test_notifications(
                config['processor_queue'] || 'events',
                checks, :summary => summary)
=======
            Flapjack::Data::Check.find_by_ids!(*check_ids).each do |check|
              test_notifications.each do |wp|
                summary = wp['summary'] ||
                          "Testing notifications to all contacts interested in entity #{check.entity_name}"
                Flapjack::Data::Event.test_notifications(
                  config['processor_queue'] || 'events',
                  check, :summary => summary)
              end
>>>>>>> 2454aabb
            end
            status 204
          end

        end

      end

    end

  end

end<|MERGE_RESOLUTION|>--- conflicted
+++ resolved
@@ -62,16 +62,7 @@
 
           def create_unscheduled_maintenances(check_ids)
             unsched_maint_params = wrapped_params('unscheduled_maintenances', false)
-
-<<<<<<< HEAD
             checks = Flapjack::Data::Check.find_by_ids!(*check_ids)
-=======
-            unsched_maints = Flapjack::Data::Check.find_by_ids!(*check_ids).each do |check|
-              unsched_maint_params.collect do |wp|
-                dur = wp['duration'] ? wp['duration'].to_i : nil
-                duration = (dur.nil? || (dur <= 0)) ? (4 * 60 * 60) : dur
-                summary = wp['summary']
->>>>>>> 2454aabb
 
             unsched_maints = unsched_maint_params.collect do |wp|
               dur = wp['duration'] ? wp['duration'].to_i : nil
@@ -115,25 +106,14 @@
 
           def create_test_notifications(check_ids)
             test_notifications = wrapped_params('test_notifications', false)
-<<<<<<< HEAD
+            checks = Flapjack::Data::Check.find_by_ids!(*check_ids)
 
-            checks = Flapjack::Data::Check.find_by_ids!(*check_ids)
             test_notifications.each do |wp|
               summary = wp['summary'] ||
                         "Testing notifications to all contacts interested in #{checks.map(&:name).join(', ')}"
               Flapjack::Data::Event.test_notifications(
                 config['processor_queue'] || 'events',
                 checks, :summary => summary)
-=======
-            Flapjack::Data::Check.find_by_ids!(*check_ids).each do |check|
-              test_notifications.each do |wp|
-                summary = wp['summary'] ||
-                          "Testing notifications to all contacts interested in entity #{check.entity_name}"
-                Flapjack::Data::Event.test_notifications(
-                  config['processor_queue'] || 'events',
-                  check, :summary => summary)
-              end
->>>>>>> 2454aabb
             end
             status 204
           end
