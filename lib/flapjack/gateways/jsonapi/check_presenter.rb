#!/usr/bin/env ruby

# Formats entity/check data for presentation by the API methods in Flapjack::Gateways::API.

require 'sinatra/base'

require 'flapjack/data/check'

module Flapjack

  module Gateways

    class JSONAPI < Sinatra::Base

      class CheckPresenter

        class Outage
          attr_accessor :state, :start_time, :end_time,
                        :duration, :summary, :details
        end

        def initialize(check)
          @check = check
        end

        def status
          last_update   = @check.last_update
          last_problem  = @check.states.intersect(:state => Flapjack::Data::CheckState.failing_states,
            :notified => true).last
          last_recovery = @check.states.intersect(:state => 'ok', :notified => true).last
          last_ack      = @check.states.intersect(:state => 'acknowledgement', :notified => true).last

          {'name'                              => @check.name,
           'state'                             => @check.state,
           'enabled'                           => @check.enabled,
           'summary'                           => @check.summary,
           'details'                           => @check.details,
           'in_unscheduled_maintenance'        => @check.in_unscheduled_maintenance?,
           'in_scheduled_maintenance'          => @check.in_scheduled_maintenance?,
           'last_update'                       => (last_update   ? last_update.timestamp   : nil),
           'last_problem_notification'         => (last_problem  ? last_problem.timestamp  : nil),
           'last_recovery_notification'        => (last_recovery ? last_recovery.timestamp : nil),
           'last_acknowledgement_notification' => (last_ack      ? last_ack.timestamp      : nil),
          }
        end

        def outages(start_time, end_time, options = {})
          hist_states = @check.states.
            intersect_range(start_time, end_time, :by_score => true).all
          return [] if hist_states.empty?

          unless start_time.nil?
            first_and_prior = @check.states.
              intersect_range(nil, start_time, :by_score => true,
                              :limit => 2, :order => 'desc').all
            hist_states.unshift(first_and_prior.last) if first_and_prior.size == 2
          end

          # TODO the following works, but isn't the neatest
          num_states = hist_states.size

          index = 0
          result = []
          obj = nil

          while index < num_states do
            last_obj = obj
            obj = hist_states[index]
            index += 1

            next if obj.state == 'ok'

            if last_obj && (last_obj.state == obj.state)
              # TODO maybe build up arrays of these instead, and leave calling
              # classes to join them together if needed?
              result.last.summary << " / #{obj.summary}" if obj.summary
              result.last.details << " / #{obj.details}" if obj.details
              next
            end

            ts = obj.timestamp

            next_ts_obj = hist_states[index..-1].detect {|hs| hs.state != obj.state }
            obj_et  = next_ts_obj ? next_ts_obj.timestamp : end_time

            outage = Outage.new
            outage.state      = obj.state
            outage.start_time = (last_obj || !start_time) ? ts : [ts, start_time].max
            outage.end_time   = obj_et
            outage.duration   = obj_et ? (obj_et - outage.start_time) : nil
            outage.summary    = obj.summary || ''
            outage.details    = obj.details || ''

            result << outage
          end

          {:outages => result}
        end

        # TODO check that this doesn't double up if an unscheduled maintenance starts exactly
        # on the start_time param
        def unscheduled_maintenances(start_time, end_time)
          unsched_maintenances = @check.unscheduled_maintenances_by_start.
            intersect_range(start_time, end_time, :by_score => true).all

          # to see if we start in an unscheduled maintenance period, we must check all unscheduled
          # maintenances before the period and their durations
          start_in_unsched = start_time.nil? ? [] :
            @check.unscheduled_maintenances_by_start.
              intersect_range(nil, start_time, :by_score => true).all.select {|pu|
              pu.end_time >= start_time
            }

<<<<<<< HEAD
          start_in_unsched + unsched_maintenances
=======
          {:unscheduled_maintenances => (start_in_unsched + unsched_maintenance)}
>>>>>>> d1850a00
        end

        def scheduled_maintenances(start_time, end_time)
          sched_maintenances = @check.scheduled_maintenances_by_start.
            intersect_range(start_time, end_time, :by_score => true).all

          # to see if we start in an unscheduled maintenance period, we must check all unscheduled
          # maintenances before the period and their durations
          start_in_sched = start_time.nil? ? [] :
            @check.scheduled_maintenances_by_start.
              intersect_range(nil, start_time, :by_score => true).all.select {|ps|
              ps.end_time >= start_time
            }

<<<<<<< HEAD
          start_in_sched + sched_maintenances
=======
          {:scheduled_maintenances => (start_in_sched + sched_maintenance)}
>>>>>>> d1850a00
        end

        # TODO test whether the below overlapping logic is prone to off-by-one
        # errors; the numbers may line up more neatly if we consider outages to
        # start one second after the maintenance period ends.
        #
        # TODO test performance with larger data sets
        def downtime(start_time, end_time)
<<<<<<< HEAD
          sched_maintenances = scheduled_maintenances(start_time, end_time)

          outs = outages(start_time, end_time)
=======
          outs = outage(start_time, end_time)[:outages]
>>>>>>> d1850a00

          total_secs  = {}
          percentages = {}

          outs.collect {|obj| obj.state}.uniq.each do |st|
            total_secs[st]  = 0
            percentages[st] = (start_time.nil? || end_time.nil?) ? nil : 0
          end

          unless outs.empty?

            # Initially we need to check for cases where a scheduled
            # maintenance period is fully covered by an outage period.
            # We then create two new outage periods to cover the time around
            # the scheduled maintenance period, and remove the original.

<<<<<<< HEAD
            delete_outs = []
=======
            sched_maintenances = scheduled_maintenance(start_time, end_time)[:scheduled_maintenances]
>>>>>>> d1850a00

            sched_maintenances.each do |sm|

              split_outs = []

              outs.each { |o|
                next unless o.end_time && (o.start_time < sm.start_time) &&
                  (o.end_time > sm.end_time)
                delete_outs << o

                out_split_start = Outage.new
                out_split_start.state      = o.state
                out_split_start.start_time = o.start_time
                out_split_start.end_time   = sm.start_time
                out_split_start.duration   = sm.start_time - o.start_time
                out_split_start.summary    = "#{o.summary} [split start]"

                out_split_end   = Outage.new
                out_split_end.state        = o.state
                out_split_end.start_time   = sm.end_time
                out_split_end.end_time     = o.end_time
                out_split_end.duration     = o.end_time - sm.end_time
                out_split_end.summary      = "#{o.summary} [split finish]"

                split_outs += [out_split_start, out_split_end]
              }

              outs -= delete_outs
              outs += split_outs
              # not strictly necessary to keep the data sorted, but
              # will make more sense when debgging
              outs.sort! {|a,b| a.start_time <=> b.start_time}
            end

            delete_outs.clear

            sched_maintenances.each do |sm|

              outs.each do |o|
                next unless o.end_time && (sm.start_time < o.end_time) &&
                  (sm.end_time > o.start_time)

                if sm.start_time <= o.start_time &&
                  sm.end_time >= o.end_time

                  # outage is fully overlapped by the scheduled maintenance
                  delete_outs << o

                elsif sm.start_time <= o.start_time
                  # partially overlapping on the earlier side
                  o.start_time = sm.end_time
                  o.duration   = o.end_time - o.start_time
                elsif sm.end_time >= o.end_time
                  # partially overlapping on the later side
                  o.end_time   = sm.start_time
                  o.duration   = o.end_time - o.start_time
                end
              end

              outs -= delete_outs
            end

            total_secs = outs.inject(total_secs) {|ret, o|
              ret[o.state] += o.duration if o.duration
              ret
            }

            unless (start_time.nil? || end_time.nil?)
              total_secs.each_pair do |st, ts|
                percentages[st] = (total_secs[st] * 100.0) / (end_time.to_f - start_time.to_f)
              end
              total_secs['ok'] = (end_time - start_time) - total_secs.values.reduce(:+)
              percentages['ok'] = 100 - percentages.values.reduce(:+)
            end
          end

          {:total_seconds => total_secs, :percentages => percentages, :downtime => outs}
        end

      end

    end

  end

end<|MERGE_RESOLUTION|>--- conflicted
+++ resolved
@@ -111,11 +111,7 @@
               pu.end_time >= start_time
             }
 
-<<<<<<< HEAD
-          start_in_unsched + unsched_maintenances
-=======
-          {:unscheduled_maintenances => (start_in_unsched + unsched_maintenance)}
->>>>>>> d1850a00
+          {:unscheduled_maintenances => (start_in_unsched + unsched_maintenances)}
         end
 
         def scheduled_maintenances(start_time, end_time)
@@ -130,11 +126,7 @@
               ps.end_time >= start_time
             }
 
-<<<<<<< HEAD
-          start_in_sched + sched_maintenances
-=======
-          {:scheduled_maintenances => (start_in_sched + sched_maintenance)}
->>>>>>> d1850a00
+          {:scheduled_maintenances => (start_in_sched + sched_maintenances)}
         end
 
         # TODO test whether the below overlapping logic is prone to off-by-one
@@ -143,13 +135,7 @@
         #
         # TODO test performance with larger data sets
         def downtime(start_time, end_time)
-<<<<<<< HEAD
-          sched_maintenances = scheduled_maintenances(start_time, end_time)
-
-          outs = outages(start_time, end_time)
-=======
-          outs = outage(start_time, end_time)[:outages]
->>>>>>> d1850a00
+          outs = outages(start_time, end_time)[:outages]
 
           total_secs  = {}
           percentages = {}
@@ -166,11 +152,8 @@
             # We then create two new outage periods to cover the time around
             # the scheduled maintenance period, and remove the original.
 
-<<<<<<< HEAD
             delete_outs = []
-=======
-            sched_maintenances = scheduled_maintenance(start_time, end_time)[:scheduled_maintenances]
->>>>>>> d1850a00
+            sched_maintenances = scheduled_maintenances(start_time, end_time)[:scheduled_maintenances]
 
             sched_maintenances.each do |sm|
 
