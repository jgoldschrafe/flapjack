#!/usr/bin/env ruby

require 'sinatra/base'

require 'flapjack/data/check'
require 'flapjack/data/entity'
require 'flapjack/data/event'

require 'flapjack/gateways/jsonapi/check_methods_helpers'

module Flapjack

  module Gateways

    class JSONAPI < Sinatra::Base

      module EntityMethods

        def self.registered(app)
          app.helpers Flapjack::Gateways::JSONAPI::Helpers
          app.helpers Flapjack::Gateways::JSONAPI::CheckMethods::Helpers

          app.post '/entities' do
            entities_data = wrapped_params('entities')

            entity_err = nil
            entity_ids = nil
            entities   = nil

           data_ids = entities_data.reject {|c| c['id'].nil? }.
              map {|co| co['id'].to_s }

            Flapjack::Data::Entity.backend.lock(Flapjack::Data::Entity) do

              conflicted_ids = data_ids.select {|id|
                Flapjack::Data::Entity.exists?(id)
              }

              if conflicted_ids.length > 0
                contact_err = "Entities already exist with the following ids: " +
                                conflicted_ids.join(', ')
              else
                entities = entities_data.collect do |ed|
                  Flapjack::Data::Entity.new(:id => ed['id'], :name => ed['name'],
                    :enabled => ed['enabled'], :tags => ed['tags'])
                end
              end

              if invalid = entities.detect {|c| c.invalid? }
                entity_err = "Entity validation failed, " + invalid.errors.full_messages.join(', ')
              else
                entity_ids = entities.collect {|e| e.save; e.id }
              end

            end

            if entity_err
              halt err(403, entity_err)
            end

            status 201
            response.headers['Location'] = "#{base_url}/entities/#{entity_ids.join(',')}"
            entity_ids.to_json
          end

          # Returns all (/entities) or some (/entities/A,B,C) or one (/entities/A) contact(s)
          # NB: only works with good data -- i.e. entity must have an id
          app.get %r{^/entities(?:/)?([^/]+)?$} do
            requested_entities = if params[:captures] && params[:captures][0]
              params[:captures][0].split(',').uniq
            else
              nil
            end

            entities = if requested_entities
              Flapjack::Data::Entity.find_by_ids!(*requested_entities)
            else
              enabled = if params.has_key?(:enabled)
                case params[:enabled].downcase
                when '0', 'f', 'false', 'n', 'no'
                  false
                when '1', 't', 'true', 'y', 'yes'
                  true
                else
                  nil
                end
              else
                nil
              end

              Flapjack::Data::Entity.intersect(:enabled => enabled).all.
                reject {|e| e.id.nil? || e.id.empty? }
            end

            if requested_entities && entities.empty?
              raise Flapjack::Gateways::JSONAPI::RecordsNotFound.new(Flapjack::Data::Entity, requested_entities)
            end

<<<<<<< HEAD
            entities_ids = entities.map(&:id)
            linked_contacts_ids = Flapjack::Data::Entity.associated_ids_for_contacts(entities_ids)
            linked_checks_ids  = Flapjack::Data::Entity.associated_ids_for_checks(entities_ids)

            entities_json = entities.collect {|entity|
              entity.as_json(:contacts_ids => linked_contacts_ids[entity.id],
                             :checks_ids   => linked_checks_ids[entity.id]).to_json
=======
            entity_ids = entities.map(&:id)
            linked_contact_ids = entities.empty? ? [] :
              Flapjack::Data::Entity.contact_ids_for(entity_ids, :redis => redis)
            linked_check_ids   = entities.empty? ? [] :
              Flapjack::Data::Entity.check_ids_for(entity_ids, :redis => redis)

            entities_json = entities.collect {|entity|
              entity_id = entity.id
              entity.to_jsonapi(:contact_ids => linked_contact_ids[entity_id],
                                :check_ids   => linked_check_ids[entity_id] )
>>>>>>> 3b7b72c3
            }.join(",")

            '{"entities":[' + entities_json + ']}'
          end

          app.patch '/entities/:id' do
            Flapjack::Data::Entity.find_by_ids!(*params[:id].split(',')).each do |entity|
              apply_json_patch('entities') do |op, property, linked, value|
                case op
                when 'replace'
<<<<<<< HEAD
                  if ['name', 'enabled', 'tags'].include?(property)
                    entity.send("#{property}=".to_sym, value)
                  end
                when 'add'
                  if 'contacts'.eql?(linked)
                    contact = Flapjack::Data::Contact.find_by_id(value)
                    contact.entities << entity unless contact.nil?
                  end
                when 'remove'
                  if 'contacts'.eql?(linked)
                    contact = Flapjack::Data::Contact.find_by_id(value)
                    contact.entities.delete(entity) unless contact.nil?
=======
                  if 'name'.eql?(property)
                    name = entity.name
                    if name != value
                      existing = Flapjack::Data::Entity.find_by_name(value, :redis => redis)
                      Flapjack::Data::Entity.send(existing.nil? ? :rename : :merge,
                        name, value, :redis => redis)
                    end
                  end
                when 'add'
                  case linked
                  when 'contacts'
                    contact = Flapjack::Data::Contact.find_by_id(value, :redis => redis)
                    contact.add_entity(entity) unless contact.nil?
                  when 'tags'
                    value.respond_to?(:each) ? entity.add_tags(*value) :
                                               entity.add_tags(value)
                  end
                when 'remove'
                  case linked
                  when 'contacts'
                    contact = Flapjack::Data::Contact.find_by_id(value, :redis => redis)
                    contact.remove_entity(entity) unless contact.nil?
                  when 'tags'
                    value.respond_to?(:each) ? entity.delete_tags(*value) :
                                               entity.delete_tags(value)
>>>>>>> 3b7b72c3
                  end
                end
              end
              entity.save # no-op if it hasn't changed
            end

            status 204
          end

          app.delete '/entities/:id' do
            Flapjack::Data::Entity.find_by_ids!(*params[:id].split(',')).map(&:destroy)

            status 204
          end

          app.post %r{^/scheduled_maintenances/entities/([^/]+)$} do
            entity_ids = params[:captures][0].split(',')
            check_ids = Flapjack::Data::Entity.associated_ids_for_checks(entity_ids).values.flatten(1)
            create_scheduled_maintenances(check_ids)
          end

          # NB this does not acknowledge a specific failure event, just
          # the entity-check as a whole
          app.post %r{^/unscheduled_maintenances/entities/([^/]+)$} do
            entity_ids = params[:captures][0].split(',')
            check_ids = Flapjack::Data::Entity.associated_ids_for_checks(entity_ids).values.flatten(1)
            create_unscheduled_maintenances(check_ids)
          end

          app.patch %r{^/unscheduled_maintenances/entities/([^/]+)$} do
            entity_ids = params[:captures][0].split(',')
            check_ids = Flapjack::Data::Entity.associated_ids_for_checks(entity_ids).values.flatten(1)
            update_unscheduled_maintenances(check_ids)
          end

          app.delete %r{^/scheduled_maintenances/entities/([^/]+)$} do
            start_time = validate_and_parsetime(params[:start_time])
            halt( err(403, "start time must be provided") ) unless start_time

            entity_ids = params[:captures][0].split(',')
            check_ids = Flapjack::Data::Entity.associated_ids_for_checks(entity_ids).values.flatten(1)
            delete_scheduled_maintenances(start_time, check_ids)
          end

          app.post %r{^/test_notifications/entities/([^/]+)$} do
            entity_ids = params[:captures][0].split(',')
            check_ids = Flapjack::Data::Entity.associated_ids_for_checks(entity_ids).values.flatten(1)
            create_test_notifications(check_ids)
          end

        end

      end

    end

  end

end<|MERGE_RESOLUTION|>--- conflicted
+++ resolved
@@ -37,8 +37,8 @@
               }
 
               if conflicted_ids.length > 0
-                contact_err = "Entities already exist with the following ids: " +
-                                conflicted_ids.join(', ')
+                entity_err = "Entities already exist with the following ids: " +
+                             conflicted_ids.join(', ')
               else
                 entities = entities_data.collect do |ed|
                   Flapjack::Data::Entity.new(:id => ed['id'], :name => ed['name'],
@@ -96,7 +96,6 @@
               raise Flapjack::Gateways::JSONAPI::RecordsNotFound.new(Flapjack::Data::Entity, requested_entities)
             end
 
-<<<<<<< HEAD
             entities_ids = entities.map(&:id)
             linked_contacts_ids = Flapjack::Data::Entity.associated_ids_for_contacts(entities_ids)
             linked_checks_ids  = Flapjack::Data::Entity.associated_ids_for_checks(entities_ids)
@@ -104,18 +103,6 @@
             entities_json = entities.collect {|entity|
               entity.as_json(:contacts_ids => linked_contacts_ids[entity.id],
                              :checks_ids   => linked_checks_ids[entity.id]).to_json
-=======
-            entity_ids = entities.map(&:id)
-            linked_contact_ids = entities.empty? ? [] :
-              Flapjack::Data::Entity.contact_ids_for(entity_ids, :redis => redis)
-            linked_check_ids   = entities.empty? ? [] :
-              Flapjack::Data::Entity.check_ids_for(entity_ids, :redis => redis)
-
-            entities_json = entities.collect {|entity|
-              entity_id = entity.id
-              entity.to_jsonapi(:contact_ids => linked_contact_ids[entity_id],
-                                :check_ids   => linked_check_ids[entity_id] )
->>>>>>> 3b7b72c3
             }.join(",")
 
             '{"entities":[' + entities_json + ']}'
@@ -126,7 +113,6 @@
               apply_json_patch('entities') do |op, property, linked, value|
                 case op
                 when 'replace'
-<<<<<<< HEAD
                   if ['name', 'enabled', 'tags'].include?(property)
                     entity.send("#{property}=".to_sym, value)
                   end
@@ -139,33 +125,6 @@
                   if 'contacts'.eql?(linked)
                     contact = Flapjack::Data::Contact.find_by_id(value)
                     contact.entities.delete(entity) unless contact.nil?
-=======
-                  if 'name'.eql?(property)
-                    name = entity.name
-                    if name != value
-                      existing = Flapjack::Data::Entity.find_by_name(value, :redis => redis)
-                      Flapjack::Data::Entity.send(existing.nil? ? :rename : :merge,
-                        name, value, :redis => redis)
-                    end
-                  end
-                when 'add'
-                  case linked
-                  when 'contacts'
-                    contact = Flapjack::Data::Contact.find_by_id(value, :redis => redis)
-                    contact.add_entity(entity) unless contact.nil?
-                  when 'tags'
-                    value.respond_to?(:each) ? entity.add_tags(*value) :
-                                               entity.add_tags(value)
-                  end
-                when 'remove'
-                  case linked
-                  when 'contacts'
-                    contact = Flapjack::Data::Contact.find_by_id(value, :redis => redis)
-                    contact.remove_entity(entity) unless contact.nil?
-                  when 'tags'
-                    value.respond_to?(:each) ? entity.delete_tags(*value) :
-                                               entity.delete_tags(value)
->>>>>>> 3b7b72c3
                   end
                 end
               end
