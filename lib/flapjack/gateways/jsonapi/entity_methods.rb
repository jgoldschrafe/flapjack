--- conflicted
+++ resolved
@@ -96,12 +96,6 @@
               apply_json_patch('entities') do |op, property, linked, value|
                 case op
                 when 'replace'
-<<<<<<< HEAD
-                  case property
-                  when 'name'
-                    # # Name change not yet supported, https://github.com/flapjack/flapjack/issues/628
-                    # entity.update(property => value)
-=======
                   if 'name'.eql?(property)
                     name = entity.name
                     if name != value
@@ -109,7 +103,6 @@
                       Flapjack::Data::Entity.send(existing.nil? ? :rename : :merge,
                         name, value, :redis => redis)
                     end
->>>>>>> dd65da28
                   end
                 when 'add'
                   case linked
