--- conflicted
+++ resolved
@@ -16,19 +16,7 @@
 
         module Helpers
 
-<<<<<<< HEAD
           def load_api_data(check_ids, &block)
-=======
-          def load_api_data(entity_ids, check_ids, &block)
-            entities = if entity_ids.nil?
-              Flapjack::Data::Entity.all
-            elsif !entity_ids.empty?
-              Flapjack::Data::Entity.find_by_ids!(*entity_ids)
-            else
-              []
-            end
->>>>>>> 2454aabb
-
             checks = if check_ids.nil?
               Flapjack::Data::Check.all
             elsif !check_ids.empty?
