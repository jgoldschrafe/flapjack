--- conflicted
+++ resolved
@@ -118,13 +118,8 @@
 
         stanza_body = stanza.body
 
-<<<<<<< HEAD
-        @logger.debug("groupchat stanza body: " + stanza_body)
+        @logger.debug("groupchat stanza body: #{stanza_body}")
         @logger.debug("groupchat message received: #{stanza.inspect}")
-=======
-        logger.debug("groupchat stanza body: #{stanza_body}")
-        logger.debug("groupchat message received: #{stanza.inspect}")
->>>>>>> 2dab691f
 
         if (stanza_body =~ /^(?:problem|recovery|acknowledgement)/i) &&
            (stanza_body =~ /^(\w+).*#{Regexp.escape(@check_matcher)}/)
