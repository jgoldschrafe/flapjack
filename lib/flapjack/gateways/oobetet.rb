#!/usr/bin/env ruby

require 'socket'
require 'eventmachine'
<<<<<<< HEAD
require 'blather/client/dsl'
require 'yajl/json_gem'
=======
require 'em-synchrony'
require 'blather/client/client'
require 'oj'
>>>>>>> c1517cf9

require 'flapjack/utility'

module Flapjack

  module Gateways

    module Oobetet

<<<<<<< HEAD
      class Notifier
=======
      log = ::Logger.new(STDOUT)
      log.level = ::Logger::INFO
      Blather.logger = log
>>>>>>> c1517cf9

        PAGERDUTY_EVENTS_API_URL = 'https://events.pagerduty.com/generic/2010-04-15/create_event.json'

        def self.pikelet_settings
          {:em_synchrony => false,
           :em_stop      => true}
        end

        def initialize(options = {})
          @config = options[:config]
          @logger = options[:logger]

          if options[:siblings]
            # only works because the bot instance was initialised already (and
            # the siblings array was transformed via map(&:pikelet))
            # TODO clean up the sibling code so that it would work in
            # either arrangement
            @bot = options[:siblings].first
          end

          unless @config['watched_check'] && @config['watched_entity']
            raise RuntimeError, 'Flapjack::Oobetet: watched_check and watched_entity must be defined in the config'
          end
          @check_matcher = '"' + @config['watched_check'] + '" on ' + @config['watched_entity']

          @flapjack_ok = true
          @last_alert = nil
        end

        def stop
          # TODO synchronize access to @should_quit
          @should_quit = true
          @check_timer.cancel
        end

        def start
           @check_timer = EM.add_periodic_timer(10) { check_timers }
        end

        private

        def check_timers
          t = Time.now.to_i
          breach = @bot.breach?(t)

          unless @flapjack_ok || breach
            emit_jabber("Flapjack Self Monitoring is OK")
            emit_pagerduty("Flapjack Self Monitoring is OK", 'resolve')
          end

          @flapjack_ok = !breach

          return unless breach
          @logger.error("Self monitoring has detected the following breach: #{breach}")
          summary = "Flapjack Self Monitoring is Critical: #{breach} for #{@check_matcher}, " +
                    "from #{@hostname} at #{Time.now}"

          if !@last_alert || @last_alert < (t - 55)

            announced_jabber    = emit_jabber(summary)
            announced_pagerduty = emit_pagerduty(summary, 'trigger')

            @last_alert = Time.now.to_i if announced_jabber || announced_pagerduty

            if !@last_alert || @last_alert < (t - 55)
              msg = "NOTICE: Self monitoring has detected a failure and is unable to tell " +
                    "anyone about it. DON'T PANIC."
              @logger.error msg
            end
          end
        end

        def emit_jabber(summary)
          return false unless @bot
          @bot.announce(summary)
          true
        end

        def emit_pagerduty(summary, event_type = 'trigger')
          return false if @config['pagerduty_contact']
          pagerduty_event = { :service_key  => @config['pagerduty_contact'],
                              :incident_key => "Flapjack Self Monitoring from #{@hostname}",
                              :event_type   => event_type,
                              :description  => summary }
          status, response = send_pagerduty_event(pagerduty_event)
          if status != 200
            @logger.error("pagerduty returned #{status} #{response.inspect}")
            return false
          end

          @logger.debug("successfully sent pagerduty event")
          true
        end

        def send_pagerduty_event(event)
          options  = { :body => Yajl::Encoder.encode(event) }
          http = EventMachine::HttpRequest.new(PAGERDUTY_EVENTS_API_URL).post(options)
          response = Yajl::Parser.parse(http.response)
          status   = http.response_header.status
          @logger.debug "send_pagerduty_event got a return code of #{status.to_s} - #{response.inspect}"
          [status, response]
        end

      end

      class BotClient
        include Blather::DSL
      end

      # TODO synchronisation, buffering text

      class Bot
        include Flapjack::Utility

        log = Logger.new(STDOUT)
        # log.level = Logger::DEBUG
        log.level = Logger::INFO
        Blather.logger = log

        def self.pikelet_settings
          {:em_synchrony => false,
           :em_stop      => false}
        end

        def initialize(opts = {})
          @config = opts[:config]
          @logger = opts[:logger]

          unless @config['watched_check'] && @config['watched_entity']
            raise RuntimeError, 'Flapjack::Oobetet: watched_check and watched_entity must be defined in the config'
          end
          @check_matcher = '"' + @config['watched_check'] + '" on ' + @config['watched_entity']
          @max_latency = @config['max_latency'] || 300

          @monitor = Monitor.new

          @buffer = []
          @hostname = Socket.gethostname
          @times = { :last_problem  => nil,
                     :last_recovery => nil,
                     :last_ack      => nil,
                     :last_ack_sent => nil }
        end

        def start
          @logger.debug("New oobetet pikelet with the following options: #{@config.inspect}")

          @bot_thread = Thread.current

          @flapjack_jid = ::Blather::JID.new((@config['jabberid'] || 'flapjacktest') + "/#{@hostname}:#{Process.pid}")

          @client = Flapjack::Gateways::Oobetet::BotClient.new
          @client.setup(@flapjack_jid, @config['password'], @config['server'],
                        @config['port'].to_i)

          @logger.debug("Building jabber connection with jabberid: " +
            @flapjack_jid.to_s + ", port: " + @config['port'].to_s +
            ", server: " + @config['server'].to_s + ", password: " +
            @config['password'].to_s)

          # need direct access to the real blather client to mangle the handlers
          blather_client = @client.send(:client)
          blather_client.clear_handlers :error
          blather_client.register_handler :error do |err|
            @logger.warn(err.message)
          end

          @client.when_ready do |stanza|
            on_ready(stanza)
          end

          @client.message :groupchat? do |stanza|
            on_groupchat(stanza)
          end

          @client.disconnected do |stanza|
            on_disconnect(stanza)
          end

          t = Time.now.to_i
          @times[:last_problem]  = t
          @times[:last_recovery] = t
          @times[:last_ack]      = t
          @times[:last_ack_sent] = t

          @client.run
        end

        def stop
          synced do
            @should_quit = true
            @client.shutdown if @connected
          end

          # without this eventmachine in the bot thread seems to wait for
          # an event of some sort (network activity, or a timer firing)
          # before it realises that it has finished.
          # (should maybe use @bot_thread.wakeup instead)
          @bot_thread.run if @bot_thread.alive?
        end

        def synced(&block)
          ret = nil
          @monitor.synchronize { ret = block.call }
          ret
        end

        def breach?(time)
          @logger.debug("check_timers: inspecting @times #{@times.inspect}")
          if @times[:last_problem] < (time - @max_latency)
            "haven't seen a test problem notification in the last #{@max_latency} seconds"
          elsif @times[:last_recovery] < (time - @max_latency)
            "haven't seen a test recovery notification in the last #{@max_latency} seconds"
          end
        end

        # Join the MUC Chat room after connecting.
        def on_ready(stanza)
          return if @should_quit
          @connected_at = Time.now.to_i
          @logger.info("Jabber Connected")

          @keepalive_timer = EM.add_periodic_timer(60) do
            @logger.debug("calling keepalive on the jabber connection")
            if @client.connected?
              @client.write(' ')
            end
          end

<<<<<<< HEAD
          if @config['rooms'] && @config['rooms'].length > 0
            @config['rooms'].each do |room|
              @logger.info("Joining room #{room}")
              presence = Blather::Stanza::Presence.new
              presence.from = @flapjacktest_jid
              presence.to = Blather::JID.new("#{room}/#{@config['alias']}")
              presence << "<x xmlns='http://jabber.org/protocol/muc'/>"
              @client.write_to_stream presence
              say(room, "flapjack self monitoring (oobetet) started at #{Time.now}, g'day!", :groupchat)
            end
          end
          synced do
            @connected = true
          end
          return if @buffer.empty?
          while buffered = @buffer.shift
            @logger.debug("Sending a buffered jabber message to: #{buffered[0]}, using: #{buffered[2]}, message: #{buffered[1]}")
            say(*buffered)
          end
        end
=======
      def send_pagerduty_event(event)
        options  = { :body => Oj.dump(event) }
        http = EM::HttpRequest.new(@pagerduty_events_api_url).post(options)
        response = Oj.load(http.response)
        status   = http.response_header.status
        @logger.debug "send_pagerduty_event got a return code of #{status.to_s} - #{response.inspect}"
        [status, response]
      end
>>>>>>> c1517cf9

        # may return true to prevent the reactor loop from stopping
        def on_disconnect(stanza)
          @logger.warn("disconnect handler called")
          @keepalive_timer.cancel unless @keepalive_timer.nil?
          @keepalive_timer = nil
          return false if sq = synced { @connected = false; @should_quit }
          @logger.warn("jabbers disconnected! reconnecting after a short delay...")
          EventMachine::Timer.new(1) do
            @client.run
          end
          true
        end

        def on_groupchat(stanza)
          return if @should_quit

          stanza_body = stanza.body

          @logger.debug("groupchat stanza body: #{stanza_body}")
          @logger.debug("groupchat message received: #{stanza.inspect}")

          if (stanza_body =~ /^(?:problem|recovery|acknowledgement)/i) &&
             (stanza_body =~ /^(\w+).*#{Regexp.escape(@check_matcher)}/)

            # got something interesting
            status = $1.downcase
            t = Time.now.to_i
            @logger.debug("groupchat found the following state for #{@check_matcher}: #{status}")

            case status
            when 'problem'
              @logger.debug("updating @times last_problem")
              @times[:last_problem] = t
            when 'recovery'
              @logger.debug("updating @times last_recovery")
              @times[:last_recovery] = t
            when 'acknowledgement'
              @logger.debug("updating @times last_ack")
              @times[:last_ack] = t
            end
          end
          @logger.debug("@times: #{@times.inspect}")
        end

        def announce(msg)
          if @config['rooms'] && @config['rooms'].length > 0
            @config['rooms'].each do |room|
              @logger.debug("Sending a jabber message to: #{room}, using: :groupchat, message: #{msg}")
              @client.write Blather::Stanza::Message.new(room, msg, :groupchat)
              say(room, msg, :groupchat)
            end
          end
        end

        def say(to, msg, using = :chat)
          if synced { @connected }
            @logger.debug("Sending a jabber message to: #{to.to_s}, using: #{using.to_s}, message: #{msg}")
            @client.say(to, msg, using)
          else
            @logger.debug("Buffering a jabber message to: #{to.to_s}, using: #{using.to_s}, message: #{msg}")
            @buffer << [to, msg, using]
          end
        end

      end

    end
  end
end<|MERGE_RESOLUTION|>--- conflicted
+++ resolved
@@ -2,14 +2,8 @@
 
 require 'socket'
 require 'eventmachine'
-<<<<<<< HEAD
 require 'blather/client/dsl'
-require 'yajl/json_gem'
-=======
-require 'em-synchrony'
-require 'blather/client/client'
 require 'oj'
->>>>>>> c1517cf9
 
 require 'flapjack/utility'
 
@@ -19,13 +13,7 @@
 
     module Oobetet
 
-<<<<<<< HEAD
       class Notifier
-=======
-      log = ::Logger.new(STDOUT)
-      log.level = ::Logger::INFO
-      Blather.logger = log
->>>>>>> c1517cf9
 
         PAGERDUTY_EVENTS_API_URL = 'https://events.pagerduty.com/generic/2010-04-15/create_event.json'
 
@@ -121,9 +109,9 @@
         end
 
         def send_pagerduty_event(event)
-          options  = { :body => Yajl::Encoder.encode(event) }
+          options  = { :body => Oj.dump(event) }
           http = EventMachine::HttpRequest.new(PAGERDUTY_EVENTS_API_URL).post(options)
-          response = Yajl::Parser.parse(http.response)
+          response = Oj.load(http.response)
           status   = http.response_header.status
           @logger.debug "send_pagerduty_event got a return code of #{status.to_s} - #{response.inspect}"
           [status, response]
@@ -140,9 +128,9 @@
       class Bot
         include Flapjack::Utility
 
-        log = Logger.new(STDOUT)
-        # log.level = Logger::DEBUG
-        log.level = Logger::INFO
+        log = ::Logger.new(STDOUT)
+        # log.level = ::Logger::DEBUG
+        log.level = ::Logger::INFO
         Blather.logger = log
 
         def self.pikelet_settings
@@ -255,7 +243,6 @@
             end
           end
 
-<<<<<<< HEAD
           if @config['rooms'] && @config['rooms'].length > 0
             @config['rooms'].each do |room|
               @logger.info("Joining room #{room}")
@@ -276,16 +263,6 @@
             say(*buffered)
           end
         end
-=======
-      def send_pagerduty_event(event)
-        options  = { :body => Oj.dump(event) }
-        http = EM::HttpRequest.new(@pagerduty_events_api_url).post(options)
-        response = Oj.load(http.response)
-        status   = http.response_header.status
-        @logger.debug "send_pagerduty_event got a return code of #{status.to_s} - #{response.inspect}"
-        [status, response]
-      end
->>>>>>> c1517cf9
 
         # may return true to prevent the reactor loop from stopping
         def on_disconnect(stanza)
