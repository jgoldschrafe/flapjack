--- conflicted
+++ resolved
@@ -37,18 +37,7 @@
         @queue = Flapjack::RecordQueue.new(@config['queue'] || 'sms_notifications',
                    Flapjack::Data::Alert)
 
-<<<<<<< HEAD
         @sent = 0
-=======
-          my_dir = File.dirname(__FILE__)
-          sms_template_path = case
-          when @config.has_key?('templates') && @config['templates']["#{message_type}.text"]
-            @config['templates']["#{message_type}.text"]
-          else
-            my_dir + "/sms_messagenet/#{message_type}.text.erb"
-          end
-          sms_template = ERB.new(File.read(sms_template_path), nil, '-')
->>>>>>> 2228ecf8
 
         @logger.debug("new sms gateway pikelet with the following options: #{@config.inspect}")
       end
@@ -83,8 +72,14 @@
         notification_id = alert.id
         message_type = alert.rollup ? 'rollup' : 'alert'
 
-        my_dir = File.dirname(__FILE__)
-        sms_template_path = my_dir + "/sms_messagenet/#{message_type}.text.erb"
+        sms_dir = File.join(File.dirname(__FILE__), 'sms_messagenet')
+
+        sms_template_path = case
+        when @config.has_key?('templates') && @config['templates']["#{message_type}.text"]
+          @config['templates']["#{message_type}.text"]
+        else
+          File.join(sms_dir, "#{message_type}.text.erb")
+        end
         sms_template = ERB.new(File.read(sms_template_path), nil, '-')
 
         @alert = alert
