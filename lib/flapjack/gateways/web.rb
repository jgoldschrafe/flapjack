--- conflicted
+++ resolved
@@ -400,21 +400,12 @@
         ]
       end
 
-<<<<<<< HEAD
       def self_stats(time)
-        @fqdn         = `/bin/hostname -f`.chomp
-        @pid          = Process.pid
-        @dbsize              = Flapjack.redis.dbsize
-        @executive_instances = Flapjack.redis.keys("executive_instance:*").inject({}) do |memo, i|
-=======
-      def self_stats
         @fqdn    = `/bin/hostname -f`.chomp
         @pid     = Process.pid
         @api_url = api_url
-
-        @dbsize              = redis.dbsize
-        @executive_instances = redis.keys("executive_instance:*").inject({}) do |memo, i|
->>>>>>> 7976af27
+        @dbsize              = Flapjack.redis.dbsize
+        @executive_instances = Flapjack.redis.keys("executive_instance:*").inject({}) do |memo, i|
           instance_id    = i.match(/executive_instance:(.*)/)[1]
           boot_time      = Flapjack.redis.hget(i, 'boot_time').to_i
           uptime         = Time.now.to_i - boot_time
