#!/usr/bin/env ruby

require 'chronic'
require 'chronic_duration'
require 'sinatra/base'
require 'erb'

require 'flapjack'

require 'flapjack/data/contact'
require 'flapjack/data/entity_check'
require 'flapjack/utility'

module Flapjack

  module Gateways

    class Web < Sinatra::Base
      set :raise_errors, true

      use Rack::MethodOverride

      class << self
        def start
          @logger.info "starting web - class"

          if accesslog = (@config && @config['access_log'])
            if not File.directory?(File.dirname(accesslog))
              puts "Parent directory for log file #{accesslog} doesn't exist"
              puts "Exiting!"
              exit
            end

            use Rack::CommonLogger, ::Logger.new(@config['access_log'])
          end
        end
      end

      include Flapjack::Utility

      set :views, settings.root + '/web/views'
      set :public_folder, settings.root + '/web/public'

      helpers do
        def h(text)
          ERB::Util.h(text)
        end

        def u(text)
          ERB::Util.u(text)
        end
      end

      ['logger', 'config'].each do |class_inst_var|
        define_method(class_inst_var.to_sym) do
          self.class.instance_variable_get("@#{class_inst_var}")
        end
      end

      get '/' do
        check_stats
        entity_stats

        erb 'index.html'.to_sym
      end

      get '/checks_all' do
        check_stats
        @adjective = 'all'

        checks_by_entity = Flapjack::Data::EntityCheck.find_all_by_entity
        @states = checks_by_entity.keys.inject({}) {|result, entity|
          result[entity] = checks_by_entity[entity].sort.map {|check|
            [check] + entity_check_state(entity, check)
          }
          result
        }
        @entities_sorted = checks_by_entity.keys.sort

        erb 'checks.html'.to_sym
      end

      get '/checks_failing' do
        check_stats
        @adjective = 'failing'

        checks_by_entity = Flapjack::Data::EntityCheck.find_all_failing_by_entity
        @states = checks_by_entity.keys.inject({}) {|result, entity|
          result[entity] = checks_by_entity[entity].sort.map {|check|
            [check] + entity_check_state(entity, check)
          }
          result
        }
        @entities_sorted = checks_by_entity.keys.sort

        erb 'checks.html'.to_sym
      end

      get '/self_stats' do
        self_stats
        entity_stats
        check_stats

        erb 'self_stats.html'.to_sym
      end

      get '/self_stats.json' do
        self_stats
        entity_stats
        check_stats
        {
          'events_queued'       => @events_queued,
          'all_entities'        => @count_all_entities,
          'failing_entities'    => @count_failing_entities,
          'all_checks'          => @count_all_checks,
          'failing_checks'      => @count_failing_checks,
          'processed_events' => {
            'all_time' => {
              'total'   => @event_counters['all'].to_i,
              'ok'      => @event_counters['ok'].to_i,
              'failure' => @event_counters['failure'].to_i,
              'action'  => @event_counters['action'].to_i,
            }
          },
          'check_freshness'     => @current_checks_ages,
          'total_keys'          => @dbsize,
          'uptime'              => @uptime_string,
          'boottime'            => @boot_time,
          'current_time'        => Time.now,
          'executive_instances' => @executive_instances,
        }.to_json
      end

      get '/entities_all' do
        entity_stats
        @adjective = 'all'
        @entities = Flapjack::Data::Entity.find_all_with_checks

        erb 'entities.html'.to_sym
      end

      get '/entities_failing' do
        entity_stats
        @adjective = 'failing'
        @entities = Flapjack::Data::Entity.find_all_with_failing_checks

        erb 'entities.html'.to_sym
      end

      get '/entity/:entity' do
        @entity = params[:entity]
        entity_stats
        @states = Flapjack::Data::EntityCheck.find_all_for_entity_name(@entity).sort.map { |check|
          [check] + entity_check_state(@entity, check)
        }.sort_by {|parts| parts }

        erb 'entity.html'.to_sym
      end

      get '/check' do
        @entity = params[:entity]
        @check  = params[:check]

        entity_check = get_entity_check(@entity, @check)
        return 404 if entity_check.nil?

        check_stats

        last_change = entity_check.last_change

        @check_state                = entity_check.state
        @check_enabled              = entity_check.enabled?
        @check_last_update          = entity_check.last_update
        @check_last_change          = last_change
        @check_summary              = entity_check.summary
        @check_details              = entity_check.details

        @last_notifications         = last_notification_data(entity_check)

        @scheduled_maintenances     = entity_check.maintenances(nil, nil, :scheduled => true)
        @acknowledgement_id         = entity_check.failed? ?
          entity_check.event_count_at(entity_check.last_change) : nil

        @current_scheduled_maintenance   = entity_check.current_maintenance(:scheduled => true)
        @current_unscheduled_maintenance = entity_check.current_maintenance(:scheduled => false)

        @contacts                   = entity_check.contacts

        @state_changes = entity_check.historical_states(nil, Time.now.to_i,
                           :order => 'desc', :limit => 20)

        erb 'check.html'.to_sym
      end

      post '/acknowledgements/:entity/:check' do
        @entity             = params[:entity]
        @check              = params[:check]
        @summary            = params[:summary]
        @acknowledgement_id = params[:acknowledgement_id]

        dur = ChronicDuration.parse(params[:duration] || '')
        @duration = (dur.nil? || (dur <= 0)) ? (4 * 60 * 60) : dur

        return 404 if get_entity_check(@entity, @check).nil?

        ack = Flapjack::Data::Event.create_acknowledgement(
          config['processor_queue'] || 'events',
          @entity, @check,
          :summary => (@summary || ''),
          :acknowledgement_id => @acknowledgement_id,
          :duration => @duration,
        )

        redirect back
      end

      # FIXME: there is bound to be a more idiomatic / restful way of doing this
      # (probably using 'delete' or 'patch')
      post '/end_unscheduled_maintenance/:entity/:check' do
        @entity = params[:entity]
        @check  = params[:check]

        entity_check = get_entity_check(@entity, @check)
        return 404 if entity_check.nil?

        entity_check.end_unscheduled_maintenance(Time.now.to_i)

        redirect back
      end

      # create scheduled maintenance
      post '/scheduled_maintenances/:entity/:check' do
        start_time = Chronic.parse(params[:start_time]).to_i
        raise ArgumentError, "start time parsed to zero" unless start_time > 0
        duration   = ChronicDuration.parse(params[:duration])
        summary    = params[:summary]

        entity_check = get_entity_check(params[:entity], params[:check])
        return 404 if entity_check.nil?

        entity_check.create_scheduled_maintenance(start_time, duration,
                                                  :summary => summary)
        redirect back
      end

      # delete a scheduled maintenance
      delete '/scheduled_maintenances/:entity/:check' do
        entity_check = get_entity_check(params[:entity], params[:check])
        return 404 if entity_check.nil?

        entity_check.end_scheduled_maintenance(params[:start_time].to_i)
        redirect back
      end

      # delete a check (actually just disables it)
      delete '/checks/:entity/:check' do
        entity_check = get_entity_check(params[:entity], params[:check])
        return 404 if entity_check.nil?

        entity_check.disable!
        redirect back
      end

      get '/contacts' do
<<<<<<< HEAD
        #self_stats
        @contacts = Flapjack::Data::Contact.all
=======
        @contacts = Flapjack::Data::Contact.all(:redis => redis)
>>>>>>> 4b00ca6a

        erb 'contacts.html'.to_sym
      end

      get "/contacts/:contact" do
        contact_id = params[:contact]

        if contact_id
          @contact = Flapjack::Data::Contact.find_by_id(contact_id)
        end

        unless @contact
          status 404
          return
        end

        if @contact.media.has_key?('pagerduty')
          @pagerduty_credentials = @contact.pagerduty_credentials
        end

        # FIXME: intersect with current checks, or push down to Contact.entities
        @entities_and_checks = @contact.entities(:checks => true).sort_by {|ec|
          ec[:entity].name
        }

        erb 'contact.html'.to_sym
      end

    protected

      # TODO cache constructed erb object to improve performance -- check mtime
      # to know when to refresh; would need to synchronize accesses to the cache,
      # to lock out reads while it's being refreshed
      def render_erb(file, bind)
        erb = ERB.new(File.read(File.dirname(__FILE__) + '/web/views/' + file))
        erb.result(bind)
      end

    private

      def get_entity_check(entity, check)
        entity_obj = (entity && entity.length > 0) ?
          Flapjack::Data::Entity.find_by_name(entity) : nil
        return if entity_obj.nil? || (check.nil? || check.length == 0)
        Flapjack::Data::EntityCheck.for_entity(entity_obj, check)
      end

      def entity_check_state(entity_name, check)
        entity = Flapjack::Data::Entity.find_by_name(entity_name)
        return ['-', '-', 'never', 'never', false, false, 'never'] if entity.nil?
        entity_check = Flapjack::Data::EntityCheck.for_entity(entity, check)
        summary = entity_check.summary
        summary = summary[0..76] + '...' unless summary.nil? || (summary.length < 81)

        latest_notif =
          {:problem         => entity_check.last_notification_for_state(:problem)[:timestamp],
           :recovery        => entity_check.last_notification_for_state(:recovery)[:timestamp],
           :acknowledgement => entity_check.last_notification_for_state(:acknowledgement)[:timestamp]
          }.max_by {|n| n[1] || 0}

        lc = entity_check.last_change
        last_change   = lc ? (ChronicDuration.output(Time.now.to_i - lc.to_i,
                               :format => :short, :keep_zero => true, :units => 2) || '0s') : 'never'

        lu = entity_check.last_update
        last_update   = lu ? (ChronicDuration.output(Time.now.to_i - lu.to_i,
                               :format => :short, :keep_zero => true, :units => 2) || '0s') : 'never'

        ln = latest_notif[1]
        last_notified = ln ? (ChronicDuration.output(Time.now.to_i - ln.to_i,
                               :format => :short, :keep_zero => true, :units => 2) || '0s') + ", #{latest_notif[0]}" : 'never'

        [(entity_check.state       || '-'),
         (summary                  || '-'),
         last_change,
         last_update,
         entity_check.in_unscheduled_maintenance?,
         entity_check.in_scheduled_maintenance?,
         last_notified
        ]
      end

      def self_stats
        @fqdn         = `/bin/hostname -f`.chomp
        @pid          = Process.pid
        @dbsize              = Flapjack.redis.dbsize
        @executive_instances = Flapjack.redis.keys("executive_instance:*").inject({}) do |memo, i|
          instance_id    = i.match(/executive_instance:(.*)/)[1]
          boot_time      = Flapjack.redis.hget(i, 'boot_time').to_i
          uptime         = Time.now.to_i - boot_time
          uptime_string  = (ChronicDuration.output(uptime, :format => :short, :keep_zero => true, :units => 2) || '0s')
          event_counters = Flapjack.redis.hgetall("event_counters:#{instance_id}")
          event_rates    = event_counters.inject({}) do |er, ec|
            er[ec[0]] = uptime && uptime > 0 ? (ec[1].to_f / uptime).round : nil
            er
          end
          memo[instance_id] = {
            'boot_time'      => boot_time,
            'uptime'         => uptime,
            'uptime_string'  => uptime_string,
            'event_counters' => event_counters,
            'event_rates'    => event_rates
          }
          memo
        end
<<<<<<< HEAD
        @event_counters = Flapjack.redis.hgetall('event_counters')
        @events_queued  = Flapjack.redis.llen('events')
=======
        @event_counters = redis.hgetall('event_counters')
        @events_queued  = redis.llen('events')
        @current_checks_ages = Flapjack::Data::EntityCheck.find_all_split_by_freshness([0, 60, 300, 900, 3600], {:redis => redis, :counts => true } )
>>>>>>> 4b00ca6a
      end

      def entity_stats
        @count_all_entities      = Flapjack::Data::Entity.find_all_with_checks.length
        @count_failing_entities  = Flapjack::Data::Entity.find_all_with_failing_checks.length
      end

      def check_stats
        @count_all_checks        = Flapjack::Data::EntityCheck.count_all
        @count_failing_checks    = Flapjack::Data::EntityCheck.count_all_failing
      end

      def last_notification_data(entity_check)
        last_notifications = entity_check.last_notifications_of_each_type
        [:critical, :warning, :unknown, :recovery, :acknowledgement].inject({}) do |memo, type|
          if last_notifications[type] && last_notifications[type][:timestamp]
            t = Time.at(last_notifications[type][:timestamp])
            memo[type] = {:time => t.to_s,
                          :relative => relative_time_ago(t) + " ago",
                          :summary => last_notifications[type][:summary]}
          end
          memo
        end
      end

    end

  end

end<|MERGE_RESOLUTION|>--- conflicted
+++ resolved
@@ -262,12 +262,7 @@
       end
 
       get '/contacts' do
-<<<<<<< HEAD
-        #self_stats
         @contacts = Flapjack::Data::Contact.all
-=======
-        @contacts = Flapjack::Data::Contact.all(:redis => redis)
->>>>>>> 4b00ca6a
 
         erb 'contacts.html'.to_sym
       end
@@ -373,14 +368,9 @@
           }
           memo
         end
-<<<<<<< HEAD
         @event_counters = Flapjack.redis.hgetall('event_counters')
         @events_queued  = Flapjack.redis.llen('events')
-=======
-        @event_counters = redis.hgetall('event_counters')
-        @events_queued  = redis.llen('events')
-        @current_checks_ages = Flapjack::Data::EntityCheck.find_all_split_by_freshness([0, 60, 300, 900, 3600], {:redis => redis, :counts => true } )
->>>>>>> 4b00ca6a
+        @current_checks_ages = Flapjack::Data::EntityCheck.find_all_split_by_freshness([0, 60, 300, 900, 3600], :counts => true)
       end
 
       def entity_stats
