#!/usr/bin/env ruby

require 'chronic'
require 'chronic_duration'
require 'sinatra/base'
require 'erb'
require 'rack/fiber_pool'
require 'json'
require 'uri'

require 'flapjack/rack_logger'

require 'flapjack/data/contact'
require 'flapjack/data/entity_check'
require 'flapjack/redis_pool'
require 'flapjack/utility'

module Flapjack

  module Gateways

    class Web < Sinatra::Base

      rescue_exception = Proc.new do |env, e|
        if settings.show_exceptions?
          # ensure the sinatra error page shows properly
          request = Sinatra::Request.new(env)
          printer = Sinatra::ShowExceptions.new(proc{ raise e })
          s, h, b = printer.call(env)
          [s, h, b]
        else
          @logger.error e.message
          @logger.error e.backtrace.join("\n")
          [503, {}, ""]
        end
      end
      use Rack::FiberPool, :size => 25, :rescue_exception => rescue_exception

      use Rack::MethodOverride

      class << self
        def start
          @redis = Flapjack::RedisPool.new(:config => @redis_config, :size => 2)

          @logger.info "starting web - class"

          if accesslog = (@config && @config['access_log'])
            if not File.directory?(File.dirname(accesslog))
              puts "Parent directory for log file #{accesslog} doesn't exist"
              puts "Exiting!"
              exit
            end

            access_logger = Flapjack::AsyncLogger.new(@config['access_log'])
            use Flapjack::CommonLogger, access_logger
          end

          @api_url = @config['api_url']
          if @api_url
            if (@api_url =~ /^#{URI::regexp(%w(http https))}$/).nil?
              @logger.error "api_url is not a valid http or https URI (#{@api_url}), discarding"
              @api_url = nil
            end
            unless @api_url.match(/^.*\/$/)
              @logger.info "api_url must end with a trailing '/', setting to '#{@api_url}/'"
              @api_url = "#{@api_url}/"
            end
          end

          unless @api_url
            @logger.error "api_url is not configured, parts of the web interface will be broken"
          end

          @base_url = @config['base_url']
          unless @base_url
            @logger.info "base_url is not configured, setting to '/'"
            @base_url = '/'
          end

          unless @base_url.match(/^.*\/$/)
            @logger.warn "base_url must end with a trailing '/', setting to '#{@base_url}/'"
            @base_url = "#{@base_url}/"
          end

          # constants won't be exposed to eRb scope
          @default_logo_url = "img/flapjack-2013-notext-transparent-300-300.png"
          @logo_image_file  = nil
          @logo_image_ext   = nil

          if logo_image_path = @config['logo_image_path']
            if File.file?(logo_image_path)
              @logo_image_file = logo_image_path
              @logo_image_ext  = File.extname(logo_image_path)
            else
              @logger.error "logo_image_path '#{logo_image_path}'' does not point to a valid file."
            end
          end

          @auto_refresh = @config['auto_refresh'].respond_to?('to_i') && @config['auto_refresh'].to_i > 0 ? @config['auto_refresh'].to_i : false
        end
      end

      include Flapjack::Utility

      set :protection, :except => :path_traversal

      set :views, settings.root + '/web/views'
      set :public_folder, settings.root + '/web/public'

      helpers do
        def h(text)
          ERB::Util.h(text)
        end

        def u(text)
          ERB::Util.u(text)
        end

        def include_active?(path)
          request.path == "/#{path}" ? " class='active'" : ""
        end
      end

      def redis
        self.class.instance_variable_get('@redis')
      end

      def logger
        self.class.instance_variable_get('@logger')
      end

      before do
        @api_url          = self.class.instance_variable_get('@api_url')
        @base_url         = self.class.instance_variable_get('@base_url')
        @default_logo_url = self.class.instance_variable_get('@default_logo_url')
        @logo_image_file  = self.class.instance_variable_get('@logo_image_file')
        @logo_image_ext   = self.class.instance_variable_get('@logo_image_ext')
<<<<<<< HEAD
=======
        @auto_refresh     = self.class.instance_variable_get('@auto_refresh')
>>>>>>> 8e1d4f30

        input = nil
        query_string = (request.query_string.respond_to?(:length) &&
                        request.query_string.length > 0) ? "?#{request.query_string}" : ""
        if logger.debug?
          input = env['rack.input'].read
          logger.debug("#{request.request_method} #{request.path_info}#{query_string} #{input}")
        elsif logger.info?
          input = env['rack.input'].read
          input_short = input.gsub(/\n/, '').gsub(/\s+/, ' ')
          logger.info("#{request.request_method} #{request.path_info}#{query_string} #{input_short[0..80]}")
        end
        env['rack.input'].rewind unless input.nil?
      end

      get '/img/branding.*' do
        halt(404) unless @logo_image_file && params[:splat].first.eql?(@logo_image_ext[1..-1])
        send_file(@logo_image_file)
      end

      get '/' do
        check_stats
        entity_stats

        erb 'index.html'.to_sym
      end

      get '/checks_all' do
        check_stats
        @adjective = ''

        checks_by_entity = Flapjack::Data::EntityCheck.find_current_by_entity(:redis => redis)
        @states = checks_by_entity.keys.inject({}) {|result, entity_name|
          Flapjack::Data::Entity.find_by_name(entity_name, :redis => redis, :create => true)
          result[entity_name] = checks_by_entity[entity_name].sort.map {|check|
            [check] + entity_check_state(entity_name, check)
          }
          result
        }
        @entities_sorted = checks_by_entity.keys.sort

        erb 'checks.html'.to_sym
      end

      get '/checks_failing' do
        check_stats
        @adjective = 'failing'

        checks_by_entity = Flapjack::Data::EntityCheck.find_current_failing_by_entity(:redis => redis)
        @states = checks_by_entity.keys.inject({}) {|result, entity|
          result[entity] = checks_by_entity[entity].sort.map {|check|
            [check] + entity_check_state(entity, check)
          }
          result
        }
        @entities_sorted = checks_by_entity.keys.sort

        erb 'checks.html'.to_sym
      end

      get '/self_stats' do
        logger.debug "calculating self_stats"
        self_stats
        logger.debug "calculating entity_stats"
        entity_stats
        logger.debug "calculating check_stats"
        check_stats

        erb 'self_stats.html'.to_sym
      end

      get '/self_stats.json' do
        self_stats
        entity_stats
        check_stats
        {
          'events_queued'       => @events_queued,
          'all_entities'        => @count_current_entities,
          'failing_entities'    => @count_failing_entities,
          'all_checks'          => @count_current_checks,
          'failing_checks'      => @count_failing_checks,
          'processed_events' => {
            'all_time' => {
              'total'   => @event_counters['all'].to_i,
              'ok'      => @event_counters['ok'].to_i,
              'failure' => @event_counters['failure'].to_i,
              'action'  => @event_counters['action'].to_i,
            }
          },
          'check_freshness'     => @current_checks_ages,
          'total_keys'          => @dbsize,
          'uptime'              => @uptime_string,
          'boottime'            => @boot_time,
          'current_time'        => Time.now,
          'executive_instances' => @executive_instances,
        }.to_json
      end

      get '/entities_all' do
        redirect '/entities'
      end

      get '/entities' do
        @entities = Flapjack::Data::Entity.all(:enabled => true, :redis => redis).map {|e| e.name}

        entity_stats(@entities)
        @adjective = ''

        erb 'entities.html'.to_sym
      end

      get '/entities_decommissioned' do
        entity_stats
        @adjective = 'decommissioned'
        @entities = Flapjack::Data::Entity.all(:enabled => false, :redis => redis)

        erb 'entities.html'.to_sym
      end

      get '/entities_failing' do
        entity_stats
        @adjective = 'failing'
        @entities = Flapjack::Data::Entity.find_all_with_failing_checks(:redis => redis)

        erb 'entities.html'.to_sym
      end

      get '/entity/:entity' do
        @entity = params[:entity]
        entity_stats
        @states = Flapjack::Data::EntityCheck.find_current_for_entity_name(@entity, :redis => redis).sort.map { |check|
          [check] + entity_check_state(@entity, check)
        }.sort_by {|parts| parts }

        erb 'entity.html'.to_sym
      end

      get '/check' do

        @entity = params[:entity]
        @check  = params[:check]

        entity_check = get_entity_check(@entity, @check)

        return 404 if entity_check.nil?

        check_stats

        last_change = entity_check.last_change

        @check_state                = entity_check.state
        @check_enabled              = entity_check.enabled?
        @check_last_update          = entity_check.last_update
        @check_last_change          = last_change
        @check_summary              = entity_check.summary
        @check_details              = entity_check.details
        @check_perfdata             = entity_check.perfdata

        @last_notifications         = last_notification_data(entity_check)

        @scheduled_maintenances     = entity_check.maintenances(nil, nil, :scheduled => true)
        @acknowledgement_id         = entity_check.failed? ? entity_check.ack_hash : nil

        @current_scheduled_maintenance   = entity_check.current_maintenance(:scheduled => true)
        @current_unscheduled_maintenance = entity_check.current_maintenance(:scheduled => false)

        @contacts                   = entity_check.contacts

        @state_changes = entity_check.historical_states(nil, Time.now.to_i,
                           :order => 'desc', :limit => 20)

        erb 'check.html'.to_sym
      end

      post '/acknowledgements/:entity/:check' do
        @entity             = params[:entity]
        @check              = params[:check]
        @summary            = params[:summary]
        @acknowledgement_id = params[:acknowledgement_id]

        dur = ChronicDuration.parse(params[:duration] || '')
        @duration = (dur.nil? || (dur <= 0)) ? (4 * 60 * 60) : dur

        return 404 if get_entity_check(@entity, @check).nil?

        ack = Flapjack::Data::Event.create_acknowledgement(
          @entity, @check,
          :summary => (@summary || ''),
          :acknowledgement_id => @acknowledgement_id,
          :duration => @duration,
          :redis => redis)

        redirect back
      end

      # FIXME: there is bound to be a more idiomatic / restful way of doing this
      # (probably using 'delete' or 'patch')
      post '/end_unscheduled_maintenance/:entity/:check' do
        @entity = params[:entity]
        @check  = params[:check]

        entity_check = get_entity_check(@entity, @check)
        return 404 if entity_check.nil?

        entity_check.end_unscheduled_maintenance(Time.now.to_i)

        redirect back
      end

      # create scheduled maintenance
      post '/scheduled_maintenances/:entity/:check' do
        start_time = Chronic.parse(params[:start_time]).to_i
        raise ArgumentError, "start time parsed to zero" unless start_time > 0
        duration   = ChronicDuration.parse(params[:duration])
        summary    = params[:summary]

        entity_check = get_entity_check(params[:entity], params[:check])
        return 404 if entity_check.nil?

        entity_check.create_scheduled_maintenance(start_time, duration,
                                                  :summary => summary)
        redirect back
      end

      # delete a scheduled maintenance
      delete '/scheduled_maintenances/:entity/:check' do
        entity_check = get_entity_check(params[:entity], params[:check])
        return 404 if entity_check.nil?

        entity_check.end_scheduled_maintenance(params[:start_time].to_i)
        redirect back
      end

      # delete a check (actually just disables it)
      delete '/checks/:entity/:check' do
        entity_check = get_entity_check(params[:entity], params[:check])
        return 404 if entity_check.nil?

        entity_check.disable!
        redirect back
      end

      get '/contacts' do
        @contacts = Flapjack::Data::Contact.all(:redis => redis)

        erb 'contacts.html'.to_sym
      end

      get '/edit_contacts' do
        erb 'edit_contacts.html'.to_sym
      end

      get "/contacts/:contact" do
        contact_id = params[:contact]

        if contact_id
          @contact = Flapjack::Data::Contact.find_by_id(contact_id, :redis => redis)
        end

        unless @contact
          status 404
          return
        end

        if @contact.media.has_key?('pagerduty')
          @pagerduty_credentials = @contact.pagerduty_credentials
        end

        # FIXME: intersect with current checks, or push down to Contact.entities
        @entities_and_checks = @contact.entities(:checks => true).sort_by {|ec|
          ec[:entity].name
        }

        erb 'contact.html'.to_sym
      end

    private

      def get_entity_check(entity, check)
        entity_obj = (entity && entity.length > 0) ?
          Flapjack::Data::Entity.find_by_name(entity, :redis => redis) : nil
        return if entity_obj.nil? || (check.nil? || check.length == 0)
        Flapjack::Data::EntityCheck.for_entity(entity_obj, check, :redis => redis)
      end

      def entity_check_state(entity_name, check)
        entity = Flapjack::Data::Entity.find_by_name(entity_name,
          :redis => redis)
        return ['-', '-', 'never', 'never', false, false, 'never'] if entity.nil?
        entity_check = Flapjack::Data::EntityCheck.for_entity(entity,
          check, :redis => redis)
        summary = entity_check.summary
        summary = summary[0..76] + '...' unless (summary.nil? || (summary.length < 81))
        latest_notif =
          {:problem         => entity_check.last_notification_for_state(:problem)[:timestamp],
           :recovery        => entity_check.last_notification_for_state(:recovery)[:timestamp],
           :acknowledgement => entity_check.last_notification_for_state(:acknowledgement)[:timestamp]
          }.max_by {|n| n[1] || 0}

        lc = entity_check.last_change
        last_change   = lc ? (ChronicDuration.output(Time.now.to_i - lc.to_i,
                               :format => :short, :keep_zero => true, :units => 2) || '0s') : 'never'

        lu = entity_check.last_update
        last_update   = lu ? (ChronicDuration.output(Time.now.to_i - lu.to_i,
                               :format => :short, :keep_zero => true, :units => 2) || '0s') : 'never'

        ln = latest_notif[1]
        last_notified = ln ? (ChronicDuration.output(Time.now.to_i - ln.to_i,
                               :format => :short, :keep_zero => true, :units => 2) || '0s') + ", #{latest_notif[0]}" : 'never'

        [(entity_check.state       || '-'),
         (summary                  || '-'),
         last_change,
         last_update,
         entity_check.in_unscheduled_maintenance?,
         entity_check.in_scheduled_maintenance?,
         last_notified
        ]
      end

      def self_stats
        @fqdn    = `/bin/hostname -f`.chomp
        @pid     = Process.pid

        @dbsize              = redis.dbsize
        @executive_instances = redis.keys("executive_instance:*").inject({}) do |memo, i|
          instance_id    = i.match(/executive_instance:(.*)/)[1]
          boot_time      = redis.hget(i, 'boot_time').to_i
          uptime         = Time.now.to_i - boot_time
          uptime_string  = (ChronicDuration.output(uptime, :format => :short, :keep_zero => true, :units => 2) || '0s')
          event_counters = redis.hgetall("event_counters:#{instance_id}")
          event_rates    = event_counters.inject({}) do |er, ec|
            er[ec[0]] = uptime && uptime > 0 ? (ec[1].to_f / uptime).round : nil
            er
          end
          memo[instance_id] = {
            'boot_time'      => boot_time,
            'uptime'         => uptime,
            'uptime_string'  => uptime_string,
            'event_counters' => event_counters,
            'event_rates'    => event_rates
          }
          memo
        end
        @event_counters = redis.hgetall('event_counters')
        @events_queued  = redis.llen('events')
        @current_checks_ages = Flapjack::Data::EntityCheck.find_all_split_by_freshness([0, 60, 300, 900, 3600], {:redis => redis, :logger => logger, :counts => true } )
      end

      def entity_stats(entities = nil)
        @count_current_entities  = (entities || Flapjack::Data::Entity.all(:enabled => true, :redis => redis)).length
        @count_failing_entities  = Flapjack::Data::Entity.find_all_with_failing_checks(:redis => redis).length
      end

      def check_stats
        @count_current_checks    = Flapjack::Data::EntityCheck.count_current(:redis => redis)
        @count_failing_checks    = Flapjack::Data::EntityCheck.count_current_failing(:redis => redis)
      end

      def last_notification_data(entity_check)
        last_notifications = entity_check.last_notifications_of_each_type
        [:critical, :warning, :unknown, :recovery, :acknowledgement].inject({}) do |memo, type|
          if last_notifications[type] && last_notifications[type][:timestamp]
            t = Time.at(last_notifications[type][:timestamp])
            memo[type] = {:time => t.to_s,
                          :relative => relative_time_ago(t) + " ago",
                          :summary => last_notifications[type][:summary]}
          end
          memo
        end
      end

      def require_css(*css)
        @required_css ||= []
        @required_css += css
      end

      def require_js(*js)
        @required_js ||= []
        @required_js += js
        @required_js.uniq!
      end

      def include_required_js
        if @required_js
          @required_js.map { |filename|
            "<script type='text/javascript' src='#{link_to("js/#{filename}.js")}'></script>"
          }.join("\n    ")
        else
          ""
        end
      end

      def include_required_css
        if @required_css
          @required_css.map { |filename|
            %(<link rel="stylesheet" href="#{link_to("css/#{filename}.css")}" media="screen">)
          }.join("\n    ")
        else
          ""
        end
      end

      # from http://gist.github.com/98310
      def link_to(url_fragment, mode=:path_only)
        case mode
        when :path_only
          base = @base_url
        when :full_url
          if (request.scheme == 'http' && request.port == 80 ||
              request.scheme == 'https' && request.port == 443)
            port = ""
          else
            port = ":#{request.port}"
          end
          base = "#{request.scheme}://#{request.host}#{port}#{request.script_name}"
        else
          raise "Unknown script_url mode #{mode}"
        end
        "#{base}#{url_fragment}"
      end

      def page_title(string)
        @page_title = string
      end

      def include_page_title
        @page_title ? "#{@page_title} | Flapjack" : "Flapjack"
      end
    end
  end
end<|MERGE_RESOLUTION|>--- conflicted
+++ resolved
@@ -135,10 +135,7 @@
         @default_logo_url = self.class.instance_variable_get('@default_logo_url')
         @logo_image_file  = self.class.instance_variable_get('@logo_image_file')
         @logo_image_ext   = self.class.instance_variable_get('@logo_image_ext')
-<<<<<<< HEAD
-=======
         @auto_refresh     = self.class.instance_variable_get('@auto_refresh')
->>>>>>> 8e1d4f30
 
         input = nil
         query_string = (request.query_string.respond_to?(:length) &&
