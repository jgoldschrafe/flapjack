--- conflicted
+++ resolved
@@ -65,7 +65,8 @@
         end
 
         def include_active?(path)
-          request.path == "/#{path}" ? " class='active'" : ""
+          return '' unless request.path == "/#{path}"
+          " class='active'"
         end
       end
 
@@ -210,32 +211,18 @@
         last_change = states.last
         last_update = check.last_update
 
-<<<<<<< HEAD
-        @check_state                = check.state
-        @check_enabled              = !!check.enabled
-        @check_last_update          = last_update
-        @check_last_change          = last_change ? last_change.timestamp : nil
-        @check_summary              = check.summary
-        @check_details              = check.details
-=======
-        @check_state                = entity_check.state
-        @check_enabled              = entity_check.enabled?
-        @check_last_update          = entity_check.last_update
-        @check_last_change          = last_change
-        @check_summary              = entity_check.summary
-        @check_details              = entity_check.details
-        @check_perfdata             = entity_check.perfdata
->>>>>>> 2228ecf8
-
-        @last_notifications         = last_notification_data(check, @current_time)
-
-<<<<<<< HEAD
-        @scheduled_maintenances     = check.scheduled_maintenances_by_start.all
-        @acknowledgement_id         = check.failed? ? check.count : nil
-=======
-        @scheduled_maintenances     = entity_check.maintenances(nil, nil, :scheduled => true)
-        @acknowledgement_id         = entity_check.failed? ? entity_check.ack_hash : nil
->>>>>>> 2228ecf8
+        @check_state            = check.state
+        @check_enabled          = !!check.enabled
+        @check_last_update      = last_update
+        @check_last_change      = last_change ? last_change.timestamp : nil
+        @check_summary          = check.summary
+        @check_details          = check.details
+        @check_perfdata         = check.perfdata
+
+        @last_notifications     = last_notification_data(check, @current_time)
+
+        @scheduled_maintenances = check.scheduled_maintenances_by_start.all
+        @acknowledgement_id     = Flapjack::Data::CheckState.failing_states.include?(check.state) ? check.ack_hash : nil
 
         @current_scheduled_maintenance   = check.scheduled_maintenance_at(@current_time)
         @current_unscheduled_maintenance = check.unscheduled_maintenance_at(@current_time)
@@ -263,7 +250,7 @@
 
         ack = Flapjack::Data::Event.create_acknowledgement(
           config['processor_queue'] || 'events',
-          entity_name, check_name,
+          check,
           :summary => (summary || ''),
           :acknowledgement_id => acknowledgement_id,
           :duration => duration,
@@ -472,35 +459,30 @@
         end
       end
 
-      def require_css(*css)
-        @required_css ||= []
-        @required_css += css
-      end
-
       def require_js(*js)
         @required_js ||= []
         @required_js += js
         @required_js.uniq!
       end
 
+      def require_css(*css)
+        @required_css ||= []
+        @required_css += css
+        @required_css.uniq!
+      end
+
       def include_required_js
-        if @required_js
-          @required_js.map { |filename|
-            "<script type='text/javascript' src='#{link_to("/js/#{filename}.js")}'></script>"
-          }.join("\n    ")
-        else
-          ""
-        end
+        return "" if @required_js.nil?
+        @required_js.map { |filename|
+          "<script type='text/javascript' src='#{link_to("/js/#{filename}.js")}'></script>"
+        }.join("\n    ")
       end
 
       def include_required_css
-        if @required_css
-          @required_css.map { |filename|
-            %(<link rel="stylesheet" href="#{link_to("/css/#{filename}.css")}" media="screen">)
-          }.join("\n    ")
-        else
-          ""
-        end
+        return "" if @required_css.nil?
+        @required_css.map { |filename|
+          %(<link rel="stylesheet" href="#{link_to("/css/#{filename}.css")}" media="screen">)
+        }.join("\n    ")
       end
 
       # from http://gist.github.com/98310
