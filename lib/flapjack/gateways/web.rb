#!/usr/bin/env ruby

require 'chronic'
require 'chronic_duration'
require 'sinatra/base'
require 'erb'

require 'flapjack'

require 'flapjack/data/contact'
require 'flapjack/data/check'
require 'flapjack/data/event'
require 'flapjack/utility'

module Flapjack

  module Gateways

    class Web < Sinatra::Base
      set :raise_errors, true

      use Rack::MethodOverride

      class << self
        def start
          @logger.info "starting web - class"

          if accesslog = (@config && @config['access_log'])
            if not File.directory?(File.dirname(accesslog))
              puts "Parent directory for log file #{accesslog} doesn't exist"
              puts "Exiting!"
              exit
            end

            use Rack::CommonLogger, ::Logger.new(@config['access_log'])
          end
        end
      end

      include Flapjack::Utility

      set :views, settings.root + '/web/views'
      set :public_folder, settings.root + '/web/public'

      helpers do
        def h(text)
          ERB::Util.h(text)
        end

        def u(text)
          ERB::Util.u(text)
        end
      end

      ['logger', 'config'].each do |class_inst_var|
        define_method(class_inst_var.to_sym) do
          self.class.instance_variable_get("@#{class_inst_var}")
        end
      end

      get '/' do
        check_stats
        entity_stats

        erb 'index.html'.to_sym
      end

      get '/checks_all' do
        check_stats
        @adjective = 'all'
        time = Time.now

        checks_by_entity = Flapjack::Data::Check.hash_by_entity_name( Flapjack::Data::Check.all )
        @entities_sorted = checks_by_entity.keys.sort
        @states = checks_by_entity.inject({}) {|result, (entity_name, checks)|
          result[entity_name] = checks.sort_by(&:name).map {|entity_check|
            [entity_check.name] + entity_check_state(entity_check, time)
          }
          result
        }

        erb 'checks.html'.to_sym
      end

      get '/checks_failing' do
        check_stats
        @adjective = 'failing'
        time = Time.now

        checks_by_entity = Flapjack::Data::Check.hash_by_entity_name( failing_checks.all )
        @entities_sorted = checks_by_entity.keys.sort
        @states = checks_by_entity.inject({}) {|result, (entity_name, checks)|
          result[entity_name] = checks.sort_by(&:name).map {|entity_check|
            [entity_check.name] + entity_check_state(entity_check, time)
          }
          result
        }

        erb 'checks.html'.to_sym
      end

      get '/self_stats' do
        @current_time = Time.now

        self_stats(@current_time)
        entity_stats
        check_stats

        erb 'self_stats.html'.to_sym
      end

      get '/self_stats.json' do
        time = Time.now

        self_stats(time)
        entity_stats
        check_stats
        {
          'events_queued'    => @events_queued,
          'all_entities'     => @count_all_entities,
          'failing_entities' => @count_failing_entities,
          'all_checks'       => @count_all_checks,
          'failing_checks'   => @count_failing_checks,
          'processed_events' => {
            'all_time' => {
              'total'   => @event_counters['all'].to_i,
              'ok'      => @event_counters['ok'].to_i,
              'failure' => @event_counters['failure'].to_i,
              'action'  => @event_counters['action'].to_i,
            }
          },
          'total_keys' => @dbsize,
          'uptime'     => @uptime_string,
          'boottime'   => @boot_time,
          'current_time' => time,
          'executive_instances' => @executive_instances,
        }.to_json
      end

      get '/entities_all' do
        entity_stats
        @adjective = 'all'
        @entities = Flapjack::Data::Entity.intersect(:enabled => true).all.
          map(&:name).sort

        erb 'entities.html'.to_sym
      end

      get '/entities_failing' do
        entity_stats
        @adjective = 'failing'
        failing_checks = Flapjack::Data::Check.
          intersect(:state => Flapjack::Data::CheckState.failing_states).all

        checks_by_entity = Flapjack::Data::Check.hash_by_entity_name( failing_checks )

        @entities = checks_by_entity.keys.sort

        erb 'entities.html'.to_sym
      end

      get '/entity/:entity' do
        @entity = params[:entity]
        entity_stats
        time = Time.now

        @states = Flapjack::Data::Check.
          intersect(:entity_name => @entity).all.sort_by(&:name).map { |entity_check|
          [entity_check.name] + entity_check_state(entity_check, time)
        }.sort_by {|parts| parts }

        erb 'entity.html'.to_sym
      end

      get '/check' do
        @entity = params[:entity]
        @check  = params[:check]

        @current_time = Time.now

        entity_check = Flapjack::Data::Check.intersect(:entity_name => @entity,
          :name => @check).all.first
        return 404 if entity_check.nil?

        check_stats
        states = entity_check.states

        last_change = states.last
        last_update = entity_check.last_update

        @check_state                = entity_check.state
        @check_enabled              = !!entity_check.enabled
        @check_last_update          = last_update
        @check_last_change          = last_change ? last_change.timestamp : nil
        @check_summary              = entity_check.summary
        @check_details              = entity_check.details

        @last_notifications         = last_notification_data(entity_check, @current_time)

        @scheduled_maintenances     = entity_check.scheduled_maintenances_by_start.all
        @acknowledgement_id         = entity_check.failed? ? entity_check.count : nil

        @current_scheduled_maintenance   = entity_check.scheduled_maintenance_at(@current_time)
        @current_unscheduled_maintenance = entity_check.unscheduled_maintenance_at(@current_time)

        @contacts                   = entity_check.contacts.all

        @state_changes = states.intersect_range(nil, @current_time.to_i,
                           :order => 'desc', :limit => 20, :by_score => true).all

        erb 'check.html'.to_sym
      end

      post '/acknowledgements/:entity/:check' do
        @entity             = params[:entity]
        @check              = params[:check]
        @summary            = params[:summary]
        @acknowledgement_id = params[:acknowledgement_id]

        dur = ChronicDuration.parse(params[:duration] || '')
        @duration = (dur.nil? || (dur <= 0)) ? (4 * 60 * 60) : dur

        entity_check = Flapjack::Data::Check.intersect(:entity_name => @entity,
          :name => @check).all.first
        return 404 if entity_check.nil?

        ack = Flapjack::Data::Event.create_acknowledgement(
          config['processor_queue'] || 'events',
          @entity, @check,
          :summary => (@summary || ''),
          :acknowledgement_id => @acknowledgement_id,
          :duration => @duration,
        )

        redirect back
      end

      # FIXME: there is bound to be a more idiomatic / restful way of doing this
      # (probably using 'delete' or 'patch')
      post '/end_unscheduled_maintenance/:entity/:check' do
        @entity = params[:entity]
        @check  = params[:check]

        entity_check = Flapjack::Data::Check.intersect(:entity_name => @entity,
          :name => @check).all.first
        return 404 if entity_check.nil?

        entity_check.end_unscheduled_maintenance(Time.now.to_i)

        redirect back
      end

      # create scheduled maintenance
      post '/scheduled_maintenances/:entity/:check' do
        @entity = params[:entity]
        @check  = params[:check]

        start_time = Chronic.parse(params[:start_time]).to_i
        raise ArgumentError, "start time parsed to zero" unless start_time > 0
        duration   = ChronicDuration.parse(params[:duration])
        summary    = params[:summary]

        entity_check = Flapjack::Data::Check.intersect(:entity_name => @entity,
          :name => @check).all.first
        return 404 if entity_check.nil?

        sched_maint = Flapjack::Data::ScheduledMaintenance.new(:start_time => start_time,
          :end_time => start_time + duration, :summary => summary)
        sched_maint.save
        entity_check.add_scheduled_maintenance(sched_maint)

        redirect back
      end

      # delete a scheduled maintenance
      delete '/scheduled_maintenances/:entity/:check' do
        @entity = params[:entity]
        @check  = params[:check]

        entity_check = Flapjack::Data::Check.intersect(:entity_name => @entity,
          :name => @check).all.first
        return 404 if entity_check.nil?

        # TODO better error checking on this param?
        start_time = params[:start_time].to_i

        sched_maint = entity_check.scheduled_maintenances_by_start.
          intersect_range(start_time, start_time, :by_score => true).first
        return 404 if sched_maint.nil?

        entity_check.end_scheduled_maintenance(sched_maint, Time.now)
        redirect back
      end

      # delete a check (actually just disables it)
      delete '/checks/:entity/:check' do
        entity_check = Flapjack::Data::Check.intersect(:entity_name => @entity,
          :name => @check).all.first
        return 404 if entity_check.nil?

        entity_check.enabled = false
        entity_check.save

        redirect back
      end

      get '/contacts' do
        @contacts = Flapjack::Data::Contact.all

        erb 'contacts.html'.to_sym
      end

      get "/contacts/:contact" do
        if contact_id = params[:contact]
          @contact = Flapjack::Data::Contact.find_by_id(contact_id)
        end
        return 404 if @contact.nil?

        @contact_media = @contact.media.all

        if @contact_media.any? {|m| m.type == 'pagerduty'}
          @pagerduty_credentials = @contact.pagerduty_credentials
        end

        erb 'contact.html'.to_sym
      end

    protected

      # TODO cache constructed erb object to improve performance -- check mtime
      # to know when to refresh; would need to synchronize accesses to the cache,
      # to lock out reads while it's being refreshed
      def render_erb(file, bind)
        erb = ERB.new(File.read(File.dirname(__FILE__) + '/web/views/' + file))
        erb.result(bind)
      end

    private

<<<<<<< HEAD
      def entity_check_state(entity_check, time)
=======
      def get_entity_check(entity, check)
        entity_obj = (entity && entity.length > 0) ?
          Flapjack::Data::Entity.find_by_name(entity) : nil
        return if entity_obj.nil? || (check.nil? || check.length == 0)
        Flapjack::Data::EntityCheck.for_entity(entity_obj, check)
      end

      def entity_check_state(entity_name, check)
        entity = Flapjack::Data::Entity.find_by_name(entity_name)
        return ['-', '-', 'never', 'never', false, false, 'never'] if entity.nil?
        entity_check = Flapjack::Data::EntityCheck.for_entity(entity, check)
>>>>>>> ead85b1a
        summary = entity_check.summary
        summary = summary[0..76] + '...' unless summary.nil? || (summary.length < 81)

        latest_problem  = entity_check.states.
          intersect(:state => Flapjack::Data::CheckState.failing_states, :notified => true).last

        latest_recovery = entity_check.states.
          intersect(:state => 'ok', :notified => true).last

        latest_ack      = entity_check.states.
          intersect(:state => 'acknowledgement', :notified => true).last

        latest_notif =
          {:problem         => (latest_problem  ? latest_problem.timestamp  : nil),
           :recovery        => (latest_recovery ? latest_recovery.timestamp : nil),
           :acknowledgement => (latest_ack      ? latest_ack.timestamp      : nil),
          }.max_by {|n| n[1] || 0}

<<<<<<< HEAD
        lc = entity_check.states.last
        last_change   = lc ? ChronicDuration.output(time.to_i - lc.timestamp.to_i,
                               :format => :short, :keep_zero => true, :units => 2) : 'never'

        lu = entity_check.last_update
        last_update   = lu ? ChronicDuration.output(time.to_i - lu.to_i,
                               :format => :short, :keep_zero => true, :units => 2) : 'never'

        ln = latest_notif[1]
        last_notified = ln ? ChronicDuration.output(time.to_i - ln.to_i,
                               :format => :short, :keep_zero => true, :units => 2) + ", #{latest_notif[0]}" : 'never'
=======
        lc = entity_check.last_change
        last_change   = lc ? (ChronicDuration.output(Time.now.to_i - lc.to_i,
                               :format => :short, :keep_zero => true, :units => 2) || '0s') : 'never'

        lu = entity_check.last_update
        last_update   = lu ? (ChronicDuration.output(Time.now.to_i - lu.to_i,
                               :format => :short, :keep_zero => true, :units => 2) || '0s') : 'never'

        ln = latest_notif[1]
        last_notified = ln ? (ChronicDuration.output(Time.now.to_i - ln.to_i,
                               :format => :short, :keep_zero => true, :units => 2) || '0s') + ", #{latest_notif[0]}" : 'never'
>>>>>>> ead85b1a

        [(entity_check.state       || '-'),
         (summary                  || '-'),
         last_change,
         last_update,
         entity_check.in_unscheduled_maintenance?,
         entity_check.in_scheduled_maintenance?,
         last_notified
        ]
      end

      def self_stats(time)
        @fqdn         = `/bin/hostname -f`.chomp
        @pid          = Process.pid
<<<<<<< HEAD
        @instance_id  = "#{@fqdn}:#{@pid}"

        @dbsize                  = Flapjack.redis.dbsize
        @executive_instances     = Flapjack.redis.keys("executive_instance:*").map {|i|
          [ i.match(/executive_instance:(.*)/)[1], Flapjack.redis.hget(i, 'boot_time').to_i ]
        }.sort {|a, b| b[1] <=> a[1]}
        @event_counters          = Flapjack.redis.hgetall('event_counters')
        @event_counters_instance = Flapjack.redis.hgetall("event_counters:#{@instance_id}")
        @boot_time               = Time.at(Flapjack.redis.hget("executive_instance:#{@instance_id}", 'boot_time').to_i)
        @uptime                  = time.to_i - @boot_time.to_i
        @uptime_string           = time_period_in_words(@uptime)
        @event_rate_all          = (@uptime > 0) ?
                                   (@event_counters_instance['all'].to_f / @uptime) : 0
        @events_queued           = Flapjack.redis.llen('events')
=======
        @dbsize              = Flapjack.redis.dbsize
        @executive_instances = Flapjack.redis.keys("executive_instance:*").inject({}) do |memo, i|
          instance_id    = i.match(/executive_instance:(.*)/)[1]
          boot_time      = Flapjack.redis.hget(i, 'boot_time').to_i
          uptime         = Time.now.to_i - boot_time
          uptime_string  = (ChronicDuration.output(uptime, :format => :short, :keep_zero => true, :units => 2) || '0s')
          event_counters = Flapjack.redis.hgetall("event_counters:#{instance_id}")
          event_rates    = event_counters.inject({}) do |er, ec|
            er[ec[0]] = uptime && uptime > 0 ? (ec[1].to_f / uptime).round : nil
            er
          end
          memo[instance_id] = {
            'boot_time'      => boot_time,
            'uptime'         => uptime,
            'uptime_string'  => uptime_string,
            'event_counters' => event_counters,
            'event_rates'    => event_rates
          }
          memo
        end
        @event_counters = Flapjack.redis.hgetall('event_counters')
        @events_queued  = Flapjack.redis.llen('events')
>>>>>>> ead85b1a
      end

      def failing_checks
        @failing_checks ||= Flapjack::Data::Check.intersect(:state =>
                              Flapjack::Data::CheckState.failing_states)
      end

      def entity_stats
        @count_all_entities      = Flapjack::Data::Entity.intersect(:enabled => true).count
        failing_enabled_checks   = failing_checks.intersect(:enabled => true).all
        @count_failing_entities  = Flapjack::Data::Check.hash_by_entity_name(
          failing_enabled_checks).keys.size
      end

      def check_stats
        @count_all_checks        = Flapjack::Data::Check.count
        @count_failing_checks    = failing_checks.count
      end

      def last_notification_data(entity_check, time)
        states = entity_check.states
        ['critical', 'warning', 'unknown', 'recovery', 'acknowledgement'].inject({}) do |memo, type|
          state = (type == 'recovery') ? 'ok' : type
          notif = states.intersect(:state => state, :notified => true).last
          next memo if (notif.nil? || notif.timestamp.nil?)
          t = Time.at(notif.timestamp)
          memo[type.to_sym] = {:time => t.to_s,
                               :relative => relative_time_ago(time, t) + " ago",
                               :summary => notif.summary}
          memo
        end
      end

    end

  end

end<|MERGE_RESOLUTION|>--- conflicted
+++ resolved
@@ -337,21 +337,7 @@
 
     private
 
-<<<<<<< HEAD
       def entity_check_state(entity_check, time)
-=======
-      def get_entity_check(entity, check)
-        entity_obj = (entity && entity.length > 0) ?
-          Flapjack::Data::Entity.find_by_name(entity) : nil
-        return if entity_obj.nil? || (check.nil? || check.length == 0)
-        Flapjack::Data::EntityCheck.for_entity(entity_obj, check)
-      end
-
-      def entity_check_state(entity_name, check)
-        entity = Flapjack::Data::Entity.find_by_name(entity_name)
-        return ['-', '-', 'never', 'never', false, false, 'never'] if entity.nil?
-        entity_check = Flapjack::Data::EntityCheck.for_entity(entity, check)
->>>>>>> ead85b1a
         summary = entity_check.summary
         summary = summary[0..76] + '...' unless summary.nil? || (summary.length < 81)
 
@@ -370,31 +356,17 @@
            :acknowledgement => (latest_ack      ? latest_ack.timestamp      : nil),
           }.max_by {|n| n[1] || 0}
 
-<<<<<<< HEAD
         lc = entity_check.states.last
-        last_change   = lc ? ChronicDuration.output(time.to_i - lc.timestamp.to_i,
-                               :format => :short, :keep_zero => true, :units => 2) : 'never'
+        last_change   = lc ? (ChronicDuration.output(time.to_i - lc.timestamp.to_i,
+                               :format => :short, :keep_zero => true, :units => 2) || '0s') : 'never'
 
         lu = entity_check.last_update
-        last_update   = lu ? ChronicDuration.output(time.to_i - lu.to_i,
-                               :format => :short, :keep_zero => true, :units => 2) : 'never'
+        last_update   = lu ? (ChronicDuration.output(time.to_i - lu.to_i,
+                               :format => :short, :keep_zero => true, :units => 2) || '0s') : 'never'
 
         ln = latest_notif[1]
-        last_notified = ln ? ChronicDuration.output(time.to_i - ln.to_i,
-                               :format => :short, :keep_zero => true, :units => 2) + ", #{latest_notif[0]}" : 'never'
-=======
-        lc = entity_check.last_change
-        last_change   = lc ? (ChronicDuration.output(Time.now.to_i - lc.to_i,
-                               :format => :short, :keep_zero => true, :units => 2) || '0s') : 'never'
-
-        lu = entity_check.last_update
-        last_update   = lu ? (ChronicDuration.output(Time.now.to_i - lu.to_i,
-                               :format => :short, :keep_zero => true, :units => 2) || '0s') : 'never'
-
-        ln = latest_notif[1]
-        last_notified = ln ? (ChronicDuration.output(Time.now.to_i - ln.to_i,
+        last_notified = ln ? (ChronicDuration.output(time.to_i - ln.to_i,
                                :format => :short, :keep_zero => true, :units => 2) || '0s') + ", #{latest_notif[0]}" : 'never'
->>>>>>> ead85b1a
 
         [(entity_check.state       || '-'),
          (summary                  || '-'),
@@ -409,22 +381,6 @@
       def self_stats(time)
         @fqdn         = `/bin/hostname -f`.chomp
         @pid          = Process.pid
-<<<<<<< HEAD
-        @instance_id  = "#{@fqdn}:#{@pid}"
-
-        @dbsize                  = Flapjack.redis.dbsize
-        @executive_instances     = Flapjack.redis.keys("executive_instance:*").map {|i|
-          [ i.match(/executive_instance:(.*)/)[1], Flapjack.redis.hget(i, 'boot_time').to_i ]
-        }.sort {|a, b| b[1] <=> a[1]}
-        @event_counters          = Flapjack.redis.hgetall('event_counters')
-        @event_counters_instance = Flapjack.redis.hgetall("event_counters:#{@instance_id}")
-        @boot_time               = Time.at(Flapjack.redis.hget("executive_instance:#{@instance_id}", 'boot_time').to_i)
-        @uptime                  = time.to_i - @boot_time.to_i
-        @uptime_string           = time_period_in_words(@uptime)
-        @event_rate_all          = (@uptime > 0) ?
-                                   (@event_counters_instance['all'].to_f / @uptime) : 0
-        @events_queued           = Flapjack.redis.llen('events')
-=======
         @dbsize              = Flapjack.redis.dbsize
         @executive_instances = Flapjack.redis.keys("executive_instance:*").inject({}) do |memo, i|
           instance_id    = i.match(/executive_instance:(.*)/)[1]
@@ -447,7 +403,6 @@
         end
         @event_counters = Flapjack.redis.hgetall('event_counters')
         @events_queued  = Flapjack.redis.llen('events')
->>>>>>> ead85b1a
       end
 
       def failing_checks
