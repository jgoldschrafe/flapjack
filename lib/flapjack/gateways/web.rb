--- conflicted
+++ resolved
@@ -42,30 +42,18 @@
           end
 
           @api_url = @config['api_url']
-          if @api_url
-            if (@api_url =~ /^#{URI::regexp(%w(http https))}$/).nil?
-              @logger.error "api_url is not a valid http or https URI (#{@api_url}), discarding"
-              @api_url = nil
-            end
-            unless @api_url.match(/^.*\/$/)
-              @logger.info "api_url must end with a trailing '/', setting to '#{@api_url}/'"
-              @api_url = "#{@api_url}/"
-            end
-          end
-
-          unless @api_url
-            @logger.error "api_url is not configured, parts of the web interface will be broken"
-          end
+           if @api_url
+             if (@api_url =~ /^#{URI::regexp(%w(http https))}$/).nil?
+               @logger.error "api_url is not a valid http or https URI (#{@api_url}), discarding"
+               @api_url = nil
+             end
+             unless @api_url.match(/^.*\/$/)
+               @logger.info "api_url must end with a trailing '/', setting to '#{@api_url}/'"
+               @api_url = "#{@api_url}/"
+             end
+           end
 
           @base_url = @config['base_url']
-<<<<<<< HEAD
-          if @base_url
-            @base_url = $1 if @base_url.match(/^(.+\/)$/)
-          else
-           dummy_url = "/"
-            @logger.error "base_url must contain trailing '/', setting it to safe default (#{dummy_url})"
-            @base_url = dummy_url
-=======
           unless @base_url
             @logger.info "base_url is not configured, setting to '/'"
             @base_url = '/'
@@ -74,7 +62,6 @@
           unless @base_url.match(/^.*\/$/)
             @logger.warn "base_url must end with a trailing '/', setting to '#{@base_url}/'"
             @base_url = "#{@base_url}/"
->>>>>>> f9d027eb
           end
 
           # constants won't be exposed to eRb scope
@@ -140,42 +127,6 @@
         erb 'index.html'.to_sym
       end
 
-<<<<<<< HEAD
-=======
-      get '/checks_all' do
-        check_stats
-        @adjective = ''
-
-        checks_by_entity = Flapjack::Data::EntityCheck.find_current_by_entity(:redis => redis)
-        @states = checks_by_entity.keys.inject({}) {|result, entity_name|
-          Flapjack::Data::Entity.find_by_name(entity_name, :redis => redis, :create => true)
-          result[entity_name] = checks_by_entity[entity_name].sort.map {|check|
-            [check] + entity_check_state(entity_name, check)
-          }
-          result
-        }
-        @entities_sorted = checks_by_entity.keys.sort
-
-        erb 'checks.html'.to_sym
-      end
-
-      get '/checks_failing' do
-        check_stats
-        @adjective = 'failing'
-
-        checks_by_entity = Flapjack::Data::EntityCheck.find_current_failing_by_entity(:redis => redis)
-        @states = checks_by_entity.keys.inject({}) {|result, entity|
-          result[entity] = checks_by_entity[entity].sort.map {|check|
-            [check] + entity_check_state(entity, check)
-          }
-          result
-        }
-        @entities_sorted = checks_by_entity.keys.sort
-
-        erb 'checks.html'.to_sym
-      end
-
->>>>>>> f9d027eb
       get '/self_stats' do
         @current_time = Time.now
 
@@ -194,9 +145,9 @@
         check_stats
         {
           'events_queued'       => @events_queued,
-          'all_entities'        => @count_current_entities,
+          'all_entities'        => @count_enabled_entities,
           'failing_entities'    => @count_failing_entities,
-          'all_checks'          => @count_current_checks,
+          'all_checks'          => @count_enabled_checks,
           'failing_checks'      => @count_failing_checks,
           'processed_events' => {
             'all_time' => {
@@ -215,28 +166,8 @@
         }.to_json
       end
 
-<<<<<<< HEAD
       get '/entities' do
         entity_stats
-=======
-      get '/entities_all' do
-        redirect '/entities'
-      end
-
-      get '/entities' do
-        @entities = Flapjack::Data::Entity.all(:enabled => true, :redis => redis).map {|e| e.name}
-
-        entity_stats(@entities)
-        @adjective = ''
-
-        erb 'entities.html'.to_sym
-      end
-
-      get '/entities_decommissioned' do
-        entity_stats
-        @adjective = 'decommissioned'
-        @entities = Flapjack::Data::Entity.all(:enabled => false, :redis => redis)
->>>>>>> f9d027eb
 
         if 'failing'.eql?(params[:type])
           @adjective = 'failing'
@@ -258,7 +189,6 @@
       get '/entities/:id' do
         entity_id = params[:id]
         entity_stats
-<<<<<<< HEAD
         time = Time.now
 
         @entity = Flapjack::Data::Entity.find_by_id(@entity_id)
@@ -267,16 +197,10 @@
         @states = @entity.checks.all.sort_by(&:name).map {|check|
             [check.name] + check_state(check, time)
           }.sort_by {|parts| parts }
-=======
-        @states = Flapjack::Data::EntityCheck.find_current_for_entity_name(@entity, :redis => redis).sort.map { |check|
-          [check] + entity_check_state(@entity, check)
-        }.sort_by {|parts| parts }
->>>>>>> f9d027eb
 
         erb 'entity.html'.to_sym
       end
 
-<<<<<<< HEAD
       get '/checks' do
         check_stats
         time = Time.now
@@ -309,16 +233,6 @@
         return 404 if @check.nil?
 
         @entity = @check.entity
-=======
-      get '/check' do
-
-        @entity = params[:entity]
-        @check  = params[:check]
-
-        entity_check = get_entity_check(@entity, @check)
-
-        return 404 if entity_check.nil?
->>>>>>> f9d027eb
 
         check_stats
         states = @check.states
@@ -522,31 +436,20 @@
         @current_checks_ages = Flapjack::Data::Check.split_by_freshness([0, 60, 300, 900, 3600], :counts => true)
       end
 
-<<<<<<< HEAD
       def failing_checks
         @failing_checks ||= Flapjack::Data::Check.intersect(:state =>
                               Flapjack::Data::CheckState.failing_states)
       end
 
       def entity_stats
-        @count_all_entities      = Flapjack::Data::Entity.intersect(:enabled => true).count
+        @count_current_entities  = Flapjack::Data::Entity.intersect(:enabled => true).count
         failing_enabled_checks   = failing_checks.intersect(:enabled => true).all
         @count_failing_entities  = Flapjack::Data::Check.hash_by_entity_name(
           failing_enabled_checks).keys.size
-=======
-      def entity_stats(entities = nil)
-        @count_current_entities  = (entities || Flapjack::Data::Entity.all(:enabled => true, :redis => redis)).length
-        @count_failing_entities  = Flapjack::Data::Entity.find_all_with_failing_checks(:redis => redis).length
       end
 
       def check_stats
-        @count_current_checks    = Flapjack::Data::EntityCheck.count_current(:redis => redis)
-        @count_failing_checks    = Flapjack::Data::EntityCheck.count_current_failing(:redis => redis)
->>>>>>> f9d027eb
-      end
-
-      def check_stats
-        @count_all_checks        = Flapjack::Data::Check.count
+        @count_enabled_checks    = Flapjack::Data::Check.intersect(:enabled => true).count
         @count_failing_checks    = failing_checks.count
       end
 
