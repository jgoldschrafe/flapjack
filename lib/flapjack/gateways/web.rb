--- conflicted
+++ resolved
@@ -40,10 +40,6 @@
             access_logger = Logger.new(@config['access_log'])
             use Rack::CommonLogger, access_logger
           end
-<<<<<<< HEAD
-=======
-
->>>>>>> f51cdf46
         end
       end
 
