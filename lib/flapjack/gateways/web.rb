#!/usr/bin/env ruby

require 'chronic'
require 'chronic_duration'
require 'sinatra/base'
require 'haml'
require 'rack/fiber_pool'

require 'flapjack/rack_logger'

require 'flapjack/data/contact'
require 'flapjack/data/entity_check'
require 'flapjack/redis_pool'
require 'flapjack/utility'

module Flapjack

  module Gateways

    class Web < Sinatra::Base

      if defined?(FLAPJACK_ENV) && 'test'.eql?(FLAPJACK_ENV)
        # expose test errors properly
        set :raise_errors, true
        set :show_exceptions, false
      else
        rescue_exception = Proc.new do |env, e|
          if settings.show_exceptions?
            # ensure the sinatra error page shows properly
            request = Sinatra::Request.new(env)
            printer = Sinatra::ShowExceptions.new(proc{ raise e })
            s, h, b = printer.call(env)
            [s, h, b]
          else
            @logger.error e.message
            @logger.error e.backtrace.join("\n")
            [503, {}, ""]
          end
        end

        # doesn't work with Rack::Test unless we wrap tests in EM.synchrony blocks
        use Rack::FiberPool, :size => 25, :rescue_exception => rescue_exception
      end
      use Rack::MethodOverride

      class << self
        def start
          @redis = Flapjack::RedisPool.new(:config => @redis_config, :size => 1)

          @logger.info "starting web - class"

<<<<<<< HEAD
          if @config && @config['access_log']
            access_logger = Flapjack::RackLogger.new(@config['access_log'])
            use Rack::CommonLogger, access_logger
=======
          if config && config['access_log']
            access_logger = Flapjack::AsyncLogger.new(config['access_log'])
            use Flapjack::CommonLogger, access_logger
>>>>>>> c81f7128
          end

        end
      end

      include Flapjack::Utility

      set :views, settings.root + '/web/views'

      def redis
        self.class.instance_variable_get('@redis')
      end

      def logger
        self.class.instance_variable_get('@logger')
      end

      get '/' do
        self_stats

        # TODO (?) recast as Entity.all do |e|; e.checks.do |ec|; ...
        @states = redis.keys('*:*:states').map { |r|
          parts  = r.split(':')[0..1]
          [parts[0], parts[1]] + entity_check_state(parts[0], parts[1])
        }.compact.sort_by {|parts| parts }

        haml :index
      end

      get '/failing' do
        self_stats
        @states = redis.zrange('failed_checks', 0, -1).map {|key|
          parts  = key.split(':')
          [parts[0], parts[1]] + entity_check_state(parts[0], parts[1])
        }.compact.sort_by {|parts| parts}
        haml :index
      end

      get '/self_stats' do
        self_stats
        haml :self_stats
      end

      get '/check' do
        @entity = params[:entity]
        @check  = params[:check]

        entity_check = get_entity_check(@entity, @check)
        return 404 if entity_check.nil?

        last_change = entity_check.last_change

        @check_state                = entity_check.state
        @check_last_update          = entity_check.last_update
        @check_last_change          = last_change
        @check_summary              = entity_check.summary
        @last_notifications         = entity_check.last_notifications_of_each_type
        @scheduled_maintenances     = entity_check.maintenances(nil, nil, :scheduled => true)
        @acknowledgement_id         = entity_check.failed? ?
          entity_check.event_count_at(entity_check.last_change) : nil

        @current_scheduled_maintenance   = entity_check.current_maintenance(:scheduled => true)
        @current_unscheduled_maintenance = entity_check.current_maintenance(:scheduled => false)

        @contacts                   = entity_check.contacts

        haml :check
      end

      post '/acknowledgements/:entity/:check' do
        @entity             = params[:entity]
        @check              = params[:check]
        @summary            = params[:summary]
        @acknowledgement_id = params[:acknowledgement_id]

        dur = ChronicDuration.parse(params[:duration] || '')
        @duration = (dur.nil? || (dur <= 0)) ? (4 * 60 * 60) : dur

        entity_check = get_entity_check(@entity, @check)
        return 404 if entity_check.nil?

        ack = entity_check.create_acknowledgement('summary' => (@summary || ''),
          'acknowledgement_id' => @acknowledgement_id, 'duration' => @duration)

        redirect back
      end

      # FIXME: there is bound to be a more idiomatic / restful way of doing this
      # (probably using 'delete' or 'patch')
      post '/end_unscheduled_maintenance/:entity/:check' do
        @entity = params[:entity]
        @check  = params[:check]

        entity_check = get_entity_check(@entity, @check)
        return 404 if entity_check.nil?

        entity_check.end_unscheduled_maintenance

        redirect back
      end

      # create scheduled maintenance
      post '/scheduled_maintenances/:entity/:check' do
        start_time = Chronic.parse(params[:start_time]).to_i
        raise ArgumentError, "start time parsed to zero" unless start_time > 0
        duration   = ChronicDuration.parse(params[:duration])
        summary    = params[:summary]

        entity_check = get_entity_check(params[:entity], params[:check])
        return 404 if entity_check.nil?

        entity_check.create_scheduled_maintenance(:start_time => start_time,
                                                  :duration   => duration,
                                                  :summary    => summary)
        redirect back
      end

      # modify scheduled maintenance
      patch '/scheduled_maintenances/:entity/:check' do
        entity_check = get_entity_check(params[:entity], params[:check])
        return 404 if entity_check.nil?

        end_time   = Chronic.parse(params[:end_time]).to_i
        start_time = params[:start_time].to_i
        raise ArgumentError, "start time parsed to zero" unless start_time > 0

        patches = {}
        patches[:end_time] = end_time if end_time && (end_time > start_time)

        raise ArgumentError.new("no valid data received to patch with") if patches.empty?

        entity_check.update_scheduled_maintenance(start_time, patches)
        redirect back
      end

      # delete a scheduled maintenance
      delete '/scheduled_maintenances/:entity/:check' do
        entity_check = get_entity_check(params[:entity], params[:check])
        return 404 if entity_check.nil?

        entity_check.delete_scheduled_maintenance(:start_time => params[:start_time].to_i)
        redirect back
      end

      get '/contacts' do
        @contacts = Flapjack::Data::Contact.all(:redis => redis)
        haml :contacts
      end

      get "/contacts/:contact" do
        contact_id = params[:contact]

        if contact_id
          @contact = Flapjack::Data::Contact.find_by_id(contact_id, :redis => redis)
        end

        unless @contact
          status 404
          return
        end

        if @contact.media.has_key?('pagerduty')
          @pagerduty_credentials = @contact.pagerduty_credentials
        end

        @entities_and_checks = @contact.entities_and_checks.sort_by {|ec|
          ec[:entity].name
        }

        haml :contact
      end

    protected

      def render_haml(file, scope)
        Haml::Engine.new(File.read(File.dirname(__FILE__) + '/web/views/' + file)).render(scope)
      end

    private

      def get_entity_check(entity, check)
        entity_obj = (entity && entity.length > 0) ?
          Flapjack::Data::Entity.find_by_name(entity, :redis => redis) : nil
        return if entity_obj.nil? || (check.nil? || check.length == 0)
        Flapjack::Data::EntityCheck.for_entity(entity_obj, check, :redis => redis)
      end

      def entity_check_state(entity_name, check)
        entity = Flapjack::Data::Entity.find_by_name(entity_name,
          :redis => redis)
        return if entity.nil?
        entity_check = Flapjack::Data::EntityCheck.for_entity(entity,
          check, :redis => redis)
        latest_notif =
          {:problem         => entity_check.last_problem_notification,
           :recovery        => entity_check.last_recovery_notification,
           :acknowledgement => entity_check.last_acknowledgement_notification
          }.max_by {|n| n[1] || 0}
        [(entity_check.state       || '-'),
         (entity_check.last_change || '-'),
         (entity_check.last_update || '-'),
         entity_check.in_unscheduled_maintenance?,
         entity_check.in_scheduled_maintenance?,
         latest_notif[0],
         latest_notif[1]
        ]
      end

      def self_stats
        @fqdn         = `/bin/hostname -f`.chomp
        @pid          = Process.pid
        @instance_id  = "#{@fqdn}:#{@pid}"

        @keys = redis.keys '*'
        @count_failing_checks    = redis.zcard 'failed_checks'
        @count_all_checks        = redis.keys('check:*:*').length
        @executive_instances     = redis.zrange('executive_instances', '0', '-1', :withscores => true)
        @event_counters          = redis.hgetall('event_counters')
        @event_counters_instance = redis.hgetall("event_counters:#{@instance_id}")
        @boot_time               = Time.at(redis.zscore('executive_instances', @instance_id).to_i)
        @uptime                  = Time.now.to_i - @boot_time.to_i
        @uptime_string           = time_period_in_words(@uptime)
        @event_rate_all          = (@uptime > 0) ?
                                   (@event_counters_instance['all'].to_f / @uptime) : 0
        @events_queued = redis.llen('events')
      end

    end

  end

end<|MERGE_RESOLUTION|>--- conflicted
+++ resolved
@@ -49,15 +49,9 @@
 
           @logger.info "starting web - class"
 
-<<<<<<< HEAD
           if @config && @config['access_log']
-            access_logger = Flapjack::RackLogger.new(@config['access_log'])
-            use Rack::CommonLogger, access_logger
-=======
-          if config && config['access_log']
             access_logger = Flapjack::AsyncLogger.new(config['access_log'])
             use Flapjack::CommonLogger, access_logger
->>>>>>> c81f7128
           end
 
         end
