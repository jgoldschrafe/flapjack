--- conflicted
+++ resolved
@@ -78,10 +78,8 @@
             end
           end
 
-<<<<<<< HEAD
-=======
-          @auto_refresh = @config['auto_refresh'].respond_to?('to_i') && @config['auto_refresh'].to_i > 0 ? @config['auto_refresh'].to_i : false
->>>>>>> 3b7b72c3
+          @auto_refresh = (@config['auto_refresh'].respond_to?('to_i') &&
+                           (@config['auto_refresh'].to_i > 0)) ? @config['auto_refresh'].to_i : false
         end
       end
 
@@ -121,7 +119,7 @@
 
         input = nil
         query_string = (request.query_string.respond_to?(:length) &&
-                        request.query_string.length > 0) ? "?#{request.query_string}" : ""
+        request.query_string.length > 0) ? "?#{request.query_string}" : ""
         if logger.debug?
           input = env['rack.input'].read
           logger.debug("#{request.request_method} #{request.path_info}#{query_string} #{input}")
@@ -145,52 +143,11 @@
         erb 'index.html'.to_sym
       end
 
-<<<<<<< HEAD
       get '/self_stats' do
         @current_time = Time.now
 
         self_stats(@current_time)
-=======
-      get '/checks_all' do
-        check_stats
-        @adjective = ''
-
-        checks_by_entity = Flapjack::Data::EntityCheck.find_current_names_by_entity(:redis => redis)
-        @states = checks_by_entity.keys.inject({}) {|result, entity_name|
-          Flapjack::Data::Entity.find_by_name(entity_name, :redis => redis, :create => true)
-          result[entity_name] = checks_by_entity[entity_name].sort.map {|check|
-            [check] + entity_check_state(entity_name, check)
-          }
-          result
-        }
-        @entities_sorted = checks_by_entity.keys.sort
-
-        erb 'checks.html'.to_sym
-      end
-
-      get '/checks_failing' do
-        check_stats
-        @adjective = 'failing'
-
-        checks_by_entity = Flapjack::Data::EntityCheck.find_current_names_failing_by_entity(:redis => redis)
-        @states = checks_by_entity.keys.inject({}) {|result, entity|
-          result[entity] = checks_by_entity[entity].sort.map {|check|
-            [check] + entity_check_state(entity, check)
-          }
-          result
-        }
-        @entities_sorted = checks_by_entity.keys.sort
-
-        erb 'checks.html'.to_sym
-      end
-
-      get '/self_stats' do
-        logger.debug "calculating self_stats"
-        self_stats
-        logger.debug "calculating entity_stats"
->>>>>>> 3b7b72c3
         entity_stats
-        logger.debug "calculating check_stats"
         check_stats
 
         erb 'self_stats.html'.to_sym
@@ -248,28 +205,14 @@
       get '/entities/:id' do
         entity_id = params[:id]
         entity_stats
-<<<<<<< HEAD
         time = Time.now
-=======
-        @adjective = 'failing'
-        @entities = Flapjack::Data::Entity.find_all_names_with_failing_checks(:redis => redis)
->>>>>>> 3b7b72c3
 
         @entity = Flapjack::Data::Entity.find_by_id(@entity_id)
         return 404 if @entity.nil?
 
-<<<<<<< HEAD
         @states = @entity.checks.all.sort_by(&:name).map {|check|
             [check.name] + check_state(check, time)
           }.sort_by {|parts| parts }
-=======
-      get '/entity/:entity' do
-        @entity = params[:entity]
-        entity_stats
-        @states = Flapjack::Data::EntityCheck.find_current_names_for_entity_name(@entity, :redis => redis).sort.map { |check|
-          [check] + entity_check_state(@entity, check)
-        }.sort_by {|parts| parts }
->>>>>>> 3b7b72c3
 
         erb 'entity.html'.to_sym
       end
@@ -504,7 +447,6 @@
           }
           memo
         end
-<<<<<<< HEAD
         @event_counters = Flapjack.redis.hgetall('event_counters')
         @events_queued  = Flapjack.redis.llen('events')
         @current_checks_ages = Flapjack::Data::Check.split_by_freshness([0, 60, 300, 900, 3600], :counts => true)
@@ -513,16 +455,6 @@
       def failing_checks
         @failing_checks ||= Flapjack::Data::Check.intersect(:state =>
                               Flapjack::Data::CheckState.failing_states)
-=======
-        @event_counters = redis.hgetall('event_counters')
-        @events_queued  = redis.llen('events')
-        @current_checks_ages = Flapjack::Data::EntityCheck.find_all_split_by_freshness([0, 60, 300, 900, 3600], {:redis => redis, :logger => logger, :counts => true } )
-      end
-
-      def entity_stats(entities = nil)
-        @count_current_entities  = (entities || Flapjack::Data::Entity.all(:enabled => true, :redis => redis)).length
-        @count_failing_entities  = Flapjack::Data::Entity.find_all_names_with_failing_checks(:redis => redis).length
->>>>>>> 3b7b72c3
       end
 
       def entity_stats
