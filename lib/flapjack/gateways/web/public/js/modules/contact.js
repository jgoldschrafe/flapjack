(function(flapjack, Contact) {
  // Dependencies
  var Entity = flapjack.module("entity");
  var Medium = flapjack.module("medium");

  // Shorthands
  // The application container
  var app = flapjack.app;

  Contact.Model = Backbone.JSONAPIModel.extend({
    name: 'contacts',
    defaults: {
      name: '',
      id: null,
      links: {},
    },
    initialize: function(){
      Backbone.JSONAPIModel.prototype.initialize.apply(this, arguments);
      this.on('change', this.setDirty, this);
    },
    toJSON: function() {
      // TODO ensure that attributes has nothing outside the above, except 'links'
      return _.pick(this.attributes, 'id', 'name');
    },
    validate: function() {
      // TODO hack media-email-address edit to set contact.email field
      var name = this.get('name');
      var errors = new Array();

      if ( _.isUndefined(name) || _.isNull(name) || (name.length == 0) ) {
        errors.push("Name must be provided.");
      }

      if ( _.isEmpty(errors) ) {
        return;
      }

      return(errors);
    }
  });

  Contact.List = Backbone.JSONAPICollection.extend({
    model: Contact.Model,
    url: function() { return flapjack.api_url + "contacts"; }
  });

  Contact.Views.List = Backbone.View.extend({
    tagName: 'tbody',
    id: 'contactList',
    initialize: function() {
      this.collection.on('add', this.render, this);
      this.collection.on('remove', this.render, this);
    },
    render: function() {
      // TODO just rerender changed rows (insert new row or remove deleted)
      var jqel = this.$el;
      jqel.empty();

      this.collection.each(function(contact) {
        var item = new (Contact.Views.ListItem)({ model: contact });
        jqel.append(item.render().$el);
      });

      return this;
    }
  });

  Contact.Views.ListItem = Backbone.View.extend({
    tagName: 'tr',
    className: 'contact_list_item',
    events: {
      'click button.contact-media'    : 'editContactMedia',
      'click button.contact-entities' : 'editContactEntities',
      'click button.delete-contact'   : 'removeContact',
      'click td'                      : 'editContactDetails'
    },
    initialize: function() {
      this.template = _.template($('#contact-list-item-template').html());
      // causes an unnecessary render on create, but required for update TODO cleanup
      this.listenTo(this.model, "sync", this.render);
    },

    render: function() {
      var template_values = _.clone(this.model.attributes);
      this.$el.html(this.template(template_values));
      return this;
    },

    editContactDetails: function(e) {
      e.stopImmediatePropagation();
      // skip if modal showing
      if ( $('#contactModal').hasClass('in') ) { return; }

      var contactDetailsView = new Contact.Views.ContactDetails({model: this.model});
      contactDetailsView.render();

      $('div.modal-dialog').append(contactDetailsView.$el);
      $('#contactModal').modal('show');
    },

    editContactMedia: function(e) {
      e.stopImmediatePropagation();
      // skip if modal showing
      if ( $('#contactModal').hasClass('in') ) { return; }

      var context = this;

      var deferreds = this.model.resolveLinks({media: Medium.List});

      $.when.apply($, deferreds).done(
        function() {
          var media = context.model.linked['media'];

          var mediaMain = new Contact.Views.Media({collection: media, contact: context.model});
          $('div.modal-dialog').append(mediaMain.render().$el);

          $('#contactModal').on('hidden.bs.modal', function() {
            mediaMain.trigger('close');
          });

          $('#contactModal').modal('show');
        }
      );

    },

    editContactEntities: function(e) {
      e.stopImmediatePropagation();
      // skip if modal showing
      if ( $('#contactModal').hasClass('in') ) { return; }

      var deferreds = this.model.resolveLinks({entities: Entity.List});

      var allEntities = new Entity.List();

      deferreds.push(allEntities.fetch());

      var context = this.model;

      $.when.apply($, deferreds).done(
        function() {
          var entities = context.linked['entities'];

          var entitiesView = new Contact.Views.Entities({contact: context, current: entities, all: allEntities});
          $('div.modal-dialog').append(entitiesView.render().$el);

          $('#contactModal').modal('show');
        }
      );
    },

    removeContact: function(e) {
      e.stopImmediatePropagation();
      this.model.destroy();
    }

  });

  Contact.Views.ContactDetails = Backbone.View.extend({
    events: {
      "input input[name='contact_name']"  : 'updateAcceptButton',
      "change input[name='contact_name']" : 'setName',
      "click button#contactCancel" : 'cancel',
      "click button#contactAccept" : 'accept',
    },
    updateAcceptButton: function(event) {
      event.stopImmediatePropagation();

      var nameVal = $("input[name='contact_name']").val();
      var nameInvalid = _.isUndefined(nameVal) || _.isNull(nameVal) || _.isEmpty(nameVal);

      $('button#contactAccept').prop('disabled', nameInvalid);
    },
    setName: function(event) {
      event.stopImmediatePropagation();
      this.model.set('name', $(event.target).val());
    },
    cancel: function(event) {
      event.stopImmediatePropagation();
      $('#contactModal').modal('hide');
      if ( this.model.dirty ) {
        this.model.revertClean();
      }
    },
    accept: function(event) {
      event.stopImmediatePropagation();

      $(event.target).prop('disabled', true);

      if ( this.model.isNew() ) {
        var save_success = function(model, response, options) {
          model.setPersisted(true);
          flapjack.contactList.add(model);
          $('#contactModal').modal('hide');
        };
        var save_error = function(model, response, options) {
        };

        this.model.save({}, {success: save_success, error: save_error});
      } else {

        if ( _.isUndefined(this.model.clean) ) {
          $('#contactModal').modal('hide');
        } else {
          var changedAttrKeys = _.keys(this.model.clean);
          if (changedAttrKeys.length > 0) {
            var save_success = function(data, response, options) {
              $('#contactModal').modal('hide');
            };
            var save_error = function(data, response, options) {
            };
            var attrs = _.pick(this.model.attributes, changedAttrKeys);
            this.model.patch('contacts', attrs, {success: save_success, error: save_error});
          } else {
            $('#contactModal').modal('hide');
          }
        }
      }

    },
    initialize: function() {
      this.template = _.template($('#contact-details-form-template').html());
    },
    render: function() {
      var template_values = _.clone(this.model.attributes);
      template_values['is_new'] = this.model.isNew();
      template_values['is_valid'] = this.model.isValid();

      this.$el.html(this.template(template_values));

      return this;
    }

  });

  Contact.Views.Media = Backbone.View.extend({
    initialize: function(options) {
      this.options = options || {};
      this.template = _.template($('#contact-media-template').html());
    },
    events: {
      'close' : 'revert',
    },
    revert: function() {
      if ( !_.isUndefined(this.mediaList) ) {
        this.mediaList.trigger('revert');
      }
    },
    render: function() {
      var template_values = _.clone(this.options.contact.attributes);
      this.$el.html(this.template(template_values));

      this.mediaList = new Contact.Views.MediaList({collection: this.options.collection, contact: this.options.contact});
      this.$el.find('tbody#contactMediaList').replaceWith(this.mediaList.render().$el);

      return this;
    }
  });

  Contact.Views.MediaList = Backbone.View.extend({
    tagName: 'tbody',
    id: 'contactMediaList',
    initialize: function(options) {
      var context = this;

      _.each(['email', 'sms', 'sms_twilio', 'sns', 'jabber'], function(transport) {
        var medium = context.collection.find(function(cm) {
          return cm.get('transport') == transport;
        });

        if ( _.isUndefined(medium) ) {
          medium = new Medium.Model({
            transport: transport,
            address: '',
            interval: 15,
            rollup_threshold: 3
          });
          medium.setPersisted(false);
          medium.set('id', options.contact.get('id') + '_' + type);
          context.collection.add(medium);
        }
        medium.contact = options.contact;
      });
    },
    events: {
      'revert' : 'revertUnsaved'
    },
    render: function() {
      var jqel = $(this.el);
      jqel.empty();

      this.collection.each(function(medium) {
        var item = new Contact.Views.MediaListItem({ model: medium });
        jqel.append(item.render().el);
      });

      return this;
    },
    revertUnsaved: function() {
      this.collection.each(function(medium) {
        medium.revertClean();
      });
    }
  });

  Contact.Views.MediaListItem = Backbone.View.extend({
    tagName: 'tr',
    events: {
      "change input[data-attr='address']"          : 'setAddress',
      "change input[data-attr='interval']"         : 'setInterval',
      "change input[data-attr='rollup_threshold']" : 'setRollupThreshold'
    },
    initialize: function() {
      this.template = _.template($('#contact-media-list-item-template').html());
    },
    render: function() {
      var template_values = _.clone(this.model.attributes);
      template_values['labels'] = {
        'email'      : 'Email',
        'sms'        : 'SMS (MessageNet)',
        'sms_twilio' : 'SMS (Twilio)',
        'sns'        : 'SMS (Amazon SNS)',
        'jabber'     : 'Jabber'
      };
      this.$el.html(this.template(template_values));
      return this;
    },

    setAddress: function(event) {
      this.model.set('address', $(event.target).val());
      if ( this.model.isValid() ) { this.addOrUpdate(this.model); }
    },
    setInterval: function(event) {
      this.model.set('interval', $(event.target).val());
      if ( this.model.isValid() ) { this.addOrUpdate(this.model); }
    },
    setRollupThreshold: function(event) {
      this.model.set('rollup_threshold', $(event.target).val());
      if ( this.model.isValid() ) { this.addOrUpdate(this.model); }
    },
    addOrUpdate: function(model) {
      var changedAttrKeys = _.keys(model.clean);
      var attrs = _.pick(model.attributes, changedAttrKeys);
      if ( model.isNew() ) {
        model.save(attrs);
<<<<<<< HEAD
        model.set('id', model.contact.get('id') + '_' + model.get('transport'));
=======
        model.setPersisted(true);
        model.contact.addLinked('contacts', 'media', model);
>>>>>>> 689a859a
      } else {
        model.patch('media', attrs);
      }
    }
  });

  Contact.Views.Entities = Backbone.View.extend({
    initialize: function(options) {
      this.options = options || {};
      this.template = _.template($('#contact-entities-template').html());
    },
    render: function() {
      var template_values = _.clone(this.options.contact.attributes);
      this.$el.html(this.template(template_values));

      var entityChooser = new Contact.Views.EntityChooser({contact: this.options.contact, current: this.options.current, all: this.options.all});
      this.$el.find('div#contactEntityChooser').replaceWith(entityChooser.render().$el);

      var entityList = new Contact.Views.EntityList({contact: this.options.contact, collection: this.options.current});
      this.$el.find('tbody#contactEntityList').replaceWith(entityList.render().$el);

      return this;
    }

  });

  // this.model      == current contact
  // this.collection == duplicate of entities with
  //     entities enabled for this contact removed
  Contact.Views.EntityChooser = Backbone.View.extend({
    id: "contactEntityChooser",
    events: {
      'click button#add-contact-entity' : 'addEntities',
      'change input#entityChooser' : 'chooserChanged'
    },
    initialize: function(options) {
      this.options = options || {};
      this.template = _.template($('#contact-entities-chooser-template').html());
      this.listenTo(options.current, 'add',    this.refresh);
      this.listenTo(options.current, 'remove', this.refresh);
    },
    chooserChanged: function(e) {
      if ( !_.isArray(e.removed) && _.isObject(e.removed) ) {
        this.entityIdsToAdd = _.without(this.entityIdsToAdd, e.removed.id);
      }

      if (  !_.isArray(e.added) && _.isObject(e.added) && (this.entityIdsToAdd.indexOf(e.added.id) == -1) ) {
        this.entityIdsToAdd.push(e.added.id);
      }
    },
    render: function() {
      this.calculate();

      // clear array
      this.entityIdsToAdd = new Array();

      this.$el.html(this.template({}));

      var jqel = $(this.el).find('input#entityChooser');

      var format = function(item) { return item.name; }
      var context = this;

      jqel.select2({
        placeholder: "Select Entities",
        data: {results: context.results, text: 'name'},
        formatSelection: format,
        formatResult: format,
        multiple: true,
        width: 'off',
      });

      return this;
    },
    calculate: function() {
      var contact_entity_ids = this.options.current.pluck('id');

      var some = this.options.all.reject(function(item, context) {
        return _.contains(contact_entity_ids, item.get('id'));
      });

      this.collection = new Entity.List(some);

      this.results = this.collection.map( function(item) {
        return item.attributes;
      });
    },
    refresh: function(model, collection, options) {
      this.calculate();
      var jqel = $(this.el).find('input#entityChooser');
      var context = this;
      var format = function(item) { return item.name; }
      jqel.select2({
        placeholder: "Select Entities",
        data: {results: context.results, text: 'name'},
        formatSelection: format,
        formatResult: format,
        multiple: true,
        width: 'off',
      });
    },
    addEntities: function() {
      var jqel = $(this.el).find('input#entityChooser');
      jqel.select2("val", null);
      var context = this;
      _.each(this.entityIdsToAdd, function(entity_id) {
        var newEntity = context.options.all.find(function(entity) { return entity.id == entity_id; });
        context.options.contact.addLinked('contacts', 'entities', newEntity);
      });
      this.entityIdsToAdd.length = 0;
    }
  });

  Contact.Views.EntityList = Backbone.View.extend({
    tagName: 'tbody',
    id: 'contactEntityList',
    initialize: function(options) {
      this.options = options || {};
      this.collection.on('add', this.render, this);
      this.collection.on('remove', this.render, this);
    },
    render: function() {
      var jqel = $(this.el);
      jqel.empty();
      var contact = this.options.contact;
      this.collection.each(function(entity) {
         var item = new Contact.Views.EntityListItem({ model: entity, contact: contact });
         jqel.append(item.render().el);
      });

      return this;
    }
  });

  Contact.Views.EntityListItem = Backbone.View.extend({
    tagName: 'tr',
    events: {
      'click button.delete-entity' : 'removeEntity',
    },
    initialize: function(options) {
      this.options = options || {};
      this.template = _.template($('#contact-entities-list-item-template').html());
    },
    render: function() {
      var template_values = _.clone(this.model.attributes);
      this.$el.html(this.template(template_values));
      return this;
    },
    removeEntity: function() {
      this.options.contact.removeLinked('contacts', 'entities', this.model);
      this.$el.remove();
    }
  });

})(flapjack, flapjack.module("contact"));<|MERGE_RESOLUTION|>--- conflicted
+++ resolved
@@ -343,12 +343,10 @@
       var attrs = _.pick(model.attributes, changedAttrKeys);
       if ( model.isNew() ) {
         model.save(attrs);
-<<<<<<< HEAD
+        // TODO will fail new JSONAPI validation, cleanup
         model.set('id', model.contact.get('id') + '_' + model.get('transport'));
-=======
         model.setPersisted(true);
         model.contact.addLinked('contacts', 'media', model);
->>>>>>> 689a859a
       } else {
         model.patch('media', attrs);
       }
