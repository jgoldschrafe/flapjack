!!! 5
- nav = render_haml('_nav.haml', self)
- head = render_haml('_head.haml', self)
- foot = render_haml('_foot.haml', self)
- check_path_escaped = URI.escape(@entity, ' #&;/=?') << '/' << URI.escape(@check, ' #&;/=?')
%html
  %head
    %title Flapjack - Check: #{@entity}:#{@check}
    = head
  %body
    %div#wrap
      %div{:class => "container"}
        %div{:class => "page-header"}
          = nav
          %h2 #{@check} on #{@entity}
        %h3 State: #{@check_state ? @check_state.upcase : ''}
        - if (['warning', 'critical', 'unknown'].include?(@check_state) and !@current_scheduled_maintenance)
          %form{:action => "/acknowledgements/#{check_path_escaped}", :method => "post", :class => "form-inline"}
            %input{:type => 'hidden', :name => 'acknowledgement_id', :value => "#{@acknowledgement_id}"}
            %input{:type => 'submit', :value => @current_unscheduled_maintenance ? 'Replace acknowledgment' : 'Acknowledge', :class => 'button'}
            with
            %label{:for => 'summary'}
              summary:
            %input{:type => 'text', :name => 'summary', :value => ''}
            %label{:for => 'duration'}
              duration:
            %input{:type => 'text', :name => 'duration', :value => ''}
<<<<<<< HEAD
            e.g. "5 hours"
=======
            eg "5 hours"
        - current_time = (@current_unscheduled_maintenance || @current_scheduled_maintenance) ? Time.now : nil
>>>>>>> dafbb26b
        - if @current_unscheduled_maintenance
          %h3 (Acknowledged - #{@current_unscheduled_maintenance[:summary]})
          - start  = Time.at(@current_unscheduled_maintenance[:start_time])
          - finish = Time.at(@current_unscheduled_maintenance[:start_time] + @current_unscheduled_maintenance[:duration])
          - remain = time_period_in_words( (finish - current_time).ceil )
          %p #{start} -&gt; #{finish} (#{remain} remaining)
          %form{:action => "/end_unscheduled_maintenance/#{check_path_escaped}", :method => "post"}
            %p
              %input{:type => 'submit', :value => 'End Unscheduled Maintenance (Unacknowledge)', :class => 'button'}
        - if @current_scheduled_maintenance
          %h4 (Scheduled Maintenance - #{@current_scheduled_maintenance[:summary]})
          - start  = Time.at(@current_scheduled_maintenance[:start_time])
          - finish = Time.at(@current_scheduled_maintenance[:start_time] + @current_scheduled_maintenance[:duration])
          - remain = time_period_in_words( (finish - current_time).ceil )
          %p #{start} -&gt; #{finish} (#{remain} remaining)
        %h3 Output: #{@check_summary}
        %p #{@check_details}
        %table{:class => "table table-hover table-condensed"}
          %tr
            %td Last state change:
            %td #{relative_time_ago(Time.at(@check_last_change.to_i))} ago
            %td #{Time.at(@check_last_change.to_i)}
            %td &nbsp;
          %tr
            %td Last update:
            %td #{relative_time_ago(Time.at(@check_last_update.to_i))} ago
            %td #{Time.at(@check_last_update.to_i)}
            %td &nbsp;
          - last_critical = nil
          - if @last_notifications[:critical] && @last_notifications[:critical][:timestamp]
            - t = Time.at(@last_notifications[:critical][:timestamp])
            - last_critical = {:time => t.to_s, :relative => relative_time_ago(t) + " ago", :summary => @last_notifications[:critical][:summary]}
          %tr
            %td Last critical notification:
            %td= last_critical ? last_critical[:relative] : 'never'
            %td= last_critical ? last_critical[:time] : ''
            %td= last_critical ? last_critical[:summary] : ''

          - last_warning = nil
          - if @last_notifications[:warning] && @last_notifications[:warning][:timestamp]
            - t = Time.at(@last_notifications[:warning][:timestamp])
            - last_warning = {:time => t.to_s, :relative => relative_time_ago(t) + " ago", :summary => @last_notifications[:warning][:summary]}
          %tr
            %td Last warning notification:
            %td= last_warning ? last_warning[:relative] : 'never'
            %td= last_warning ? last_warning[:time] : ''
            %td= last_warning ? last_warning[:summary] : ''

          - last_unknown = nil
          - if @last_notifications[:unknown] && @last_notifications[:unknown][:timestamp]
            - t = Time.at(@last_notifications[:unknown][:timestamp])
            - last_unknown = {:time => t.to_s, :relative => relative_time_ago(t) + " ago", :summary => @last_notifications[:unknown][:summary]}
          %tr
            %td Last unknown notification:
            %td= last_unknown ? last_unknown[:relative] : 'never'
            %td= last_unknown ? last_unknown[:time] : ''
            %td= last_unknown ? last_unknown[:summary] : ''

          - last_recovery = nil
          - if @last_notifications[:recovery] && @last_notifications[:recovery][:timestamp]
            - t = Time.at(@last_notifications[:recovery][:timestamp])
            - last_recovery = {:time => t.to_s, :relative => relative_time_ago(t) + " ago", :summary => @last_notifications[:recovery][:summary]}
          %tr
            %td Last recovery notification:
            %td= last_recovery ? last_recovery[:relative] : 'never'
            %td= last_recovery ? last_recovery[:time] : ''
            %td= last_recovery ? last_recovery[:summary] : ''

          - last_ack = nil
          - if @last_notifications[:acknowledgement] && @last_notifications[:acknowledgement][:timestamp]
            - t = Time.at(@last_notifications[:acknowledgement][:timestamp])
            - last_ack = {:time => t.to_s, :relative => relative_time_ago(t) + " ago", :summary => @last_notifications[:acknowledgement][:summary]}
          %tr
            %td Last acknowledgement notification:
            %td= last_ack ? last_ack[:relative] : 'never'
            %td= last_ack ? last_ack[:time] : ''
            %td= last_ack ? last_ack[:summary] : ''

        %h3 Scheduled Maintenance Periods
        - if @scheduled_maintenances && !@scheduled_maintenances.empty?
          %table{:class => "table table-bordered table-hover table-condensed"}
            %tr
              %th Start
              %th End
              %th Duration
              %th Summary
              %th Actions
            - @scheduled_maintenances.sort_by {|s| s[:start_time]}.each do |scheduled_maintenance|
              - start_time = scheduled_maintenance[:start_time]
              - end_time   = scheduled_maintenance[:end_time]
              - duration   = scheduled_maintenance[:duration]
              - summary    = scheduled_maintenance[:summary]
              %tr
                %td= Time.at(start_time).to_s
                %td= Time.at(end_time).to_s
                %td= ChronicDuration.output(duration)
                %td= summary
                %td
                  - if end_time > Time.now.to_i
                    - if start_time > Time.now.to_i
                      %form{ :action => "/scheduled_maintenances/#{check_path_escaped}", :method => "post"}
                        %input{:type => 'hidden', :name => '_method', :value => 'delete'}
                        %input{:type => 'hidden', :name => 'start_time', :value => start_time}
                        %input{:type => 'submit', :value => 'Delete', :class => 'button'}
                    - else
                      %form{ :action => "/scheduled_maintenances/#{check_path_escaped}", :method => "post"}
                        %input{:type => 'hidden', :name => '_method',    :value => 'patch'}
                        %input{:type => 'hidden', :name => 'start_time', :value => start_time}
                        %input{:type => 'hidden', :name => 'end_time',   :value => 'now'}
                        %input{:type => 'submit', :value => 'End Now', :class => 'button'}
        - else
          %p No maintenance is scheduled
        %h4 Add Scheduled Maintenance
        %form{:action => "/scheduled_maintenances/#{check_path_escaped}", :method => "post", :class => "form-horizontal"}
          %div{:class => "control-group"}
            %label{:class => "control-label", :for => 'start_time'} Start time:
            %div{:class => "controls"}
              %input{:type => 'text', :name => 'start_time', :class => 'text', :size => '20', :maxlength => '80'}
              e.g. "today 4pm", "two hours hence", "friday 2pm", "2012-01-28 13:00"
          %div{:class => "control-group"}
            %label{:class => "control-label", :for => 'duration'} Duration:
            %div{:class => "controls"}
              %input{:type => 'text', :name => 'duration', :class => 'text', :size => '20', :maxlength => '80'}
              e.g. "1 hour", "2:30:00", "three days", etc
          %div{:class => "control-group"}
            %label{:class => "control-label", :for => 'summary'} Summary:
            %div{:class => "controls"}
              %input{:type => 'text', :name => 'summary', :class => 'text', :size => '80', :maxlength => '160'}
          %div{:class => "control-group"}
            %div{:class => "controls"}
              %input{:type => 'submit', :value => 'Save', :class => 'button'}
        %p Times given will be interpreted in the local timezone of  #{local_timezone}

        - if @state_changes && !@state_changes.empty?
          %h3 Recent state changes
          %table{:class => "table table-bordered table-hover table-condensed"}
            %tr
              %th Timestamp
              %th State
              %th Summary
            - @state_changes.each do |sc|
              %tr
                %td= Time.at(sc[:timestamp]).to_s
                %td= sc[:state]
                %td= sc[:summary]

        %h3 Contacts
        - if @contacts && !@contacts.empty?
          %table{:class => "table table-bordered table-hover table-condensed"}
            %tr
              %th Name
              %th Media
            - @contacts.sort_by {|c| [c.first_name, c.last_name] }.each do |contact|
              %tr
                %td
                  - link = "/contacts/#{contact.id}"
                  %a(title='contact details' href=link) #{contact.name}
                %td
                  - if contact.media && !contact.media.empty?
                    %p= contact.media.keys.collect(&:capitalize).join(", ")
                  - else
                    %p No media
        - else
          %p No contacts
      %div#push
    %div#footer
      = foot
<|MERGE_RESOLUTION|>--- conflicted
+++ resolved
@@ -25,12 +25,7 @@
             %label{:for => 'duration'}
               duration:
             %input{:type => 'text', :name => 'duration', :value => ''}
-<<<<<<< HEAD
             e.g. "5 hours"
-=======
-            eg "5 hours"
-        - current_time = (@current_unscheduled_maintenance || @current_scheduled_maintenance) ? Time.now : nil
->>>>>>> dafbb26b
         - if @current_unscheduled_maintenance
           %h3 (Acknowledged - #{@current_unscheduled_maintenance[:summary]})
           - start  = Time.at(@current_unscheduled_maintenance[:start_time])
