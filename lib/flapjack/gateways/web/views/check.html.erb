<<<<<<< HEAD
<!DOCTYPE html>
<html lang="en">
  <head>
    <% nav  = render_erb('_nav.html.erb', binding) %>
    <% head = render_erb('_head.html.erb', binding) %>
    <% foot = render_erb('_foot.html.erb', binding) %>
    <% check_path_escaped = u(@entity) << '/' << u(@check) %>
    <title>Flapjack - Check: <%= h @entity %>:<%= h @check %></title>
    <%= head %>
  </head>
  <body>
    <div id="wrap">
      <div class="container">
        <div class="page-header">
          <%= nav %>
          <% entity_link = "/entity/" + u(@entity) %>
          <h2><%= h @check %> on <a href="<%= entity_link %>" title="entity summary"><%= h @entity %></a></h2>
        </div>
        <% state_qualifier = @check_enabled ? '' : "DISABLED. Last " %>
        <h3><%= state_qualifier %>State: <%= @check_state ? h(@check_state.upcase) : '' %></h3>
        <% if @current_unscheduled_maintenance %>
          <% ack_msg = "#{@current_unscheduled_maintenance[:summary]}" %>
          <% ack_msg = ack_msg.length > 0 ? ack_msg : 'no summary given' %>
          <h4>Acknowledged (<%= h ack_msg %>)</h4>
          <% start  = Time.at(@current_unscheduled_maintenance[:start_time]) %>
          <% finish = Time.at(@current_unscheduled_maintenance[:start_time] + @current_unscheduled_maintenance[:duration]) %>
          <% remain = time_period_in_words( (finish - current_time).ceil ) %>
          <p><%= h start.to_s %> -&gt; <%= h finish.to_s %> (<%= h remain %> remaining)</p>
          <form action="/end_unscheduled_maintenance/<%= check_path_escaped %>" method="post">
            <input type="submit" value="End Unscheduled Maintenance (Unacknowledge)" class="button">
          </form>
        <% end %>
        <% if (['warning', 'critical', 'unknown'].include?(@check_state) and !@current_scheduled_maintenance) %>
          <form action="/acknowledgements/<%= check_path_escaped %>" method="post" class="form-inline">
            <input type="hidden" name="acknowledgement_id" value="<%= @acknowledgement_id %>">
            <input type="submit" value="<%= @current_unscheduled_maintenance ? 'Replace acknowledgment' : 'Acknowledge' %>" class="button">
            with
            <label>summary:</label>
            <input type="text" name="summary" value="">
            <label>duration:</label>
            <input type="text" name="duration" value="">
            e.g. "5 hours"
          </form>
        <% end %>
        <% if @current_scheduled_maintenance %>
          <% maint_msg = "#{@current_scheduled_maintenance[:summary]}" %>
          <% maint_msg = maint_msg.length > 0 ? maint_msg : 'no summary given' %>
          <h4>In <a href="#scheduled_maintenance_periods">Scheduled Maintenance</a> (<%= h maint_msg %>)</h4>
          <% start  = Time.at(@current_scheduled_maintenance[:start_time]) %>
          <% finish = Time.at(@current_scheduled_maintenance[:start_time] + @current_scheduled_maintenance[:duration]) %>
          <% remain = time_period_in_words( (finish - current_time).ceil ) %>
          <p><%= h start.to_s %> -&gt; <%= h finish.to_s %> (<%= h remain %> remaining)</p>
        <% end %>
        <h3>Output: <%= h @check_summary %></h3>
        <p><%= h @check_details %></p>
        <table class="table table-hover table-condensed">
          <tr>
            <td>Last state change:</td>
            <td><%= h relative_time_ago(@current_time, Time.at(@check_last_change.to_i)) %> ago</td>
            <td><%= h Time.at(@check_last_change.to_i).to_s %></td>
            <td>&nbsp;</td>
          </tr>
          <tr>
            <td>Last update:</td>
            <td><%= h relative_time_ago(@current_time, Time.at(@check_last_update.to_i)) %> ago</td>
            <td><%= h Time.at(@check_last_update.to_i).to_s %></td>
            <td>&nbsp;</td>
          </tr>
          <% [:critical, :warning, :unknown, :recovery, :acknowledgement].each do |type| %>
            <tr>
              <td>Last <%= h type.to_s %> notification:</td>
              <td><%= @last_notifications[type] ? h(@last_notifications[type][:relative]) : 'never' %></td>
              <td><%= @last_notifications[type] ? h(@last_notifications[type][:time].to_s) : '&nbsp;' %></td>
              <td><%= @last_notifications[type] ? h(@last_notifications[type][:summary]) : '&nbsp;' %></td>
            </tr>
          <% end %>
        </table>

        <div id="currency">
          <% if @check_enabled %>
            Enabled ...
            <form action="/checks/<%= check_path_escaped %>" method="post" style="display:inline-block">
              <input type='hidden' name='_method' value='delete'>
              <input type='submit' value="Disable" class='button'>
=======
<% page_title "#{h(@check)} on #{h(@entity)}" %>
<%
  check_path_escaped = u(@entity) << '/' << u(@check)
  current_time = Time.now
%>
<div class="page-header">
  <% entity_link = "/entity/" + u(@entity) %>
  <h2><%= h @check %> on <a href="<%= entity_link %>" title="entity summary"><%= h @entity %></a></h2>
</div>

<div class="row">
  <div class="col-md-6">
    <%
      state_qualifier = @check_enabled ? '' : "DISABLED. Last "
      state_class     = case @check_state
                        when 'ok'
                          'success'
                        when 'warning'
                          'warning'
                        when 'critical'
                          'danger'
                        else
                          "info #{@check_state}"
                        end

    %>

    <div class="alert alert-<%= state_class %>">
      <%= state_qualifier %>State:
      <span class="alert-link"><%= @check_state ? h(@check_state.upcase) : '' %></span>
    </div>
  </div><!-- col-md-6 -->

  <div class="col-md-6">
   <%
    if !@current_scheduled_maintenance and
       !@current_unscheduled_maintenance and
       !(['warning', 'critical', 'unknown'].include?(@check_state))
    %>
    <div class="alert alert-info">
      <form class="form-horizontal" role="form">
        <div class="form-group">
          <label class="col-md-2 control-label">State</label>
          <div class="col-md-10">
            <p class="form-control-static">
              Not in scheduled or unscheduled maintenance.
            </p>
          </div>
        </div>

        <div class="form-group">
          <div class="col-md-offset-2 col-md-10">
            <p class="form-control-static">
              <a class='btn btn-primary' href="#scheduled_maintenance_periods">Schedule Maintenance</a>
            </p>
          </div>
        </div>
      </form>
    </div>
  <% end %>

  <% if @current_unscheduled_maintenance %>
    <div class="alert alert-warning">

      <form action="/end_unscheduled_maintenance/<%= check_path_escaped %>" method="post" class="form-horizontal" role="form">

        <div class="form-group">
          <label class="col-md-3 control-label">State</label>
          <div class="col-md-9">
            <p class="form-control-static">
              Acknowledged
            </p>
          </div>
        </div>

        <div class="form-group">
          <label class="col-md-3 control-label">Reason</label>
          <div class="col-md-9">
            <p class="form-control-static">
              <%
                ack_msg = @current_unscheduled_maintenance[:summary]
                ack_msg ||= 'No summary given'
              %>
              <%= h(ack_msg) %>
            </p>
          </div>
        </div>

        <div class="form-group">
          <label class="col-md-3 control-label">Started</label>
          <div class="col-md-9">
            <p class="form-control-static">
              <% start = Time.at(@current_unscheduled_maintenance[:start_time]).to_s %>
              <%= h(start) %>
            </p>
          </div>
        </div>

        <div class="form-group">
          <label class="col-md-3 control-label">Finishing</label>
          <div class="col-md-9">
            <p class="form-control-static">
              <% finish = Time.at(@current_unscheduled_maintenance[:start_time] + @current_unscheduled_maintenance[:duration]) %>
              <%= h(finish) %>
            </p>
          </div>
        </div>

        <div class="form-group">
          <label class="col-md-3 control-label">Remaining</label>
          <div class="col-md-9">
            <p class="form-control-static">
              <% remaining = time_period_in_words( (finish - current_time).ceil ) %>
              <%= h(remaining) %>
            </p>
          </div>
        </div>

        <div class="row">
          <div class="col-md-offset-3 col-md-9">
            <p class="form-control-static">
              <button id="end-unscheduled-maintenance" type="submit" class="btn btn-danger">End Unscheduled Maintenance (Unacknowledge)</button>
            </p>
          </div>
        </div>

      </form>
    </div>
  <% end %>

  <% if (['warning', 'critical', 'unknown'].include?(@check_state) and !@current_scheduled_maintenance) %>
    <div class="alert alert-warning">
      <% action = @current_unscheduled_maintenance ? "Re-acknowledge" : "Acknowledge" %>
      <h4><%= action %> alert</h4>
      <form action="/acknowledgements/<%= check_path_escaped %>" method="post" class="form-horizontal">
        <div class="form-group">
          <div class="col-sm-12 text-left">
            <label class="col-sm-3 control-label" for="summary">Summary</label>
            <div class="col-sm-9">
              <input type="hidden" name="acknowledgement_id" value="<%= @acknowledgement_id %>">
              <input type="text" class="form-control" name="summary" value=""/>
            </div>
          </div>
        </div>

        <div class="form-group">
          <div class="col-sm-12">
            <label class="col-sm-3 control-label" for="duration">Duration</label>
            <div class="col-sm-9">
              <input class="col-sm-9 form-control" type="text" name="duration" value="2 hours"/>
              <span class="help-block">
                e.g. "5 hours"
              </span>
            </div>
          </div>
        </div>

        <div class="form-group">
          <div class="col-sm-12">
            <div class="col-sm-offset-3 col-sm-9">
              <button type="submit" class="btn btn-warning">
                <%= @current_unscheduled_maintenance ? 'Replace acknowledgment' : 'Acknowledge' %>
              </button>
            </div>
          </div>
        </div>
      </form>
    </div>
  <% end %>

  <% if @current_scheduled_maintenance %>
    <div class="alert alert-warning">
      <div class="row">
        <div class="col-md-3 text-right">State</div>
        <div class="col-md-9">
          <a href="#scheduled_maintenance_periods" class="alert-link">In Scheduled Maintenance</a>
        </div>
      </div>

      <div class="row">
        <div class="col-md-3 text-right">Reason</div>
        <div class="col-md-9">
          <%
            maint_msg = "#{@current_scheduled_maintenance[:summary]}"
            maint_msg = maint_msg.length > 0 ? maint_msg : 'No summary given'
          %>
          <%= h maint_msg %>
        </div>
      </div>

      <div class="row">
        <div class="col-md-3 text-right">Started</div>
        <div class="col-md-9">
          <% start = Time.at(@current_scheduled_maintenance[:start_time]).to_s %>
          <%= h(start) %>
        </div>
      </div>

      <div class="row">
        <div class="col-md-3 text-right">Finishing</div>
        <div class="col-md-9">
          <% finish = Time.at(@current_scheduled_maintenance[:start_time] + @current_scheduled_maintenance[:duration]) %>
          <%= h(finish) %>
        </div>
      </div>

      <div class="row">
        <div class="col-md-3 text-right">Remaining</div>
        <div class="col-md-9">
          <% remaining = time_period_in_words( (finish - current_time).ceil ) %>
          <%= h(remaining) %>
        </div>
      </div>
    </div>
  <% end %>
  </div><!-- col-md-6 -->
</div><!-- row -->

<div class="row">
  <div class="col-md-6">
    <h3>Output: <%= h @check_summary %></h3>
    <p><%= h @check_details %></p>
    <table class="table table-hover table-condensed">
      <tr>
        <td>Last state change:</td>
        <td><%= h relative_time_ago(Time.at(@check_last_change.to_i)) %> ago</td>
        <td><%= h Time.at(@check_last_change.to_i).to_s %></td>
        <td>&nbsp;</td>
      </tr>
      <tr>
        <td>Last update:</td>
        <td><%= h relative_time_ago(Time.at(@check_last_update.to_i)) %> ago</td>
        <td><%= h Time.at(@check_last_update.to_i).to_s %></td>
        <td>&nbsp;</td>
      </tr>
      <% [:critical, :warning, :unknown, :recovery, :acknowledgement].each do |type| %>
        <tr>
          <td>Last <%= h type.to_s %> notification:</td>
          <td><%= @last_notifications[type] ? h(@last_notifications[type][:relative]) : 'never' %></td>
          <td><%= @last_notifications[type] ? h(@last_notifications[type][:time].to_s) : '&nbsp;' %></td>
          <td><%= @last_notifications[type] ? h(@last_notifications[type][:summary]) : '&nbsp;' %></td>
        </tr>
      <% end %>
    </table>
  </div><!-- col-md-6 -->

  <div class="col-md-6">
    <h3>Recent state changes</h3>
    <% if @state_changes && !@state_changes.empty? %>
    <table class="table table-hover table-condensed">
      <tr>
        <th>Timestamp</th>
        <th>State</th>
        <th>Summary</th>
      </tr>
      <% @state_changes.each do |state_change| %>
      <tr>
        <td><%= h Time.at(state_change[:timestamp]).to_s %></td>
        <td><%= h state_change[:state] %></td>
        <td><%= h state_change[:summary] %></td>
      </tr>
      <% end %>
    </table>
    <% else %>
    <p>No state changes recorded for this check.</p>
    <% end %>
  </div><!-- col-md-6 -->
</div><!-- row -->

<div class="row">
  <div class="col-md-12">
    <a name="scheduled_maintenance_periods"></a>
    <h3>Scheduled Maintenance Periods</h3>
    <% if @scheduled_maintenances && !@scheduled_maintenances.empty? %>
    <table class="table table-bordered table-hover table-condensed">
      <tr>
        <th>Start</th>
        <th>End</th>
        <th>Duration</th>
        <th>Summary</th>
        <th>Actions</th>
      </tr>

    <% @scheduled_maintenances.sort_by {|s| s[:start_time]}.each do |scheduled_maintenance| %>
      <%
        start_time = scheduled_maintenance[:start_time]
        end_time   = scheduled_maintenance[:end_time]
        duration   = scheduled_maintenance[:duration]
        summary    = scheduled_maintenance[:summary]
      %>
      <tr>
        <td><%= h Time.at(start_time).to_s %></td>
        <td><%= h Time.at(end_time).to_s %></td>
        <td><%= h(ChronicDuration.output(duration, :keep_zero => true) || '0 secs') %></td>
        <td><%= h summary %></td>
        <td>
        <% if end_time > current_time.to_i %>
          <% label = (start_time > current_time.to_i) ? 'Delete' : 'End Now' %>
            <form action="/scheduled_maintenances/<%= check_path_escaped %>" method="post">
              <input type="hidden" name="_method" value="delete">
              <input type="hidden" name="start_time" value="<%= start_time %>">
              <button type="submit" class="btn btn-danger"><%= label %></button>
>>>>>>> 448ceb96
            </form>
          <% else %>
            &nbsp;
          <% end %>
        </td>
      </tr>
    </table>
  </div><!-- col-md-12 -->
  <% end %>
<% else %>
  <p>No maintenance is scheduled</p>
<% end %>
</div><!-- row -->

<div class="row">
  <div class="col-md-8">

    <div class="panel panel-default">
      <div class="panel-heading">
        <h3 class="panel-title">Add Scheduled Maintenance</h4>
      </div>
      <div class="panel-body">
        <form action="/scheduled_maintenances/<%= check_path_escaped %>" method="post" role="form" class="form-horizontal">

          <div class="form-group">
            <label class="col-sm-2 control-label" for="start_time">Start time:</label>
            <div class="col-sm-9">
              <input type="text" name="start_time" class="form-control" size="20" maxlength="80" value="">
              <span class="help-block">
                e.g. "today 4pm", "two hours hence", "friday 2pm", "2012-01-28 13:00"
              </span>
            </div>
          </div>

          <div class="form-group">
            <label class="col-sm-2 control-label" for="duration">Duration:</label>
            <div class="col-sm-9">
              <input type="text" name="duration" class="form-control" size="20" maxlength="80" value="">
              <span class="help-block">
                e.g. "1 hour", "2:30:00", "three days", etc
              </span>
            </div>
          </div>

          <div class="col-sm-9 col-md-offset-2">
            <div class="alert alert-info">
              Times given will be interpreted in the local timezone of
              <span class="alert-link"><%= h(local_timezone) %></span>
            </div>
          </div>

          <div class="form-group">
            <label class="col-sm-2 control-label" for="summary">Summary:</label>
            <div class="col-sm-9">
              <input type="text" name="summary" class="form-control" size="80" maxlength="160" value="">
            </div>
          </div>
<<<<<<< HEAD
        </form>
        <p>Times given will be interpreted in the local timezone of <%= h local_timezone %></p>
        <% if @state_changes && !@state_changes.empty? %>
          <h3>Recent state changes</h3>
          <table class="table table-bordered table-hover table-condensed">
            <tr>
            <th>Timestamp</th>
            <th>State</th>
            <th>Summary</th>
            </tr>
            <% @state_changes.each do |state_change| %>
            <tr>
            <td><%= h Time.at(state_change.timestamp).to_s %></td>
            <td><%= h state_change.state %></td>
            <td><%= h state_change.summary %></td>
            </tr>
            <% end %>
          </table>
        <% end %>
        <h3>Contacts</h3>
        <% if @contacts && !@contacts.empty? %>
          <table class="table table-bordered table-hover table-condensed">
            <tr>
              <th>Name</th>
              <th>Media</th>
            </tr>
            <% @contacts.sort_by {|c| [c.first_name, c.last_name] }.each do |contact| %>
              <tr>
                <td><a href="/contacts/<%= contact.id %>" title="contact details"><%= h contact.name %></a></td>
                <td>
                  <% if contact.media && !contact.media.empty? %>
                    <p><%= h contact.media.keys.collect(&:capitalize).join(", ") %></p>
                  <% else %>
                    <p>No media</p>
                  <% end %>
                </td>
              </tr>
            <% end %>
          </table>
        <% else %>
          <p>No contacts</p>
=======

          <div class="form-group">
            <div class="col-sm-2"></div>
            <div class="col-sm-9">
              <button type="submit" class="btn btn-success">Save</button>
            </div>
          </div>
        </form><!-- form-horizontal-->

      </div><!-- panel-body -->
    </div><!-- panel panel-default -->
  </div><!-- col-md-8 -->
</div><!-- row -->


<div class="row">
  <div class="col-md-8">
    <h3>Contacts</h3>
    <% if @contacts && !@contacts.empty? %>
      <table class="table table-bordered table-hover table-condensed">
        <tr>
          <th>Name</th>
          <th>Media</th>
        </tr>
        <% @contacts.sort_by {|c| [c.first_name, c.last_name] }.each do |contact| %>
          <tr>
            <td><a href="/contacts/<%= contact.id %>" title="contact details"><%= h contact.name %></a></td>
            <td>
              <% if contact.media && !contact.media.empty? %>
                <p><%= h contact.media.keys.collect(&:capitalize).join(", ") %></p>
              <% else %>
                <p>No media</p>
              <% end %>
            </td>
          </tr>
>>>>>>> 448ceb96
        <% end %>
      </table>
    <% else %>
      <p>There are <strong>no contacts</strong> associated with this check.</p>
    <% end %>
  </div><!-- col-md-8 -->
</div><!-- row -->

<div id="zone-of-surprise" class="row">
  <div class="col-md-8 col-md-offset-2">
    <div class="panel panel-danger">
      <div class="panel-heading">
        <h3 class="panel-title">
          <i class="fa fa-warning"></i>
          Zone of Surprise
        </h3>
      </div>
      <div class="panel-body">
      <% if @check_enabled %>
        <h4>Decommission check</h4>
        <form action="/checks/<%= check_path_escaped %>" method="post" style="display:inline-block" class="pull-right">
          <input type='hidden' name='_method' value='delete'>
          <button type='submit' class="btn btn-danger decommission-check">Decommission Check</button>
        </form>
        <p>
          Hide the check from the Flapjack web interface.
          Use this if you are no longer actively running this check.
        </p>
        <p>
          Flapjack will automatically re-commission this check if it receives another event for it.
        </p>
      <% else %>
        <p>
          This check has been decommissioned.
        </p>
        <p>
          Flapjack will re-commission this check if it receives another event for it.
        </p>
      <% end %>
      </div><!-- panel-body -->
    </div><!-- panel-danger -->
  </div><!-- col-md-8 col-md-offset-2 -->
</div><!-- row -->

<|MERGE_RESOLUTION|>--- conflicted
+++ resolved
@@ -1,97 +1,10 @@
-<<<<<<< HEAD
-<!DOCTYPE html>
-<html lang="en">
-  <head>
-    <% nav  = render_erb('_nav.html.erb', binding) %>
-    <% head = render_erb('_head.html.erb', binding) %>
-    <% foot = render_erb('_foot.html.erb', binding) %>
-    <% check_path_escaped = u(@entity) << '/' << u(@check) %>
-    <title>Flapjack - Check: <%= h @entity %>:<%= h @check %></title>
-    <%= head %>
-  </head>
-  <body>
-    <div id="wrap">
-      <div class="container">
-        <div class="page-header">
-          <%= nav %>
-          <% entity_link = "/entity/" + u(@entity) %>
-          <h2><%= h @check %> on <a href="<%= entity_link %>" title="entity summary"><%= h @entity %></a></h2>
-        </div>
-        <% state_qualifier = @check_enabled ? '' : "DISABLED. Last " %>
-        <h3><%= state_qualifier %>State: <%= @check_state ? h(@check_state.upcase) : '' %></h3>
-        <% if @current_unscheduled_maintenance %>
-          <% ack_msg = "#{@current_unscheduled_maintenance[:summary]}" %>
-          <% ack_msg = ack_msg.length > 0 ? ack_msg : 'no summary given' %>
-          <h4>Acknowledged (<%= h ack_msg %>)</h4>
-          <% start  = Time.at(@current_unscheduled_maintenance[:start_time]) %>
-          <% finish = Time.at(@current_unscheduled_maintenance[:start_time] + @current_unscheduled_maintenance[:duration]) %>
-          <% remain = time_period_in_words( (finish - current_time).ceil ) %>
-          <p><%= h start.to_s %> -&gt; <%= h finish.to_s %> (<%= h remain %> remaining)</p>
-          <form action="/end_unscheduled_maintenance/<%= check_path_escaped %>" method="post">
-            <input type="submit" value="End Unscheduled Maintenance (Unacknowledge)" class="button">
-          </form>
-        <% end %>
-        <% if (['warning', 'critical', 'unknown'].include?(@check_state) and !@current_scheduled_maintenance) %>
-          <form action="/acknowledgements/<%= check_path_escaped %>" method="post" class="form-inline">
-            <input type="hidden" name="acknowledgement_id" value="<%= @acknowledgement_id %>">
-            <input type="submit" value="<%= @current_unscheduled_maintenance ? 'Replace acknowledgment' : 'Acknowledge' %>" class="button">
-            with
-            <label>summary:</label>
-            <input type="text" name="summary" value="">
-            <label>duration:</label>
-            <input type="text" name="duration" value="">
-            e.g. "5 hours"
-          </form>
-        <% end %>
-        <% if @current_scheduled_maintenance %>
-          <% maint_msg = "#{@current_scheduled_maintenance[:summary]}" %>
-          <% maint_msg = maint_msg.length > 0 ? maint_msg : 'no summary given' %>
-          <h4>In <a href="#scheduled_maintenance_periods">Scheduled Maintenance</a> (<%= h maint_msg %>)</h4>
-          <% start  = Time.at(@current_scheduled_maintenance[:start_time]) %>
-          <% finish = Time.at(@current_scheduled_maintenance[:start_time] + @current_scheduled_maintenance[:duration]) %>
-          <% remain = time_period_in_words( (finish - current_time).ceil ) %>
-          <p><%= h start.to_s %> -&gt; <%= h finish.to_s %> (<%= h remain %> remaining)</p>
-        <% end %>
-        <h3>Output: <%= h @check_summary %></h3>
-        <p><%= h @check_details %></p>
-        <table class="table table-hover table-condensed">
-          <tr>
-            <td>Last state change:</td>
-            <td><%= h relative_time_ago(@current_time, Time.at(@check_last_change.to_i)) %> ago</td>
-            <td><%= h Time.at(@check_last_change.to_i).to_s %></td>
-            <td>&nbsp;</td>
-          </tr>
-          <tr>
-            <td>Last update:</td>
-            <td><%= h relative_time_ago(@current_time, Time.at(@check_last_update.to_i)) %> ago</td>
-            <td><%= h Time.at(@check_last_update.to_i).to_s %></td>
-            <td>&nbsp;</td>
-          </tr>
-          <% [:critical, :warning, :unknown, :recovery, :acknowledgement].each do |type| %>
-            <tr>
-              <td>Last <%= h type.to_s %> notification:</td>
-              <td><%= @last_notifications[type] ? h(@last_notifications[type][:relative]) : 'never' %></td>
-              <td><%= @last_notifications[type] ? h(@last_notifications[type][:time].to_s) : '&nbsp;' %></td>
-              <td><%= @last_notifications[type] ? h(@last_notifications[type][:summary]) : '&nbsp;' %></td>
-            </tr>
-          <% end %>
-        </table>
-
-        <div id="currency">
-          <% if @check_enabled %>
-            Enabled ...
-            <form action="/checks/<%= check_path_escaped %>" method="post" style="display:inline-block">
-              <input type='hidden' name='_method' value='delete'>
-              <input type='submit' value="Disable" class='button'>
-=======
 <% page_title "#{h(@check)} on #{h(@entity)}" %>
 <%
-  check_path_escaped = u(@entity) << '/' << u(@check)
-  current_time = Time.now
+  check_path_escaped = u(@entity_name) << '/' << u(@check_name)
 %>
 <div class="page-header">
   <% entity_link = "/entity/" + u(@entity) %>
-  <h2><%= h @check %> on <a href="<%= entity_link %>" title="entity summary"><%= h @entity %></a></h2>
+  <h2><%= h @check_name %> on <a href="<%= entity_link %>" title="entity summary"><%= h @entity_name %></a></h2>
 </div>
 
 <div class="row">
@@ -196,7 +109,7 @@
           <label class="col-md-3 control-label">Remaining</label>
           <div class="col-md-9">
             <p class="form-control-static">
-              <% remaining = time_period_in_words( (finish - current_time).ceil ) %>
+              <% remaining = time_period_in_words( (finish - @current_time).ceil ) %>
               <%= h(remaining) %>
             </p>
           </div>
@@ -293,7 +206,7 @@
       <div class="row">
         <div class="col-md-3 text-right">Remaining</div>
         <div class="col-md-9">
-          <% remaining = time_period_in_words( (finish - current_time).ceil ) %>
+          <% remaining = time_period_in_words( (finish - @current_time).ceil ) %>
           <%= h(remaining) %>
         </div>
       </div>
@@ -309,13 +222,13 @@
     <table class="table table-hover table-condensed">
       <tr>
         <td>Last state change:</td>
-        <td><%= h relative_time_ago(Time.at(@check_last_change.to_i)) %> ago</td>
+        <td><%= h relative_time_ago(Time.at(@check_last_change.to_i), @current_time) %> ago</td>
         <td><%= h Time.at(@check_last_change.to_i).to_s %></td>
         <td>&nbsp;</td>
       </tr>
       <tr>
         <td>Last update:</td>
-        <td><%= h relative_time_ago(Time.at(@check_last_update.to_i)) %> ago</td>
+        <td><%= h relative_time_ago(Time.at(@check_last_update.to_i), @current_time) %> ago</td>
         <td><%= h Time.at(@check_last_update.to_i).to_s %></td>
         <td>&nbsp;</td>
       </tr>
@@ -341,9 +254,9 @@
       </tr>
       <% @state_changes.each do |state_change| %>
       <tr>
-        <td><%= h Time.at(state_change[:timestamp]).to_s %></td>
-        <td><%= h state_change[:state] %></td>
-        <td><%= h state_change[:summary] %></td>
+        <td><%= h Time.at(state_change.timestamp).to_s %></td>
+        <td><%= h state_change.state %></td>
+        <td><%= h state_change.summary %></td>
       </tr>
       <% end %>
     </table>
@@ -380,13 +293,12 @@
         <td><%= h(ChronicDuration.output(duration, :keep_zero => true) || '0 secs') %></td>
         <td><%= h summary %></td>
         <td>
-        <% if end_time > current_time.to_i %>
-          <% label = (start_time > current_time.to_i) ? 'Delete' : 'End Now' %>
+        <% if end_time > @current_time.to_i %>
+          <% label = (start_time > @current_time.to_i) ? 'Delete' : 'End Now' %>
             <form action="/scheduled_maintenances/<%= check_path_escaped %>" method="post">
               <input type="hidden" name="_method" value="delete">
               <input type="hidden" name="start_time" value="<%= start_time %>">
               <button type="submit" class="btn btn-danger"><%= label %></button>
->>>>>>> 448ceb96
             </form>
           <% else %>
             &nbsp;
@@ -444,49 +356,6 @@
               <input type="text" name="summary" class="form-control" size="80" maxlength="160" value="">
             </div>
           </div>
-<<<<<<< HEAD
-        </form>
-        <p>Times given will be interpreted in the local timezone of <%= h local_timezone %></p>
-        <% if @state_changes && !@state_changes.empty? %>
-          <h3>Recent state changes</h3>
-          <table class="table table-bordered table-hover table-condensed">
-            <tr>
-            <th>Timestamp</th>
-            <th>State</th>
-            <th>Summary</th>
-            </tr>
-            <% @state_changes.each do |state_change| %>
-            <tr>
-            <td><%= h Time.at(state_change.timestamp).to_s %></td>
-            <td><%= h state_change.state %></td>
-            <td><%= h state_change.summary %></td>
-            </tr>
-            <% end %>
-          </table>
-        <% end %>
-        <h3>Contacts</h3>
-        <% if @contacts && !@contacts.empty? %>
-          <table class="table table-bordered table-hover table-condensed">
-            <tr>
-              <th>Name</th>
-              <th>Media</th>
-            </tr>
-            <% @contacts.sort_by {|c| [c.first_name, c.last_name] }.each do |contact| %>
-              <tr>
-                <td><a href="/contacts/<%= contact.id %>" title="contact details"><%= h contact.name %></a></td>
-                <td>
-                  <% if contact.media && !contact.media.empty? %>
-                    <p><%= h contact.media.keys.collect(&:capitalize).join(", ") %></p>
-                  <% else %>
-                    <p>No media</p>
-                  <% end %>
-                </td>
-              </tr>
-            <% end %>
-          </table>
-        <% else %>
-          <p>No contacts</p>
-=======
 
           <div class="form-group">
             <div class="col-sm-2"></div>
@@ -522,7 +391,6 @@
               <% end %>
             </td>
           </tr>
->>>>>>> 448ceb96
         <% end %>
       </table>
     <% else %>
