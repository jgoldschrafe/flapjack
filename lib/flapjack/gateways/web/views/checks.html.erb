<% page_title "#{@adjective.capitalize} Checks" %>

<div class="page-header">
  <h2><%= @adjective.capitalize %> Checks</h2>
</div>

<<<<<<< HEAD
        <table class="table table-bordered table-hover table-condensed">
          <tr>
            <th>Entity</th>
            <th>Check</th>
            <th>State</th>
            <th>Summary</th>
            <th>Last State Change</th>
            <th>Last Update</th>
            <th>Last Notification</th>
          </tr>
          <% @entity_names_sorted.each do |entity_name| %>
            <% row_entity_name = nil %>
            <% entity_link = "/entity/" << u(entity_name) %>
            <% @states[entity_name].each do |check_name, status, summary, changed, updated, in_unscheduled_outage, in_scheduled_outage, notified| %>
              <%
                row_colour = case status
                when 'critical', 'unknown'
                  'error'
                when 'ok', 'up'
                  'success'
                else
                  status
                end

                check_link = "/check?entity=" << u(entity_name) << "&amp;check=" << u(check_name)
              %>
              <tr class="<%= row_colour %>">
                <% unless row_entity_name && (entity_name == row_entity_name) %>
                  <td rowspan=<%= @states[entity_name].length %>>
                    <a href="<%= entity_link %>"><%= h entity_name %></a>
                  </td>
                  <% row_entity_name = entity_name %>
                <% end %>
                <td><a href="<%= check_link %>" title="check detail"><%= h check_name %></a></td>
                <td class="<%= status %>">
                  <%= h status.upcase %>
                  <% if in_unscheduled_outage%> (Ack'd)<% end %>
                  <% if in_scheduled_outage %> (Sched)<% end %>
                </td>
                <td><%= h summary %></td>
                <td><%= h changed %></td>
                <td><%= h updated %></td>
                <td><%= h notified %></td>
              </tr>
=======
<p><%= h @count_failing_checks %> failing out of <%= h @count_all_checks %></p>

<table class="table table-bordered table-hover table-condensed">
  <tr>
    <th>Entity</th>
    <th>Check</th>
    <th>State</th>
    <th>Summary</th>
    <th>Last State Change</th>
    <th>Last Update</th>
    <th>Last Notification</th>
  </tr>
  <% @entities_sorted.each do |entity| %>
    <% row_entity = nil %>
    <% entity_link = "/entity/" << u(entity) %>
    <% @states[entity].each do |check, status, summary, changed, updated, in_unscheduled_outage, in_scheduled_outage, notified| %>
      <%
        row_colour = case status
        when 'critical', 'unknown'
          'danger'
        when 'ok', 'up'
          'success'
        else
          status
        end

        check_link = "/check?entity=" << u(entity) << "&amp;check=" << u(check)
>>>>>>> 448ceb96

      %>
      <tr>
        <% unless row_entity && entity == row_entity %>
          <td rowspan="<%= @states[entity].length %>">
            <a href="<%= entity_link %>"><%= h entity %></a>
          </td>
          <% row_entity = entity %>
        <% end %>
        <td class="<%= row_colour %>"><a href="<%= check_link %>" title="check detail"><%= h check %></a></td>
        <td class="<%= row_colour %>">
          <%= h status.upcase %>
          <% if in_unscheduled_outage%> (Ack'd)<% end %>
          <% if in_scheduled_outage %> (Sched)<% end %>
        </td>
        <td class="<%= row_colour %>"><%= h summary %></td>
        <td class="<%= row_colour %>"><%= h changed %></td>
        <td class="<%= row_colour %>"><%= h updated %></td>
        <td class="<%= row_colour %>"><%= h notified %></td>
      </tr>

    <% end %>
  <% end %>
</table><|MERGE_RESOLUTION|>--- conflicted
+++ resolved
@@ -4,52 +4,6 @@
   <h2><%= @adjective.capitalize %> Checks</h2>
 </div>
 
-<<<<<<< HEAD
-        <table class="table table-bordered table-hover table-condensed">
-          <tr>
-            <th>Entity</th>
-            <th>Check</th>
-            <th>State</th>
-            <th>Summary</th>
-            <th>Last State Change</th>
-            <th>Last Update</th>
-            <th>Last Notification</th>
-          </tr>
-          <% @entity_names_sorted.each do |entity_name| %>
-            <% row_entity_name = nil %>
-            <% entity_link = "/entity/" << u(entity_name) %>
-            <% @states[entity_name].each do |check_name, status, summary, changed, updated, in_unscheduled_outage, in_scheduled_outage, notified| %>
-              <%
-                row_colour = case status
-                when 'critical', 'unknown'
-                  'error'
-                when 'ok', 'up'
-                  'success'
-                else
-                  status
-                end
-
-                check_link = "/check?entity=" << u(entity_name) << "&amp;check=" << u(check_name)
-              %>
-              <tr class="<%= row_colour %>">
-                <% unless row_entity_name && (entity_name == row_entity_name) %>
-                  <td rowspan=<%= @states[entity_name].length %>>
-                    <a href="<%= entity_link %>"><%= h entity_name %></a>
-                  </td>
-                  <% row_entity_name = entity_name %>
-                <% end %>
-                <td><a href="<%= check_link %>" title="check detail"><%= h check_name %></a></td>
-                <td class="<%= status %>">
-                  <%= h status.upcase %>
-                  <% if in_unscheduled_outage%> (Ack'd)<% end %>
-                  <% if in_scheduled_outage %> (Sched)<% end %>
-                </td>
-                <td><%= h summary %></td>
-                <td><%= h changed %></td>
-                <td><%= h updated %></td>
-                <td><%= h notified %></td>
-              </tr>
-=======
 <p><%= h @count_failing_checks %> failing out of <%= h @count_all_checks %></p>
 
 <table class="table table-bordered table-hover table-condensed">
@@ -62,10 +16,10 @@
     <th>Last Update</th>
     <th>Last Notification</th>
   </tr>
-  <% @entities_sorted.each do |entity| %>
-    <% row_entity = nil %>
-    <% entity_link = "/entity/" << u(entity) %>
-    <% @states[entity].each do |check, status, summary, changed, updated, in_unscheduled_outage, in_scheduled_outage, notified| %>
+  <% @entity_names_sorted.each do |entity_name| %>
+    <% row_entity_name = nil %>
+    <% entity_link = "/entity/" << u(entity_name) %>
+    <% @states[entity_name].each do |check_name, status, summary, changed, updated, in_unscheduled_outage, in_scheduled_outage, notified| %>
       <%
         row_colour = case status
         when 'critical', 'unknown'
@@ -76,18 +30,17 @@
           status
         end
 
-        check_link = "/check?entity=" << u(entity) << "&amp;check=" << u(check)
->>>>>>> 448ceb96
+        check_link = "/check?entity=" << u(entity_name) << "&amp;check=" << u(check_name)
 
       %>
       <tr>
-        <% unless row_entity && entity == row_entity %>
-          <td rowspan="<%= @states[entity].length %>">
-            <a href="<%= entity_link %>"><%= h entity %></a>
+        <% unless row_entity_name && entity_name == row_entity %>
+          <td rowspan="<%= @states[entity_name].length %>">
+            <a href="<%= entity_link %>"><%= h entity_name %></a>
           </td>
-          <% row_entity = entity %>
+          <% row_entity_name = entity_name %>
         <% end %>
-        <td class="<%= row_colour %>"><a href="<%= check_link %>" title="check detail"><%= h check %></a></td>
+        <td class="<%= row_colour %>"><a href="<%= check_link %>" title="check detail"><%= h check_name %></a></td>
         <td class="<%= row_colour %>">
           <%= h status.upcase %>
           <% if in_unscheduled_outage%> (Ack'd)<% end %>
