--- conflicted
+++ resolved
@@ -29,15 +29,12 @@
               <th>Summary Mode</th>
               <th>Summary Threshold</th>
             </tr>
-<<<<<<< HEAD
             <% @contact_media.each do |med| %>
-=======
-            <% @contact.media.each_pair do |mk, mv| %>
-              <% alerting_checks = @contact.alerting_checks_for_media(mk) %>
-              <% alerting[mk] = alerting_checks unless (alerting_checks.nil? || alerting_checks.empty?) %>
->>>>>>> ead85b1a
+              <% alerting_checks = med.alerting_checks.all %>
+              <% media_type = med.type %>
+              <% alerting[media_type] = alerting_checks unless alerting_checks.empty? %>
               <tr>
-                <% if 'pagerduty'.eql?(med.type) %>
+                <% if 'pagerduty'.eql?(media_type) %>
                   <td>PagerDuty</td>
                   <td>
                     <% @pagerduty_credentials.each_pair do |pk, pv| %>
@@ -48,36 +45,18 @@
                   <td></td>
                   <td></td>
                 <% else %>
-<<<<<<< HEAD
-                  <td><%= h med.type.capitalize %></td>
+                  <td><%= h media_type.capitalize %></td>
                   <td><%= h med.address %></td>
                   <td>
-                    <% if interval = med.interval %>
-                      <%= h interval %> seconds
-=======
-                  <td><%= h mk.capitalize %></td>
-                  <td><%= h mv %></td>
-                  <td>
-                    <% if @contact.media_intervals[mk] %>
-                      <%= h @contact.media_intervals[mk] %> seconds
->>>>>>> ead85b1a
+                    <% if med.interval %>
+                      <%= h med.interval %> seconds
                     <% else %>
                       no custom interval
                     <% end %>
                   </td>
-<<<<<<< HEAD
-                <% end %>
-                <td>
-                  <% if rollup_threshold = med.rollup_threshold %>
-                    <%= h rollup_threshold %> failing checks
-                  <% else %>
-                    -
-                  <% end %>
-                </td>
-=======
                   <td>
-                    <% rollup_threshold = @contact.media_rollup_thresholds[mk] %>
-                    <% num_alerting = alerting[mk].nil? ? 0 : alerting[mk].length %>
+                    <% rollup_threshold = med.rollup_threshold %>
+                    <% num_alerting = alerting[media_type].nil? ? 0 : alerting[media_type].length %>
                     <% if rollup_threshold.nil? || (num_alerting < rollup_threshold.to_i) %>
                       No -
                     <% else %>
@@ -93,17 +72,11 @@
                     <% end %>
                   </td>
                 <% end %>
->>>>>>> ead85b1a
               </tr>
             <% end %>
           </table>
         <% end %>
 
-<<<<<<< HEAD
-        <h3>Entities and Checks</h3>
-        <% entities = @contact.entities.all %>
-        <% if entities.empty? %>
-=======
         <h3>Alerting Checks</h3>
         <p>Alerting checks are any that are failing, not acknowledged, not in scheduled maintenance, and currently allowed by this contact's notification rules.</p>
 
@@ -120,11 +93,10 @@
                 <tr>
                   <td><%= h media.capitalize %></td>
                   <td>
-                    <% checks.each do |entity_check| %>
-                      <% entity, check = entity_check.split(':', 2) %>
-                      <% check_link = "<a href=\"/check?entity=#{u(entity)}&amp;check=#{u(check)}\" title=\"check status\">" +
-                         h(check) + "</a>"%>
-                      <a href="/entity/<%= u(entity) %>" title="entity status"><%= h entity %></a> ::
+                    <% checks.each do |check| %>
+                      <% check_link = "<a href=\"/check?entity=#{u(check.entity_name)}&amp;check=#{u(check.name)}\" title=\"check status\">" +
+                         h(check.name) + "</a>"%>
+                      <a href="/entity/<%= u(check.entity_name) %>" title="entity status"><%= h check.entity_name %></a> ::
                       <%= check_link %> <br />
                     <% end %>
                   </td>
@@ -135,8 +107,8 @@
         <% end %>
 
         <h3>All Entities and Checks</h3>
-        <% if !@entities_and_checks || @entities_and_checks.empty? %>
->>>>>>> ead85b1a
+        <% entities = @contact.entities.all %>
+        <% if entities.empty? %>
           <p>No entities</p>
         <% else %>
           <table class="table table-bordered table-hover table-condensed">
@@ -150,11 +122,7 @@
                 <td><a href="/entity/<%= u(entity.name) %>" title="entity status"><%= h entity.name %></a></td>
                 <td>
                   <% checks.each do |check| %>
-<<<<<<< HEAD
                     <a href="/check?entity=<%= u(entity.name) %>&amp;check=<%= u(check.name) %>" title="check status"><%= h check.name %></a>
-=======
-                  <%=   "<a href=\"/check?entity=#{u(entity.name)}&amp;check=#{u(check)}\" title=\"check status\">#{ h check }</a>" %>
->>>>>>> ead85b1a
                   <% end %>
                 </td>
               </tr>
