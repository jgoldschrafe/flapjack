<div class="page-header">
  <h2><%= h @contact.name %></h2>
</div>

<% alerting = {} %>

<h3>Contact Media</h3>
<% if !@contact_media || @contact_media.empty? %>
  <p>No media</p>
<% else %>
  <table class="table table-bordered table-hover table-condensed">
    <tr>
      <th>Media</th>
      <th>Address</th>
      <th>Interval</th>
      <th>Summary Mode</th>
      <th>Summary Threshold</th>
    </tr>
    <% @contact_media.each do |med| %>
      <% alerting_checks = med.alerting_checks.all %>
      <% media_type = med.type %>
      <% alerting[media_type] = alerting_checks unless alerting_checks.empty? %>
      <tr>
        <% if 'pagerduty'.eql?(media_type) %>
          <td>PagerDuty</td>
          <td>
            <% @pagerduty_credentials.each_pair do |pk, pv| %>
              <p><%= 'password'.eql?(pk) ? h("#{pk}: ...") : h("#{pk}: #{pv}") %></p>
            <% end %>
          </td>
          <td></td>
          <td></td>
          <td></td>
        <% else %>
          <td><%= h media_type.capitalize %></td>
          <td><%= h med.address %></td>
          <td>
            <% if med.interval %>
              <%= h med.interval %> seconds
            <% else %>
              no custom interval
            <% end %>
          </td>
          <td>
            <% rollup_threshold = med.rollup_threshold %>
            <% num_alerting = alerting[media_type].nil? ? 0 : alerting[media_type].length %>
            <% if rollup_threshold.nil? || (num_alerting < rollup_threshold.to_i) %>
              No -
            <% else %>
              Yes -
            <% end %>
            <%= num_alerting %> alerting
          </td>
          <td>
            <% if rollup_threshold.nil? %>
              -
            <% else %>
              <%= h rollup_threshold %>
            <% end %>
          </td>
        <% end %>
      </tr>
    <% end %>
  </table>
<% end %>

<h3>Alerting Checks</h3>
<p>Alerting checks are any that are failing, not acknowledged, not in scheduled maintenance, and currently allowed by this contact's notification rules.</p>

<% if alerting.empty? %>
  <p><em>There are no currently alerting checks.</em></p>
<% else %>
  <table class="table table-bordered table-hover table-condensed">
    <tr>
      <th>Media</th>
      <th>Alerting Checks</th>
    </tr>
    <% alerting.each_pair do |media, checks| %>
      <% if checks.length > 0 %>
        <tr>
          <td><%= h media.capitalize %></td>
          <td>
<<<<<<< HEAD
            <% checks.each do |check| %>
              <% check_link = "<a href=\"/check?entity=#{u(check.entity_name)}&amp;check=#{u(check.name)}\" title=\"check status\">" +
                 h(check.name) + "</a>"%>
              <a href="/entity/<%= u(check.entity_name) %>" title="entity status"><%= h check.entity_name %></a> ::
=======
            <% checks.each do |entity_check| %>
              <% entity, check = entity_check.split(':', 2) %>
              <% check_link = "<a href=\"#{@base_url}check?entity=#{u(entity)}&amp;check=#{u(check)}\" title=\"check status\">" +
                 h(check) + "</a>"%>
              <a href="<%= @base_url %>entity/<%= u(entity) %>" title="entity status"><%= h entity %></a> ::
>>>>>>> d1850a00
              <%= check_link %> <br />
            <% end %>
          </td>
        </tr>
      <% end %>
    <% end %>
  </table>
<% end %>

<h3>Notification Rules</h3>
<% rules = @contact.notification_rules.all %>
<% if !rules || rules.empty? %>
  <p>No notification rules</p>
<% else %>
  <table class="table table-bordered table-hover table-condensed">
    <tr>
      <th>ID</th>
      <th>Entities</th>
      <th>Entities Regex</th>
      <th>Tags</th>
      <th>Tags Regex</th>
      <th>Warning Media</th>
      <th>Critical Media</th>
      <th>Time Restrictions</th>
      <th>Blackholes</th>
    </tr>
    <% rules.each do |rule| %>
      <tr>
        <td><%= h rule.id %></td>
        <td><%= h( (rule.entities && !rule.entities.empty?) ? rule.entities.join(', ') : '-') %></td>
        <td><%= h( (rule.regex_entities && !rule.regex_entities.empty?) ? rule.regex_entities.join(', ') : '-') %></td>
        <td><%= h( (rule.tags && !rule.tags.empty?) ? rule.tags.join(', ') : '-') %></td>
        <td><%= h( (rule.regex_tags && !rule.regex_tags.empty?) ? rule.regex_tags.join(', ') : '-') %></td>
        <td><%= h( (rule.warning_media && !rule.warning_media.empty?) ? rule.warning_media.join(', ') : '-')%></td>
        <td><%= h( (rule.critical_media && !rule.critical_media.empty?) ? rule.critical_media.join(', ') : '-') %></td>
        <td><%= h(rule.time_restrictions) %></td>
        <% blackholes = [] %>
        <% blackholes << 'Warning' if rule.warning_blackhole %>
        <% blackholes << 'Critical' if rule.critical_blackhole %>
        <td><%= h(blackholes.join(', ')) %></td>
      </tr>
    <% end %>
  </table>
<% end %>

<h3>All Entities and Checks</h3>
<% entities = @contact.entities.all %>
<% if entities.empty? %>
  <p>No entities</p>
<% else %>
  <table class="table table-bordered table-hover table-condensed">
    <tr>
      <th>Entity</th>
      <th>Checks</th>
    </tr>
    <% entities.each do |entity| %>
      <% checks = entity.checks.all.sort_by(&:name) %>
      <tr>
        <td><a href="<%= @base_url %>entity/<%= u(entity.name) %>" title="entity status"><%= h entity.name %></a></td>
        <td>
          <% checks.each do |check| %>
<<<<<<< HEAD
            <a href="/check?entity=<%= u(entity.name) %>&amp;check=<%= u(check.name) %>" title="check status"><%= h check.name %></a>
=======
          <%= "<a href=\"#{@base_url}check?entity=#{u(entity.name)}&amp;check=#{u(check)}\" title=\"check status\">#{ h check }</a>" %>
>>>>>>> d1850a00
          <% end %>
        </td>
      </tr>
    <% end %>
  </table>
<% end %><|MERGE_RESOLUTION|>--- conflicted
+++ resolved
@@ -80,18 +80,10 @@
         <tr>
           <td><%= h media.capitalize %></td>
           <td>
-<<<<<<< HEAD
             <% checks.each do |check| %>
-              <% check_link = "<a href=\"/check?entity=#{u(check.entity_name)}&amp;check=#{u(check.name)}\" title=\"check status\">" +
+              <% check_link = "<a href=\"#{@base_url}check?entity=#{u(check.entity_name)}&amp;check=#{u(check.name)}\" title=\"check status\">" +
                  h(check.name) + "</a>"%>
-              <a href="/entity/<%= u(check.entity_name) %>" title="entity status"><%= h check.entity_name %></a> ::
-=======
-            <% checks.each do |entity_check| %>
-              <% entity, check = entity_check.split(':', 2) %>
-              <% check_link = "<a href=\"#{@base_url}check?entity=#{u(entity)}&amp;check=#{u(check)}\" title=\"check status\">" +
-                 h(check) + "</a>"%>
-              <a href="<%= @base_url %>entity/<%= u(entity) %>" title="entity status"><%= h entity %></a> ::
->>>>>>> d1850a00
+              <a href="<%= @base_url %>entity/<%= u(check.entity_name) %>" title="entity status"><%= h check.entity_name %></a> ::
               <%= check_link %> <br />
             <% end %>
           </td>
@@ -153,11 +145,7 @@
         <td><a href="<%= @base_url %>entity/<%= u(entity.name) %>" title="entity status"><%= h entity.name %></a></td>
         <td>
           <% checks.each do |check| %>
-<<<<<<< HEAD
-            <a href="/check?entity=<%= u(entity.name) %>&amp;check=<%= u(check.name) %>" title="check status"><%= h check.name %></a>
-=======
-          <%= "<a href=\"#{@base_url}check?entity=#{u(entity.name)}&amp;check=#{u(check)}\" title=\"check status\">#{ h check }</a>" %>
->>>>>>> d1850a00
+            <a href="<%= @base_url %>check?entity=<%= u(entity.name) %>&amp;check=<%= u(check.name) %>" title="check status"><%= h check.name %></a>
           <% end %>
         </td>
       </tr>
