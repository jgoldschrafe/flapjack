<div class="page-header">
  <h2><%= h @contact.name %></h2>
</div>

<% alerting = {} %>

<<<<<<< HEAD
        <h3>Contact Media</h3>
        <% if !@contact_media || @contact_media.empty? %>
          <p>No media</p>
        <% else %>
          <table class="table table-bordered table-hover table-condensed">
            <tr>
              <th>Media</th>
              <th>Address</th>
              <th>Interval</th>
              <th>Summary Mode</th>
              <th>Summary Threshold</th>
            </tr>
            <% @contact_media.each do |med| %>
              <% alerting_checks = med.alerting_checks.all %>
              <% media_type = med.type %>
              <% alerting[media_type] = alerting_checks unless alerting_checks.empty? %>
              <tr>
                <% if 'pagerduty'.eql?(media_type) %>
                  <td>PagerDuty</td>
                  <td>
                    <% @pagerduty_credentials.each_pair do |pk, pv| %>
                      <p><%= 'password'.eql?(pk) ? h("#{pk}: ...") : h("#{pk}: #{pv}") %></p>
                    <% end %>
                  </td>
                  <td></td>
                  <td></td>
                  <td></td>
                <% else %>
                  <td><%= h media_type.capitalize %></td>
                  <td><%= h med.address %></td>
                  <td>
                    <% if med.interval %>
                      <%= h med.interval %> seconds
                    <% else %>
                      no custom interval
                    <% end %>
                  </td>
                  <td>
                    <% rollup_threshold = med.rollup_threshold %>
                    <% num_alerting = alerting[media_type].nil? ? 0 : alerting[media_type].length %>
                    <% if rollup_threshold.nil? || (num_alerting < rollup_threshold.to_i) %>
                      No -
                    <% else %>
                      Yes -
                    <% end %>
                    <%= num_alerting %> alerting
                  </td>
                  <td>
                    <% if rollup_threshold.nil? %>
                      -
                    <% else %>
                      <%= h rollup_threshold %>
                    <% end %>
                  </td>
                <% end %>
              </tr>
=======
<h3>Contact Media</h3>
<% if !@contact.media || @contact.media.empty? %>
  <p>No media</p>
<% else %>
  <table class="table table-bordered table-hover table-condensed">
    <tr>
      <th>Media</th>
      <th>Address</th>
      <th>Interval</th>
      <th>Summary Mode</th>
      <th>Summary Threshold</th>
    </tr>
    <% @contact.media.each_pair do |mk, mv| %>
      <% alerting_checks = @contact.alerting_checks_for_media(mk) %>
      <% alerting[mk] = alerting_checks unless (alerting_checks.nil? || alerting_checks.empty?) %>
      <tr>
        <% if 'pagerduty'.eql?(mk) %>
          <td>PagerDuty</td>
          <td>
            <% @pagerduty_credentials.each_pair do |pk, pv| %>
              <p><%= 'password'.eql?(pk) ? h("#{pk}: ...") : h("#{pk}: #{pv}") %></p>
>>>>>>> 448ceb96
            <% end %>
          </td>
          <td></td>
          <td></td>
          <td></td>
        <% else %>
<<<<<<< HEAD
          <table class="table table-bordered table-hover table-condensed">
            <tr>
              <th>Media</th>
              <th>Alerting Checks</th>
            </tr>
            <% alerting.each_pair do |media, checks| %>
              <% if checks.length > 0 %>
                <tr>
                  <td><%= h media.capitalize %></td>
                  <td>
                    <% checks.each do |check| %>
                      <% check_link = "<a href=\"/check?entity=#{u(check.entity_name)}&amp;check=#{u(check.name)}\" title=\"check status\">" +
                         h(check.name) + "</a>"%>
                      <a href="/entity/<%= u(check.entity_name) %>" title="entity status"><%= h check.entity_name %></a> ::
                      <%= check_link %> <br />
                    <% end %>
                  </td>
                </tr>
              <% end %>
            <% end %>
          </table>
        <% end %>

        <h3>Notification Rules</h3>
        <% rules = @contact.notification_rules.all %>
        <% if !rules || rules.empty? %>
          <p>No notification rules</p>
        <% else %>
          <table class="table table-bordered table-hover table-condensed">
            <tr>
              <th>ID</th>
              <th>Entities</th>
              <th>Tags</th>
              <th>Warning Media</th>
              <th>Critical Media</th>
              <th>Time Restrictions</th>
              <th>Blackholes</th>
            </tr>
            <% rules.each do |rule| %>
              <tr>
                <td><%= h rule.id %></td>
                <td><%= h( (rule.entities && !rule.entities.empty?) ? rule.entities.join(', ') : '-') %></td>
                <td><%= h( (rule.tags && !rule.tags.empty?) ? rule.tags.to_a.join(', ') : '-') %></td>
                <td><%= h( (rule.warning_media && !rule.warning_media.empty?) ? rule.warning_media.join(', ') : '-')%></td>
                <td><%= h( (rule.critical_media && !rule.critical_media.empty?) ? rule.critical_media.join(', ') : '-') %></td>
                <td><%= h(rule.time_restrictions) %></td>
                <% blackholes = [] %>
                <% blackholes << 'Warning' if rule.warning_blackhole %>
                <% blackholes << 'Critical' if rule.critical_blackhole %>
                <td><%= h(blackholes.join(', ')) %></td>
              </tr>
=======
          <td><%= h mk.capitalize %></td>
          <td><%= h mv %></td>
          <td>
            <% if @contact.media_intervals[mk] %>
              <%= h @contact.media_intervals[mk] %> seconds
            <% else %>
              no custom interval
            <% end %>
          </td>
          <td>
            <% rollup_threshold = @contact.media_rollup_thresholds[mk] %>
            <% num_alerting = alerting[mk].nil? ? 0 : alerting[mk].length %>
            <% if rollup_threshold.nil? || (num_alerting < rollup_threshold.to_i) %>
              No -
            <% else %>
              Yes -
            <% end %>
            <%= num_alerting %> alerting
          </td>
          <td>
            <% if rollup_threshold.nil? %>
              -
            <% else %>
              <%= h rollup_threshold %>
>>>>>>> 448ceb96
            <% end %>
          </td>
        <% end %>
      </tr>
    <% end %>
  </table>
<% end %>

<<<<<<< HEAD
        <h3>All Entities and Checks</h3>
        <% entities = @contact.entities.all %>
        <% if entities.empty? %>
          <p>No entities</p>
        <% else %>
          <table class="table table-bordered table-hover table-condensed">
            <tr>
              <th>Entity</th>
              <th>Checks</th>
            </tr>
            <% entities.each do |entity| %>
              <% checks = entity.checks.all.sort_by(&:name) %>
              <tr>
                <td><a href="/entity/<%= u(entity.name) %>" title="entity status"><%= h entity.name %></a></td>
                <td>
                  <% checks.each do |check| %>
                    <a href="/check?entity=<%= u(entity.name) %>&amp;check=<%= u(check.name) %>" title="check status"><%= h check.name %></a>
                  <% end %>
                </td>
              </tr>
=======
<h3>Alerting Checks</h3>
<p>Alerting checks are any that are failing, not acknowledged, not in scheduled maintenance, and currently allowed by this contact's notification rules.</p>

<% if alerting.empty? %>
  <p><em>There are no currently alerting checks.</em></p>
<% else %>
  <table class="table table-bordered table-hover table-condensed">
    <tr>
      <th>Media</th>
      <th>Alerting Checks</th>
    </tr>
    <% alerting.each_pair do |media, checks| %>
      <% if checks.length > 0 %>
        <tr>
          <td><%= h media.capitalize %></td>
          <td>
            <% checks.each do |entity_check| %>
              <% entity, check = entity_check.split(':', 2) %>
              <% check_link = "<a href=\"/check?entity=#{u(entity)}&amp;check=#{u(check)}\" title=\"check status\">" +
                 h(check) + "</a>"%>
              <a href="/entity/<%= u(entity) %>" title="entity status"><%= h entity %></a> ::
              <%= check_link %> <br />
>>>>>>> 448ceb96
            <% end %>
          </td>
        </tr>
      <% end %>
    <% end %>
  </table>
<% end %>

<h3>Notification Rules</h3>
<% rules = @contact.notification_rules %>
<% if !rules || rules.empty? %>
  <p>No notification rules</p>
<% else %>
  <table class="table table-bordered table-hover table-condensed">
    <tr>
      <th>ID</th>
      <th>Entities</th>
      <th>Tags</th>
      <th>Warning Media</th>
      <th>Critical Media</th>
      <th>Time Restrictions</th>
      <th>Blackholes</th>
    </tr>
    <% rules.each do |rule| %>
      <tr>
        <td><%= h rule.id %></td>
        <td><%= h( (rule.entities && !rule.entities.empty?) ? rule.entities.join(', ') : '-') %></td>
        <td><%= h( (rule.tags && !rule.tags.empty?) ? rule.tags.to_a.join(', ') : '-') %></td>
        <td><%= h( (rule.warning_media && !rule.warning_media.empty?) ? rule.warning_media.join(', ') : '-')%></td>
        <td><%= h( (rule.critical_media && !rule.critical_media.empty?) ? rule.critical_media.join(', ') : '-') %></td>
        <td><%= h(rule.time_restrictions) %></td>
        <% blackholes = [] %>
        <% blackholes << 'Warning' if rule.warning_blackhole %>
        <% blackholes << 'Critical' if rule.critical_blackhole %>
        <td><%= h(blackholes.join(', ')) %></td>
      </tr>
    <% end %>
  </table>
<% end %>

<h3>All Entities and Checks</h3>
<% if !@entities_and_checks || @entities_and_checks.empty? %>
  <p>No entities</p>
<% else %>
  <table class="table table-bordered table-hover table-condensed">
    <tr>
      <th>Entity</th>
      <th>Checks</th>
    </tr>
    <% @entities_and_checks.each do |ec| %>
      <%
        entity = ec[:entity]
        checks = ec[:checks]
       %>
      <tr>
        <td><a href="/entity/<%= u(entity.name) %>" title="entity status"><%= h entity.name %></a></td>
        <td>
          <% checks.each do |check| %>
          <%= "<a href=\"/check?entity=#{u(entity.name)}&amp;check=#{u(check)}\" title=\"check status\">#{ h check }</a>" %>
          <% end %>
        </td>
      </tr>
    <% end %>
  </table>
<% end %><|MERGE_RESOLUTION|>--- conflicted
+++ resolved
@@ -4,66 +4,8 @@
 
 <% alerting = {} %>
 
-<<<<<<< HEAD
-        <h3>Contact Media</h3>
-        <% if !@contact_media || @contact_media.empty? %>
-          <p>No media</p>
-        <% else %>
-          <table class="table table-bordered table-hover table-condensed">
-            <tr>
-              <th>Media</th>
-              <th>Address</th>
-              <th>Interval</th>
-              <th>Summary Mode</th>
-              <th>Summary Threshold</th>
-            </tr>
-            <% @contact_media.each do |med| %>
-              <% alerting_checks = med.alerting_checks.all %>
-              <% media_type = med.type %>
-              <% alerting[media_type] = alerting_checks unless alerting_checks.empty? %>
-              <tr>
-                <% if 'pagerduty'.eql?(media_type) %>
-                  <td>PagerDuty</td>
-                  <td>
-                    <% @pagerduty_credentials.each_pair do |pk, pv| %>
-                      <p><%= 'password'.eql?(pk) ? h("#{pk}: ...") : h("#{pk}: #{pv}") %></p>
-                    <% end %>
-                  </td>
-                  <td></td>
-                  <td></td>
-                  <td></td>
-                <% else %>
-                  <td><%= h media_type.capitalize %></td>
-                  <td><%= h med.address %></td>
-                  <td>
-                    <% if med.interval %>
-                      <%= h med.interval %> seconds
-                    <% else %>
-                      no custom interval
-                    <% end %>
-                  </td>
-                  <td>
-                    <% rollup_threshold = med.rollup_threshold %>
-                    <% num_alerting = alerting[media_type].nil? ? 0 : alerting[media_type].length %>
-                    <% if rollup_threshold.nil? || (num_alerting < rollup_threshold.to_i) %>
-                      No -
-                    <% else %>
-                      Yes -
-                    <% end %>
-                    <%= num_alerting %> alerting
-                  </td>
-                  <td>
-                    <% if rollup_threshold.nil? %>
-                      -
-                    <% else %>
-                      <%= h rollup_threshold %>
-                    <% end %>
-                  </td>
-                <% end %>
-              </tr>
-=======
 <h3>Contact Media</h3>
-<% if !@contact.media || @contact.media.empty? %>
+<% if !@contact_media || @contact_media.empty? %>
   <p>No media</p>
 <% else %>
   <table class="table table-bordered table-hover table-condensed">
@@ -74,87 +16,34 @@
       <th>Summary Mode</th>
       <th>Summary Threshold</th>
     </tr>
-    <% @contact.media.each_pair do |mk, mv| %>
-      <% alerting_checks = @contact.alerting_checks_for_media(mk) %>
-      <% alerting[mk] = alerting_checks unless (alerting_checks.nil? || alerting_checks.empty?) %>
+    <% @contact_media.each do |med| %>
+      <% alerting_checks = med.alerting_checks.all %>
+      <% media_type = med.type %>
+      <% alerting[media_type] = alerting_checks unless alerting_checks.empty? %>
       <tr>
-        <% if 'pagerduty'.eql?(mk) %>
+        <% if 'pagerduty'.eql?(media_type) %>
           <td>PagerDuty</td>
           <td>
             <% @pagerduty_credentials.each_pair do |pk, pv| %>
               <p><%= 'password'.eql?(pk) ? h("#{pk}: ...") : h("#{pk}: #{pv}") %></p>
->>>>>>> 448ceb96
             <% end %>
           </td>
           <td></td>
           <td></td>
           <td></td>
         <% else %>
-<<<<<<< HEAD
-          <table class="table table-bordered table-hover table-condensed">
-            <tr>
-              <th>Media</th>
-              <th>Alerting Checks</th>
-            </tr>
-            <% alerting.each_pair do |media, checks| %>
-              <% if checks.length > 0 %>
-                <tr>
-                  <td><%= h media.capitalize %></td>
-                  <td>
-                    <% checks.each do |check| %>
-                      <% check_link = "<a href=\"/check?entity=#{u(check.entity_name)}&amp;check=#{u(check.name)}\" title=\"check status\">" +
-                         h(check.name) + "</a>"%>
-                      <a href="/entity/<%= u(check.entity_name) %>" title="entity status"><%= h check.entity_name %></a> ::
-                      <%= check_link %> <br />
-                    <% end %>
-                  </td>
-                </tr>
-              <% end %>
-            <% end %>
-          </table>
-        <% end %>
-
-        <h3>Notification Rules</h3>
-        <% rules = @contact.notification_rules.all %>
-        <% if !rules || rules.empty? %>
-          <p>No notification rules</p>
-        <% else %>
-          <table class="table table-bordered table-hover table-condensed">
-            <tr>
-              <th>ID</th>
-              <th>Entities</th>
-              <th>Tags</th>
-              <th>Warning Media</th>
-              <th>Critical Media</th>
-              <th>Time Restrictions</th>
-              <th>Blackholes</th>
-            </tr>
-            <% rules.each do |rule| %>
-              <tr>
-                <td><%= h rule.id %></td>
-                <td><%= h( (rule.entities && !rule.entities.empty?) ? rule.entities.join(', ') : '-') %></td>
-                <td><%= h( (rule.tags && !rule.tags.empty?) ? rule.tags.to_a.join(', ') : '-') %></td>
-                <td><%= h( (rule.warning_media && !rule.warning_media.empty?) ? rule.warning_media.join(', ') : '-')%></td>
-                <td><%= h( (rule.critical_media && !rule.critical_media.empty?) ? rule.critical_media.join(', ') : '-') %></td>
-                <td><%= h(rule.time_restrictions) %></td>
-                <% blackholes = [] %>
-                <% blackholes << 'Warning' if rule.warning_blackhole %>
-                <% blackholes << 'Critical' if rule.critical_blackhole %>
-                <td><%= h(blackholes.join(', ')) %></td>
-              </tr>
-=======
-          <td><%= h mk.capitalize %></td>
-          <td><%= h mv %></td>
+          <td><%= h media_type.capitalize %></td>
+          <td><%= h med.address %></td>
           <td>
-            <% if @contact.media_intervals[mk] %>
-              <%= h @contact.media_intervals[mk] %> seconds
+            <% if med.interval %>
+              <%= h med.interval %> seconds
             <% else %>
               no custom interval
             <% end %>
           </td>
           <td>
-            <% rollup_threshold = @contact.media_rollup_thresholds[mk] %>
-            <% num_alerting = alerting[mk].nil? ? 0 : alerting[mk].length %>
+            <% rollup_threshold = med.rollup_threshold %>
+            <% num_alerting = alerting[media_type].nil? ? 0 : alerting[media_type].length %>
             <% if rollup_threshold.nil? || (num_alerting < rollup_threshold.to_i) %>
               No -
             <% else %>
@@ -167,7 +56,6 @@
               -
             <% else %>
               <%= h rollup_threshold %>
->>>>>>> 448ceb96
             <% end %>
           </td>
         <% end %>
@@ -176,28 +64,6 @@
   </table>
 <% end %>
 
-<<<<<<< HEAD
-        <h3>All Entities and Checks</h3>
-        <% entities = @contact.entities.all %>
-        <% if entities.empty? %>
-          <p>No entities</p>
-        <% else %>
-          <table class="table table-bordered table-hover table-condensed">
-            <tr>
-              <th>Entity</th>
-              <th>Checks</th>
-            </tr>
-            <% entities.each do |entity| %>
-              <% checks = entity.checks.all.sort_by(&:name) %>
-              <tr>
-                <td><a href="/entity/<%= u(entity.name) %>" title="entity status"><%= h entity.name %></a></td>
-                <td>
-                  <% checks.each do |check| %>
-                    <a href="/check?entity=<%= u(entity.name) %>&amp;check=<%= u(check.name) %>" title="check status"><%= h check.name %></a>
-                  <% end %>
-                </td>
-              </tr>
-=======
 <h3>Alerting Checks</h3>
 <p>Alerting checks are any that are failing, not acknowledged, not in scheduled maintenance, and currently allowed by this contact's notification rules.</p>
 
@@ -214,13 +80,11 @@
         <tr>
           <td><%= h media.capitalize %></td>
           <td>
-            <% checks.each do |entity_check| %>
-              <% entity, check = entity_check.split(':', 2) %>
-              <% check_link = "<a href=\"/check?entity=#{u(entity)}&amp;check=#{u(check)}\" title=\"check status\">" +
-                 h(check) + "</a>"%>
-              <a href="/entity/<%= u(entity) %>" title="entity status"><%= h entity %></a> ::
+            <% checks.each do |check| %>
+              <% check_link = "<a href=\"/check?entity=#{u(check.entity_name)}&amp;check=#{u(check.name)}\" title=\"check status\">" +
+                 h(check.name) + "</a>"%>
+              <a href="/entity/<%= u(check.entity_name) %>" title="entity status"><%= h check.entity_name %></a> ::
               <%= check_link %> <br />
->>>>>>> 448ceb96
             <% end %>
           </td>
         </tr>
@@ -230,7 +94,7 @@
 <% end %>
 
 <h3>Notification Rules</h3>
-<% rules = @contact.notification_rules %>
+<% rules = @contact.notification_rules.all %>
 <% if !rules || rules.empty? %>
   <p>No notification rules</p>
 <% else %>
@@ -262,7 +126,8 @@
 <% end %>
 
 <h3>All Entities and Checks</h3>
-<% if !@entities_and_checks || @entities_and_checks.empty? %>
+<% entities = @contact.entities.all %>
+<% if entities.empty? %>
   <p>No entities</p>
 <% else %>
   <table class="table table-bordered table-hover table-condensed">
@@ -270,16 +135,13 @@
       <th>Entity</th>
       <th>Checks</th>
     </tr>
-    <% @entities_and_checks.each do |ec| %>
-      <%
-        entity = ec[:entity]
-        checks = ec[:checks]
-       %>
+    <% entities.each do |entity| %>
+      <% checks = entity.checks.all.sort_by(&:name) %>
       <tr>
         <td><a href="/entity/<%= u(entity.name) %>" title="entity status"><%= h entity.name %></a></td>
         <td>
           <% checks.each do |check| %>
-          <%= "<a href=\"/check?entity=#{u(entity.name)}&amp;check=#{u(check)}\" title=\"check status\">#{ h check }</a>" %>
+            <a href="/check?entity=<%= u(entity.name) %>&amp;check=<%= u(check.name) %>" title="check status"><%= h check.name %></a>
           <% end %>
         </td>
       </tr>
