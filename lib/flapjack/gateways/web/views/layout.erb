<%
  require_css 'bootstrap'
  require_css 'screen'
  require_css 'font-awesome'
  require_css 'tablesort'

  require_js  'jquery-1.10.2'
  require_js  'jquery.tablesorter'
  require_js  'jquery.tablesorter.widgets'
  require_js  'tablesort'
  require_js  'moment'
%>

<!DOCTYPE html>
<html lang="en">
  <head>
    <title><%= h include_page_title %></title>
    <meta name="viewport" content="width=device-width, initial-scale=1.0">
    <link rel="shortcut icon" href="<%= @base_url %>img/flapjack-favicon-64-32-24-16.ico"> <!-- thank you http://xiconeditor.com/ -->
    <%= include_required_css %>
    <%= include_required_js %>
  </head>
  <body>
    <nav class="navbar navbar-default navbar-inverse" role="navigation">

      <div class="navbar-header">
        <a class="navbar-brand" title="Summary" href="<%= @base_url %>">
          <img alt="Flapjack" class="logo" src="<%= @base_url %><%= @logo_image_file ? "img/branding#{@logo_image_ext}" : @default_logo_url %>">
        </a>
      </div>

      <div class="collapse navbar-collapse navbar-ex1-collapse">

        <ul class="nav navbar-nav">
          <li<%= include_active?('') %>>
            <a title="Summary" href="<%= @base_url %>">
              <i class="fa fa-trophy fa-lg"></i>
              Summary
            </a>
          </li>
<<<<<<< HEAD
          <li<%= include_active?('entities_all') %>>
            <a title="All Entities" href="<%= @base_url %>entities">
=======
          <li<%= include_active?('entities') %>>
            <a title="Entities" href="<%= @base_url %>entities">
>>>>>>> f9d027eb
              <i class="fa fa-bullseye fa-lg"></i>
              Entities
            </a>
          </li>
          <li<%= include_active?('entities_failing') %>>
            <a title="Failing Entities" href="<%= @base_url %>entities?type=failing">
              <i class="fa fa-bullhorn fa-lg"></i>
              Failing Entities
            </a>
          </li>
          <li<%= include_active?('checks_all') %>>
<<<<<<< HEAD
            <a title="All Checks" href="<%= @base_url %>checks">
=======
            <a title="Checks" href="<%= @base_url %>checks_all">
>>>>>>> f9d027eb
              <i class="fa fa-check-circle-o fa-lg"></i>
              Checks
            </a>
          </li>
          <li<%= include_active?('checks_failing') %>>
            <a title="Failing Checks" href="<%= @base_url %>checks?type=failing">
              <i class="fa fa-times-circle-o fa-lg"></i>
              Failing Checks
            </a>
          </li>
          <li<%= include_active?('contacts') %>>
            <a title="Contacts" href="<%= @base_url %>contacts">
              <i class="fa fa-users fa-lg"></i>
              Contacts
            </a>
          </li>
        </ul>

        <ul class="nav navbar-nav navbar-right">
          <li<%= include_active?('self_stats') %>>
            <a title="Internal Statistics" href="<%= @base_url %>self_stats">
              <i class="fa fa-tachometer fa-lg"></i>
              Internal Statistics
            </a>
          </li>
        </ul>

      </div>
    </nav>

    <div class="container">
      <%= yield %>
    </div>

    <footer>
      <p class="credits">Flapjack version <%= ::Flapjack::VERSION %>
        <span class="separator">|</span>
        <a href="http://flapjack.io" target="_website">
          <i class="fa fa-cloud"></i>
          Flapjack Website
        </a>
        <span class="separator">|</span>
        <a href="https://github.com/flapjack/flapjack" target="_github">
          <i class="fa fa-github"></i>
          Flapjack on GitHub
        </a>
      </p>
    </footer>
  </body>
</html><|MERGE_RESOLUTION|>--- conflicted
+++ resolved
@@ -38,13 +38,8 @@
               Summary
             </a>
           </li>
-<<<<<<< HEAD
-          <li<%= include_active?('entities_all') %>>
-            <a title="All Entities" href="<%= @base_url %>entities">
-=======
           <li<%= include_active?('entities') %>>
             <a title="Entities" href="<%= @base_url %>entities">
->>>>>>> f9d027eb
               <i class="fa fa-bullseye fa-lg"></i>
               Entities
             </a>
@@ -56,11 +51,7 @@
             </a>
           </li>
           <li<%= include_active?('checks_all') %>>
-<<<<<<< HEAD
-            <a title="All Checks" href="<%= @base_url %>checks">
-=======
-            <a title="Checks" href="<%= @base_url %>checks_all">
->>>>>>> f9d027eb
+            <a title="Checks" href="<%= @base_url %>checks">
               <i class="fa fa-check-circle-o fa-lg"></i>
               Checks
             </a>
