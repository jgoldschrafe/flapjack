--- conflicted
+++ resolved
@@ -38,21 +38,6 @@
               Summary
             </a>
           </li>
-<<<<<<< HEAD
-=======
-          <li<%= include_active?('entities') %>>
-            <a title="Entities" href="<%= @base_url %>entities">
-              <i class="fa fa-bullseye fa-lg"></i>
-              Entities
-            </a>
-          </li>
-          <li<%= include_active?('entities_failing') %>>
-            <a title="Failing Entities" href="<%= @base_url %>entities?type=failing">
-              <i class="fa fa-bullhorn fa-lg"></i>
-              Failing Entities
-            </a>
-          </li>
->>>>>>> 2454aabb
           <li<%= include_active?('checks_all') %>>
             <a title="Checks" href="<%= @base_url %>checks">
               <i class="fa fa-check-circle-o fa-lg"></i>
