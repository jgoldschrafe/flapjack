--- conflicted
+++ resolved
@@ -35,15 +35,9 @@
         event_id           = notification['event_id']
         entity, check      = notification['event_id'].split(':')
 
-<<<<<<< HEAD
-        headline_map = {'problem'         => 'PROBLEM: ',
-                        'recovery'        => 'RECOVERY: ',
-                        'acknowledgement' => 'ACK: ',
-=======
         headline_map = {'problem'         => 'Problem: ',
                         'recovery'        => 'Recovery: ',
                         'acknowledgement' => 'Acknowledgement: ',
->>>>>>> 178f7e3b
                         'unknown'         => '',
                         ''                => '',
                        }
