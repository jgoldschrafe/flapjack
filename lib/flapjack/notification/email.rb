--- conflicted
+++ resolved
@@ -12,43 +12,6 @@
   module Notification
 
     class Email
-<<<<<<< HEAD
-      extend Flapjack::Notification::Common
-
-      def self.dispatch(notification, opts = {})
-        notification_type  = notification['notification_type']
-        contact_first_name = notification['contact_first_name']
-        contact_last_name  = notification['contact_last_name']
-        state              = notification['state']
-        summary            = notification['summary']
-        time               = notification['time']
-        entity, check      = notification['event_id'].split(':')
-
-        entity_check = Flapjack::Data::EntityCheck.for_event_id(notification['event_id'],
-          :redis => opts[:redis])
-
-        headline_map = {'problem'         => 'Problem: ',
-                        'recovery'        => 'Recovery: ',
-                        'acknowledgement' => 'Acknowledgement: ',
-                        'test'            => 'Test Notification: ',
-                        'unknown'         => '',
-                       }
-
-        headline = headline_map[notification_type] || ''
-
-        subject = "#{headline}'#{check}' on #{entity}"
-        subject += " is #{state.upcase}" unless (notification_type == 'acknowledgement' or notification_type == 'test')
-
-        notification['subject'] = subject
-        opts[:logger].debug "Flapjack::Notification::Email#dispatch is calling Flapjack::Notification::Mailer.sender, notification_id: #{notification['id']}"
-        sender_opts = {:logger => opts[:logger],
-                       :in_scheduled_maintenance   => entity_check.in_scheduled_maintenance?,
-                       :in_unscheduled_maintenance => entity_check.in_unscheduled_maintenance?
-                      }
-
-        mail = prepare_email(notification, sender_opts)
-        mail.deliver!
-=======
 
       extend Flapjack::ResquePikelet
 
@@ -95,13 +58,14 @@
           headline_map = {'problem'         => 'Problem: ',
                           'recovery'        => 'Recovery: ',
                           'acknowledgement' => 'Acknowledgement: ',
+                          'test'            => 'Test Notification: ',
                           'unknown'         => ''
                          }
 
           headline = headline_map[notification_type] || ''
 
           subject = "#{headline}'#{check}' on #{entity}"
-          subject += " is #{state.upcase}" unless notification_type == 'acknowledgement'
+          subject += " is #{state.upcase}" unless (notification_type == 'acknowledgement' or notification_type == 'test')
 
           notification['subject'] = subject
 
@@ -111,7 +75,6 @@
           mail.deliver!
         end
 
->>>>>>> 8eaaa76e
       end
 
     private
