--- conflicted
+++ resolved
@@ -79,18 +79,10 @@
     def process_notification(notification)
       @logger.debug ("Processing notification: #{notification.inspect}")
 
-<<<<<<< HEAD
-      timestamp = Time.now
+      timestamp       = Time.now
       entity_check_id = notification.entity_check_id
-      entity_check = Flapjack::Data::Check.find_by_id(entity_check_id)
-
-      contacts = entity_check.contacts.all + entity_check.entity.contacts.all
-=======
-      timestamp    = Time.now
-      event_id     = notification.event_id
-      entity_check = Flapjack::Data::EntityCheck.for_event_id(event_id)
-      contacts     = entity_check.contacts
->>>>>>> 5abe4e23
+      entity_check    = Flapjack::Data::Check.find_by_id(entity_check_id)
+      contacts        = entity_check.contacts.all + entity_check.entity.contacts.all
 
       if contacts.empty?
         @logger.debug("No contacts for '#{entity_check.entity_name}:#{entity_check.name}'")
@@ -108,25 +100,22 @@
         media_type = message.medium
         address    = message.address
         contents   = message.contents.merge(notification_contents)
+        medium     = message.contact.media.intersect(:type => media_type).all.first
 
-<<<<<<< HEAD
-        @notifylog.info("#{entity_check.entity_name}:#{entity_check.name} | " +
-=======
-        if message.rollup
-          contents['rollup_alerts'] = message.contact.alerting_checks_for_media(media_type).inject({}) do |memo, alert|
-            ec = Flapjack::Data::EntityCheck.for_event_id(alert)
-            last_change = ec.last_change
-            memo[alert] = {
-              'duration' => last_change ? (Time.now.to_i - last_change) : nil,
-              'state'    => ec.state
+        if medium
+          contents['rollup_alerts'] = medium.alerting_checks.all.inject({}) do |memo, entity_check|
+            last_state  = entity_check.states.last
+            last_change = last_state.nil? ? nil : last_state.timestamp.to_i
+            memo["#{entity_check.entity_name}:#{entity_check.name}"] = {
+              'duration' => (last_change ? (Time.now.to_i - last_change) : nil),
+              'state'    => last_state.state,
             }
             memo
           end
-          contents['rollup_threshold'] = message.contact.rollup_threshold_for_media(media_type)
+          contents['rollup_threshold'] = medium.rollup_threshold
         end
 
-        @notifylog.info("#{event_id} | " +
->>>>>>> 5abe4e23
+        @notifylog.info("#{entity_check.entity_name}:#{entity_check.name} | " +
           "#{notification.type} | #{message.contact.id} | #{media_type} | #{address}")
 
         unless @queues[media_type.to_sym]
@@ -134,11 +123,9 @@
           return
         end
 
-<<<<<<< HEAD
-        @logger.info("Enqueueing #{media_type} alert for #{entity_check.entity_name}:#{entity_check.name} to #{address}")
-=======
-        @logger.info("Enqueueing #{media_type} alert for #{event_id} to #{address} type: #{notification.type} rollup: #{message.rollup || '-'}")
->>>>>>> 5abe4e23
+        @logger.info("Enqueueing #{media_type} alert for " +
+          "#{entity_check.entity_name}:#{entity_check.name} to #{address} " +
+          " type: #{notification.type} rollup: #{message.rollup || '-'}")
 
         contact = message.contact
 
