#!/usr/bin/env ruby

require 'active_support/time'

require 'oj'

require 'flapjack/exceptions'
require 'flapjack/redis_proxy'
require 'flapjack/record_queue'
require 'flapjack/utility'

require 'flapjack/data/alert'
require 'flapjack/data/check'
require 'flapjack/data/contact'
require 'flapjack/data/event'
require 'flapjack/data/notification'
require 'flapjack/data/rollup_alert'

module Flapjack

  class Notifier

    include Flapjack::Utility

    def initialize(opts = {})
      @lock = opts[:lock]
      @config = opts[:config] || {}
      @logger = opts[:logger]

      @queue = Flapjack::RecordQueue.new(@config['queue'] || 'notifications',
                 Flapjack::Data::Notification)

<<<<<<< HEAD
      @queues = [:email, :sms, :jabber, :pagerduty].inject({}) do |memo, media_type|
        memo[media_type] = Flapjack::RecordQueue.new(
          (@config["#{media_type}_queue"] || "#{media_type}_notifications"),
          Flapjack::Data::Alert)
        memo
      end
=======
      queue_configs = @config.find_all {|k, v| k =~ /_queue$/ }
      @queues = Hash[queue_configs.map {|k, v| [k[/^(.*)_queue$/, 1], v] }]
>>>>>>> 2228ecf8

      notify_logfile  = @config['notification_log_file'] || 'log/notify.log'
      unless File.directory?(File.dirname(notify_logfile))
        puts "Parent directory for log file '#{notify_logfile}' doesn't exist"
        puts "Exiting!"
        exit
      end
      @notifylog = ::Logger.new(notify_logfile)
      @notifylog.formatter = proc do |severity, datetime, progname, msg|
        "#{datetime.to_s} | #{msg}\n"
      end

      tz = nil
      tz_string = @config['default_contact_timezone'] || ENV['TZ'] || 'UTC'
      begin
        tz = ActiveSupport::TimeZone.new(tz_string.untaint)
      rescue ArgumentError
        logger.error("Invalid timezone string specified in default_contact_timezone or TZ (#{tz_string})")
        exit 1
      end
      @default_contact_timezone = tz
    end

    def start
      begin
        loop do
          @lock.synchronize do
            @queue.foreach {|notif| process_notification(notif) }
          end

          @queue.wait
        end
      ensure
        Flapjack.redis.quit
      end
    end

    def stop_type
      :exception
    end

  private

    # takes an event for which messages should be generated, works out the type of
    # notification, updates the notification history in redis, generates the
    # notifications
    def process_notification(notification)
      @logger.debug ("Processing notification: #{notification.inspect}")

      timestamp   = Time.now
      check       = notification.check
      contacts    = check.contacts.all + check.entity.contacts.all

      check_name  = check.name
      entity_name = check.entity_name

      if contacts.empty?
        @logger.debug("No contacts for '#{entity_name}:#{check_name}'")
        @notifylog.info("#{entity_name}:#{check_name} | #{notification.type} | NO CONTACTS")
        return
      end

      alerts = notification.alerts(contacts,
        :default_timezone => @default_contact_timezone,
        :logger => @logger)

      in_unscheduled_maintenance = check.in_scheduled_maintenance?
      in_scheduled_maintenance   = check.in_unscheduled_maintenance?

      alerts.each do |alert|
        medium = alert.medium
        unless @queues.keys.include?(medium.type.to_sym)
          @logger.error("no queue for media type: #{medium.type}")
          next
        end

        address = medium.address

<<<<<<< HEAD
        @notifylog.info("#{entity_name}:#{check_name} | " +
          "#{notification.type} | #{medium.contact.id} | #{medium.type} | #{medium.address}")

        @logger.info("Enqueueing #{medium.type} alert for " +
          "#{entity_name}:#{check_name} to #{medium.address} " +
          " type: #{notification.type} rollup: #{alert.rollup || '-'}")
=======
        unless @queues[media_type.to_s]
          @logger.error("no queue for media type: #{media_type}")
          return
        end
>>>>>>> 2228ecf8

        Flapjack::Data::Check.send(:lock, Flapjack::Data::CheckState,
          Flapjack::Data::Alert, Flapjack::Data::RollupAlert) do

          medium.alerting_checks.each do |alert_check|
            last_state  = alert_check.states.last
            last_change = last_state.nil? ? nil : last_state.timestamp.to_i

            rollup_alert = Flapjack::Data::RollupAlert.new(
              :state    => (last_state ? last_state.state : nil),
              :duration => (last_change ? (Time.now.to_i - last_change) : nil))
            rollup_alert.save
            alert.rollup_alerts << rollup_alert
            alert_check.rollup_alerts << rollup_alert
          end

        end

        if ['recovery', 'acknowledgement'].include?(notification.type)

          ['warning', 'critical', 'unknown'].each do |alert_state|
            medium.update_sent_alert_keys(
              :check => check,
              :state => alert_state,
              :delete => true)
          end
        elsif notification.state
          medium.update_sent_alert_keys(
            :check => check,
            :state => notification.state.state)
        end

<<<<<<< HEAD
        @queues[medium.type.to_sym].push(alert)
=======
        contents_tags = contents['tags']
        contents['tags'] = contents_tags.is_a?(Set) ? contents_tags.to_a : contents_tags

        case media_type.to_sym
        when :sms
          # FIXME(@auxesis): change Resque jobs to use raw blpop
          Resque.enqueue_to(@queues['sms'], Flapjack::Gateways::SmsMessagenet, contents)
        when :email
          # FIXME(@auxesis): change Resque jobs to use raw blpop
          Resque.enqueue_to(@queues['email'], Flapjack::Gateways::Email, contents)
        else
          @redis.rpush(@queues[media_type.to_s], Oj.dump(contents))
        end
>>>>>>> 2228ecf8
      end
    end

  end
end<|MERGE_RESOLUTION|>--- conflicted
+++ resolved
@@ -30,17 +30,10 @@
       @queue = Flapjack::RecordQueue.new(@config['queue'] || 'notifications',
                  Flapjack::Data::Notification)
 
-<<<<<<< HEAD
-      @queues = [:email, :sms, :jabber, :pagerduty].inject({}) do |memo, media_type|
-        memo[media_type] = Flapjack::RecordQueue.new(
-          (@config["#{media_type}_queue"] || "#{media_type}_notifications"),
-          Flapjack::Data::Alert)
-        memo
-      end
-=======
       queue_configs = @config.find_all {|k, v| k =~ /_queue$/ }
-      @queues = Hash[queue_configs.map {|k, v| [k[/^(.*)_queue$/, 1], v] }]
->>>>>>> 2228ecf8
+      @queues = Hash[queue_configs.map {|k, v|
+        [k[/^(.*)_queue$/, 1], Flapjack::RecordQueue.new(v, Flapjack::Data::Alert)]
+      }]
 
       notify_logfile  = @config['notification_log_file'] || 'log/notify.log'
       unless File.directory?(File.dirname(notify_logfile))
@@ -112,26 +105,19 @@
 
       alerts.each do |alert|
         medium = alert.medium
-        unless @queues.keys.include?(medium.type.to_sym)
+        unless @queues.has_key?(medium.type)
           @logger.error("no queue for media type: #{medium.type}")
           next
         end
 
         address = medium.address
 
-<<<<<<< HEAD
         @notifylog.info("#{entity_name}:#{check_name} | " +
           "#{notification.type} | #{medium.contact.id} | #{medium.type} | #{medium.address}")
 
         @logger.info("Enqueueing #{medium.type} alert for " +
           "#{entity_name}:#{check_name} to #{medium.address} " +
           " type: #{notification.type} rollup: #{alert.rollup || '-'}")
-=======
-        unless @queues[media_type.to_s]
-          @logger.error("no queue for media type: #{media_type}")
-          return
-        end
->>>>>>> 2228ecf8
 
         Flapjack::Data::Check.send(:lock, Flapjack::Data::CheckState,
           Flapjack::Data::Alert, Flapjack::Data::RollupAlert) do
@@ -164,23 +150,7 @@
             :state => notification.state.state)
         end
 
-<<<<<<< HEAD
-        @queues[medium.type.to_sym].push(alert)
-=======
-        contents_tags = contents['tags']
-        contents['tags'] = contents_tags.is_a?(Set) ? contents_tags.to_a : contents_tags
-
-        case media_type.to_sym
-        when :sms
-          # FIXME(@auxesis): change Resque jobs to use raw blpop
-          Resque.enqueue_to(@queues['sms'], Flapjack::Gateways::SmsMessagenet, contents)
-        when :email
-          # FIXME(@auxesis): change Resque jobs to use raw blpop
-          Resque.enqueue_to(@queues['email'], Flapjack::Gateways::Email, contents)
-        else
-          @redis.rpush(@queues[media_type.to_s], Oj.dump(contents))
-        end
->>>>>>> 2228ecf8
+        @queues[medium.type].push(alert)
       end
     end
 
