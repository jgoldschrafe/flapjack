#!/usr/bin/env ruby

require 'active_support/time'

require 'oj'

require 'flapjack'

require 'flapjack/data/contact'
require 'flapjack/data/entity_check'
require 'flapjack/data/notification'
require 'flapjack/data/event'

require 'flapjack/exceptions'
require 'flapjack/utility'

module Flapjack

  class Notifier

    include Flapjack::Utility

    def initialize(opts = {})
      @lock = opts[:lock]
      @config = opts[:config] || {}
      @logger = opts[:logger]

      @notifications_queue = @config['queue'] || 'notifications'

      @queues = {:email     => (@config['email_queue']     || 'email_notifications'),
                 :sms       => (@config['sms_queue']       || 'sms_notifications'),
                 :jabber    => (@config['jabber_queue']    || 'jabber_notifications'),
                 :pagerduty => (@config['pagerduty_queue'] || 'pagerduty_notifications')
                }

      notify_logfile  = @config['notification_log_file'] || 'log/notify.log'
      unless File.directory?(File.dirname(notify_logfile))
        puts "Parent directory for log file '#{notify_logfile}' doesn't exist"
        puts "Exiting!"
        exit
      end
      @notifylog = ::Logger.new(notify_logfile)
      @notifylog.formatter = proc do |severity, datetime, progname, msg|
        "#{datetime.to_s} | #{msg}\n"
      end

      tz = nil
      tz_string = @config['default_contact_timezone'] || ENV['TZ'] || 'UTC'
      begin
        tz = ActiveSupport::TimeZone.new(tz_string.untaint)
      rescue ArgumentError
        logger.error("Invalid timezone string specified in default_contact_timezone or TZ (#{tz_string})")
        exit 1
      end
      @default_contact_timezone = tz
    end

    def start
      loop do
        @lock.synchronize do
          Flapjack::Data::Notification.foreach_on_queue(@notifications_queue) {|notif|
            process_notification(notif)
          }
        end

        Flapjack::Data::Notification.wait_for_queue(@notifications_queue)
      end
    end

    def stop_type
      :exception
    end

  private

    # takes an event for which messages should be generated, works out the type of
    # notification, updates the notification history in redis, generates the
    # notifications
    def process_notification(notification)
      @logger.debug ("Processing notification: #{notification.inspect}")

<<<<<<< HEAD
      timestamp = Time.now
      event_id = notification.event_id
      entity_check = Flapjack::Data::EntityCheck.for_event_id(event_id)
      contacts = entity_check.contacts
=======
      timestamp    = Time.now
      event_id     = notification.event_id
      entity_check = Flapjack::Data::EntityCheck.for_event_id(event_id, :redis => @redis)
      contacts     = entity_check.contacts
>>>>>>> 4a0187ea

      if contacts.empty?
        @logger.debug("No contacts for #{event_id}")
        @notifylog.info("#{event_id} | #{notification.type} | NO CONTACTS")
        return
      end

      messages = notification.messages(contacts, :default_timezone => @default_contact_timezone,
        :logger => @logger)

      notification_contents = notification.contents

      messages.each do |message|
        media_type = message.medium
        address    = message.address
        contents   = message.contents.merge(notification_contents)

        if message.rollup
          contents['rollup_alerts'] = message.contact.alerting_checks_for_media(media_type).inject({}) do |memo, alert|
            ec = Flapjack::Data::EntityCheck.for_event_id(alert, :redis => @redis)
            last_change = ec.last_change
            memo[alert] = {
              'duration' => last_change ? (Time.now.to_i - last_change) : nil,
              'state'    => ec.state
            }
            memo
          end
          contents['rollup_threshold'] = message.contact.rollup_threshold_for_media(media_type)
        end

        @notifylog.info("#{event_id} | " +
          "#{notification.type} | #{message.contact.id} | #{media_type} | #{address}")

        unless @queues[media_type.to_sym]
          @logger.error("no queue for media type: #{media_type}")
          return
        end

        @logger.info("Enqueueing #{media_type} alert for #{event_id} to #{address} type: #{notification.type} rollup: #{message.rollup || '-'}")

        contact = message.contact

        if notification.ok? || (notification.state == 'acknowledgement')
          ['warning', 'critical', 'unknown'].each do |alert_state|
            contact.update_sent_alert_keys(
              :media => media_type,
              :check => event_id,
              :state => alert_state,
              :delete => true)
          end
        else
          contact.update_sent_alert_keys(
            :media => media_type,
            :check => event_id,
            :state => notification.state)
        end

        contents_tags = contents['tags']
        contents['tags'] = contents_tags.is_a?(Set) ? contents_tags.to_a : contents_tags

        if [:sms, :email, :jabber, :pagerduty].include?(media_type.to_sym)
          Flapjack::Data::Message.push(@queues[media_type.to_sym], contents)
        else
          # TODO log warning
        end
      end
    end

  end
end<|MERGE_RESOLUTION|>--- conflicted
+++ resolved
@@ -79,17 +79,10 @@
     def process_notification(notification)
       @logger.debug ("Processing notification: #{notification.inspect}")
 
-<<<<<<< HEAD
-      timestamp = Time.now
-      event_id = notification.event_id
-      entity_check = Flapjack::Data::EntityCheck.for_event_id(event_id)
-      contacts = entity_check.contacts
-=======
       timestamp    = Time.now
       event_id     = notification.event_id
-      entity_check = Flapjack::Data::EntityCheck.for_event_id(event_id, :redis => @redis)
+      entity_check = Flapjack::Data::EntityCheck.for_event_id(event_id)
       contacts     = entity_check.contacts
->>>>>>> 4a0187ea
 
       if contacts.empty?
         @logger.debug("No contacts for #{event_id}")
@@ -109,7 +102,7 @@
 
         if message.rollup
           contents['rollup_alerts'] = message.contact.alerting_checks_for_media(media_type).inject({}) do |memo, alert|
-            ec = Flapjack::Data::EntityCheck.for_event_id(alert, :redis => @redis)
+            ec = Flapjack::Data::EntityCheck.for_event_id(alert)
             last_change = ec.last_change
             memo[alert] = {
               'duration' => last_change ? (Time.now.to_i - last_change) : nil,
