--- conflicted
+++ resolved
@@ -1,37 +1,6 @@
 #!/usr/bin/env ruby
 
 require 'logger'
-require 'redis'
 
 # bugfix for webrick's assuming 1.8.7 Logger syntax
-class ::Logger; alias_method :write, :<<; end
-
-<<<<<<< HEAD
-# Pretty sure XMUC is only constructed to initialise a MUC presence,
-# so it's fine to add the extra 'no-history' stanza in any object created
-require 'xmpp4r/query'
-require 'xmpp4r/muc'
-
-module Jabber
-  module MUC
-    class XMUC < ::Jabber::X
-
-      def initialize(*arg)
-        super(*arg)
-        history = ::Jabber::XMPPElement.new('history')
-        history.add_attributes({'maxstanzas' => '0'})
-        self.add(history)
-      end
-
-    end
-  end
-end
-=======
-# As Redis::Future objects inherit from BasicObject, it's difficult to
-# distinguish between them and other objects in collected data from
-# pipelined queries.
-#
-# (One alternative would be to put other values in Futures ourselves, and
-#  evaluate everything...)
-class Redis::Future; def class; ::Redis::Future; end; end
->>>>>>> 92c6bf66
+class ::Logger; alias_method :write, :<<; end