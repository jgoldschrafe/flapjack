--- conflicted
+++ resolved
@@ -54,20 +54,6 @@
   end
 end
 
-<<<<<<< HEAD
-# As Redis::Future objects inherit from BasicObject, it's difficult to
-# distinguish between them and other objects in collected data from
-# pipelined queries.
-#
-# (One alternative would be to put other values in Futures ourselves, and
-#  evaluate everything...)
-class Redis
-  class Future
-    def class
-      ::Redis::Future
-    end
-  end
-=======
 # we don't want to stop the entire EM reactor when we stop a web server
 module Thin
   module Backends
@@ -136,6 +122,18 @@
     end
 
   end
+end
 
->>>>>>> 26b1fdb9
+# As Redis::Future objects inherit from BasicObject, it's difficult to
+# distinguish between them and other objects in collected data from
+# pipelined queries.
+#
+# (One alternative would be to put other values in Futures ourselves, and
+#  evaluate everything...)
+class Redis
+  class Future
+    def class
+      ::Redis::Future
+    end
+  end
 end