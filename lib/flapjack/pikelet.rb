#!/usr/bin/env ruby

# Encapsulates the config loading and environment setup used
# by the various Flapjack components

require 'log4r/outputter/consoleoutputters'
require 'log4r/outputter/syslogoutputter'

module Flapjack
  module Pikelet
<<<<<<< HEAD
    
    attr_accessor :bootstrapped, :persistence, :logger, :config, :should_stop
=======

    attr_accessor :bootstrapped, :persistence, :logger, :config
>>>>>>> c577b5bf

    def bootstrapped?
      !!@bootstrapped
    end
<<<<<<< HEAD
    
    def stop
      @should_stop = true
    end
=======
>>>>>>> c577b5bf

    def bootstrap(opts = {})
      return if bootstrapped?

      defaults = {
        :redis => {
          :db => 0
        }
      }
      options = defaults.merge(opts)
<<<<<<< HEAD
      @persistence = ::Redis.new(options[:redis])
      
=======

>>>>>>> c577b5bf
      unless @logger = options[:logger]
        @logger = Log4r::Logger.new("flapjack")
        @logger.add(Log4r::StdoutOutputter.new("flapjack"))
        @logger.add(Log4r::SyslogOutputter.new("flapjack"))
      end

      if options[:evented]
        @logger.debug(self.class.name + ": evented!")
        @persistence = EM::Protocols::Redis.connect(options[:redis])
      else
        @logger.debug(self.class.name + ": not evented!")
        @persistence = ::Redis.new(options[:redis].merge(:driver => :ruby))
      end
      @config = options[:config] || {}

      @should_stop = false

      @bootstrapped = true
    end

  end
end<|MERGE_RESOLUTION|>--- conflicted
+++ resolved
@@ -8,24 +8,15 @@
 
 module Flapjack
   module Pikelet
-<<<<<<< HEAD
-    
     attr_accessor :bootstrapped, :persistence, :logger, :config, :should_stop
-=======
-
-    attr_accessor :bootstrapped, :persistence, :logger, :config
->>>>>>> c577b5bf
 
     def bootstrapped?
       !!@bootstrapped
     end
-<<<<<<< HEAD
     
     def stop
       @should_stop = true
     end
-=======
->>>>>>> c577b5bf
 
     def bootstrap(opts = {})
       return if bootstrapped?
@@ -36,25 +27,14 @@
         }
       }
       options = defaults.merge(opts)
-<<<<<<< HEAD
       @persistence = ::Redis.new(options[:redis])
-      
-=======
 
->>>>>>> c577b5bf
       unless @logger = options[:logger]
         @logger = Log4r::Logger.new("flapjack")
         @logger.add(Log4r::StdoutOutputter.new("flapjack"))
         @logger.add(Log4r::SyslogOutputter.new("flapjack"))
       end
 
-      if options[:evented]
-        @logger.debug(self.class.name + ": evented!")
-        @persistence = EM::Protocols::Redis.connect(options[:redis])
-      else
-        @logger.debug(self.class.name + ": not evented!")
-        @persistence = ::Redis.new(options[:redis].merge(:driver => :ruby))
-      end
       @config = options[:config] || {}
 
       @should_stop = false
