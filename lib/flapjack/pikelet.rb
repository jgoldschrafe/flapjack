#!/usr/bin/env ruby

# This class encapsulates the config data and environmental setup used
# by the various Flapjack components.
#
# "In Australia and New Zealand, small pancakes (about 75 mm in diameter) known as pikelets
# are also eaten. They are traditionally served with jam and/or whipped cream, or solely
# with butter, at afternoon tea, but can also be served at morning tea."
#    from http://en.wikipedia.org/wiki/Pancake

require 'monitor'

require 'eventmachine'
require 'em-synchrony'

# the redis/synchrony gems need to be required in this particular order, see
# the redis-rb README for details
require 'hiredis'
require 'redis/connection/synchrony'
require 'redis'
require 'em-resque'
require 'em-resque/worker'
require 'thin'

require 'flapjack/executive'
require 'flapjack/gateways/api'
require 'flapjack/gateways/jabber'
require 'flapjack/gateways/oobetet'
require 'flapjack/gateways/pagerduty'
require 'flapjack/gateways/email'
require 'flapjack/gateways/sms_messagenet'
require 'flapjack/gateways/web'
require 'flapjack/logger'
<<<<<<< HEAD
=======
require 'thin/version'

module Thin
  # disable Thin's loading of daemons
  # workaround for https://github.com/flpjck/flapjack/issues/133
  def self.win?
    true
  end
end
>>>>>>> f51cdf46

module Flapjack

  module Pikelet

    class Base

<<<<<<< HEAD
      include MonitorMixin
=======
    def self.create(type, opts = {})
      pikelet = nil
      [Flapjack::Pikelet::Generic,
       Flapjack::Pikelet::Resque,
       Flapjack::Pikelet::Thin].each do |kl|
        next unless kl::PIKELET_TYPES[type]
        break if pikelet = kl.create(type, opts)
      end
      pikelet
    end
>>>>>>> f51cdf46

      attr_accessor :siblings
      attr_reader :pikelet, :error

      def initialize(pikelet_class, shutdown, options = {})
        @pikelet_class = pikelet_class
        @settings      = pikelet_class.pikelet_settings

<<<<<<< HEAD
        @config        = options[:config]
        @redis_config  = options[:redis_config]
        @logger        = options[:logger]
        @shutdown      = shutdown
=======
        @config = opts[:config] || {}
        @redis_config = opts[:redis_config] || {}
        @boot_time = opts[:boot_time]
>>>>>>> f51cdf46

        @siblings      = []

        mon_initialize
      end

      def start(&block)
        @condition = new_cond

        @thread = Thread.new do
          Thread.current.abort_on_exception = true

          synchronize do
            EM.error_handler do |err|
              @logger.warn err.message
              trace = err.backtrace
              @logger.warn trace.join("\n") if trace
              @error = err
              EM.stop_event_loop if EM.reactor_running?
            end
            action = proc {
              begin
                yield
              rescue Exception => e
                @logger.warn e.message
                trace = e.backtrace
                @logger.warn trace.join("\n") if trace
                @error = e
              ensure
                EM.stop_event_loop if EM.reactor_running? && (@error || !!@settings[:em_stop])
              end
            }

            # TODO rename this, it's only relevant in the error case
            max_runs = @config['max_runs'] || 1
            runs = 0

            loop do
              @error = nil
              EM.send(!!@settings[:em_synchrony] ? :synchrony : :run, &action)
              runs += 1
              break unless @error && (max_runs > 0) && (runs < max_runs)
            end

            @finished = true

            if @error
              @shutdown.call
            else
              @condition.signal
            end
          end
        end
      end

      def reload(cfg, &block)
        @logger.configure(cfg['logger'])
        yield
      end

      def stop(&block)
        return if @thread.nil?
        yield
        synchronize do
          @condition.wait_until { @finished }
        end
        @thread.join
        @thread = nil
      end
    end

    class Generic < Flapjack::Pikelet::Base

<<<<<<< HEAD
      TYPES = ['executive', 'jabber', 'oobetet', 'pagerduty']
=======
     PIKELET_TYPES = {'executive'  => Flapjack::Executive,
                      'jabber'     => Flapjack::Gateways::Jabber,
                      'pagerduty'  => Flapjack::Gateways::Pagerduty,
                      'oobetet'    => Flapjack::Gateways::Oobetet}

      def self.create(type, opts = {})
        self.new(type, PIKELET_TYPES[type], :config => opts[:config],
          :redis_config => opts[:redis_config],
          :boot_time => opts[:boot_time])
      end

      def initialize(type, pikelet_klass, opts = {})
        super(type, pikelet_klass, opts)
        @pikelet = @klass.new(opts.merge(:logger => @logger))
      end
>>>>>>> f51cdf46

      def start
        super do
          @pikelet = @pikelet_class.new(:config => @config,
            :redis_config => @redis_config, :logger => @logger,
            :siblings => siblings.map(&:pikelet))
          @pikelet.start
        end
      end

      # this should only reload if all changes can be applied -- will
      # return false to log warning otherwise
      def reload(cfg)
        return false unless @pikelet.respond_to?(:reload)
        super(cfg) { @pikelet.reload(cfg) }
      end

      def stop
        super { @pikelet.stop }
      end
    end

    class HTTP < Flapjack::Pikelet::Base

      TYPES = ['web', 'api']

<<<<<<< HEAD
      def start
        @pikelet_class.instance_variable_set('@config', @config)
        @pikelet_class.instance_variable_set('@redis_config', @redis_config)
        @pikelet_class.instance_variable_set('@logger', @logger)
=======
      def self.create(type, opts = {})
        self.new(type, PIKELET_TYPES[type], :config => opts[:config],
          :redis_config => opts[:redis_config],
          :boot_time => opts[:boot_time])
      end

      def initialize(type, pikelet_klass, opts = {})
        super(type, pikelet_klass, opts)

        pikelet_klass.instance_variable_set('@config', @config)
        pikelet_klass.instance_variable_set('@redis_config', @redis_config)
        pikelet_klass.instance_variable_set('@logger', @logger)
>>>>>>> f51cdf46

        if @config
          port = @config['port']
          port = port.nil? ? nil : port.to_i
          timeout = @config['timeout']
          timeout = timeout.nil? ? 300 : timeout.to_i
        end
        port = 3001 if (port.nil? || port <= 0 || port > 65535)

        super do
          @server = ::Thin::Server.new('0.0.0.0', port,
                                       @pikelet_class, :signals => false)
          @server.timeout = timeout
          @pikelet_class.start if @pikelet_class.respond_to?(:start)
          @server.start
        end
      end

      # this should only reload if all changes can be applied -- will
      # return false to log warning otherwise
      def reload(cfg)
         # TODO fail if port changes
        return false unless @pikelet_class.respond_to?(:reload)
        super(cfg) { @pikelet_class.reload(cfg) }
      end

      def stop
        super do
          @server.stop!
          @pikelet_class.stop if @pikelet_class.respond_to?(:stop)
          @thread.run if @thread.alive?
        end
      end
    end

    class Resque < Flapjack::Pikelet::Base

      TYPES = ['email', 'sms']

<<<<<<< HEAD
      def start
        @pikelet_class.instance_variable_set('@config', @config)
        @pikelet_class.instance_variable_set('@redis_config', @redis_config)
        @pikelet_class.instance_variable_set('@logger', @logger)
=======
      def self.create(type, opts = {})
        ::Thin::Logging.silent = true
        self.new(type, PIKELET_TYPES[type], :config => opts[:config],
          :redis_config => opts[:redis_config],
          :boot_time => opts[:boot_time])
      end
>>>>>>> f51cdf46

        super do
          @pikelet_class.start if @pikelet_class.respond_to?(:start)

          @worker = EM::Resque::Worker.new(@config['queue'])
          # # Use these to debug the resque workers
          # @worker.verbose = true
          # @worker.very_verbose = true

          # work only finishes when the pikelet does
          @worker.work(0.1)
        end
      end

      # this should only reload if all changes can be applied -- will
      # return false to log warning otherwise
      def reload(cfg)
        return false unless @pikelet_class.respond_to?(:reload)
        super(cfg) { @pikelet_class.reload(cfg) }
      end

      def stop
        super do
          @worker.shutdown if @worker
          @pikelet_class.stop if @pikelet_class.respond_to?(:stop)
        end
      end
    end

    WRAPPERS = [Flapjack::Pikelet::Generic, Flapjack::Pikelet::Resque,
                Flapjack::Pikelet::HTTP]

    TYPES = {'api'        => [Flapjack::Gateways::API],
             'email'      => [Flapjack::Gateways::Email],
             'executive'  => [Flapjack::Executive],
             'jabber'     => [Flapjack::Gateways::Jabber::Bot,
                              Flapjack::Gateways::Jabber::Notifier],
             'oobetet'    => [Flapjack::Gateways::Oobetet::Bot,
                              Flapjack::Gateways::Oobetet::Notifier],
             'pagerduty'  => [Flapjack::Gateways::Pagerduty],
             'sms'        => [Flapjack::Gateways::SmsMessagenet],
             'web'        => [Flapjack::Gateways::Web],
            }

    def self.is_pikelet?(type)
      TYPES.has_key?(type)
    end

    def self.create(type, shutdown, opts = {})
      config = opts[:config] || {}
      redis_config = opts[:redis_config] || {}

      logger = Flapjack::Logger.new("flapjack-#{type}", config['logger'])

      types = TYPES[type]

      return [] if types.nil?

      created = types.collect {|pikelet_class|
        wrapper = WRAPPERS.detect {|wrap| wrap::TYPES.include?(type) }
        wrapper.new(pikelet_class, shutdown, :config => config,
                    :redis_config => redis_config, :logger => logger)
      }
      created.each {|c| c.siblings = created - [c] }
      created
    end

  end

end<|MERGE_RESOLUTION|>--- conflicted
+++ resolved
@@ -31,18 +31,6 @@
 require 'flapjack/gateways/sms_messagenet'
 require 'flapjack/gateways/web'
 require 'flapjack/logger'
-<<<<<<< HEAD
-=======
-require 'thin/version'
-
-module Thin
-  # disable Thin's loading of daemons
-  # workaround for https://github.com/flpjck/flapjack/issues/133
-  def self.win?
-    true
-  end
-end
->>>>>>> f51cdf46
 
 module Flapjack
 
@@ -50,20 +38,20 @@
 
     class Base
 
-<<<<<<< HEAD
       include MonitorMixin
-=======
-    def self.create(type, opts = {})
-      pikelet = nil
-      [Flapjack::Pikelet::Generic,
-       Flapjack::Pikelet::Resque,
-       Flapjack::Pikelet::Thin].each do |kl|
-        next unless kl::PIKELET_TYPES[type]
-        break if pikelet = kl.create(type, opts)
-      end
-      pikelet
-    end
->>>>>>> f51cdf46
+
+# =======
+#     def self.create(type, opts = {})
+#       pikelet = nil
+#       [Flapjack::Pikelet::Generic,
+#        Flapjack::Pikelet::Resque,
+#        Flapjack::Pikelet::Thin].each do |kl|
+#         next unless kl::PIKELET_TYPES[type]
+#         break if pikelet = kl.create(type, opts)
+#       end
+#       pikelet
+#     end
+# >>>>>>> f51cdf46c3c738df2dff1421f0ea356163da78f7
 
       attr_accessor :siblings
       attr_reader :pikelet, :error
@@ -72,16 +60,11 @@
         @pikelet_class = pikelet_class
         @settings      = pikelet_class.pikelet_settings
 
-<<<<<<< HEAD
         @config        = options[:config]
         @redis_config  = options[:redis_config]
         @logger        = options[:logger]
+        @boot_time     = options[:boot_time]
         @shutdown      = shutdown
-=======
-        @config = opts[:config] || {}
-        @redis_config = opts[:redis_config] || {}
-        @boot_time = opts[:boot_time]
->>>>>>> f51cdf46
 
         @siblings      = []
 
@@ -155,25 +138,24 @@
 
     class Generic < Flapjack::Pikelet::Base
 
-<<<<<<< HEAD
       TYPES = ['executive', 'jabber', 'oobetet', 'pagerduty']
-=======
-     PIKELET_TYPES = {'executive'  => Flapjack::Executive,
-                      'jabber'     => Flapjack::Gateways::Jabber,
-                      'pagerduty'  => Flapjack::Gateways::Pagerduty,
-                      'oobetet'    => Flapjack::Gateways::Oobetet}
-
-      def self.create(type, opts = {})
-        self.new(type, PIKELET_TYPES[type], :config => opts[:config],
-          :redis_config => opts[:redis_config],
-          :boot_time => opts[:boot_time])
-      end
-
-      def initialize(type, pikelet_klass, opts = {})
-        super(type, pikelet_klass, opts)
-        @pikelet = @klass.new(opts.merge(:logger => @logger))
-      end
->>>>>>> f51cdf46
+# =======
+#      PIKELET_TYPES = {'executive'  => Flapjack::Executive,
+#                       'jabber'     => Flapjack::Gateways::Jabber,
+#                       'pagerduty'  => Flapjack::Gateways::Pagerduty,
+#                       'oobetet'    => Flapjack::Gateways::Oobetet}
+
+#       def self.create(type, opts = {})
+#         self.new(type, PIKELET_TYPES[type], :config => opts[:config],
+#           :redis_config => opts[:redis_config],
+#           :boot_time => opts[:boot_time])
+#       end
+
+#       def initialize(type, pikelet_klass, opts = {})
+#         super(type, pikelet_klass, opts)
+#         @pikelet = @klass.new(opts.merge(:logger => @logger))
+#       end
+# >>>>>>> f51cdf46c3c738df2dff1421f0ea356163da78f7
 
       def start
         super do
@@ -197,28 +179,25 @@
     end
 
     class HTTP < Flapjack::Pikelet::Base
+# =======
+#     class Resque < Flapjack::Pikelet::Base
+
+#       PIKELET_TYPES = {'email' => Flapjack::Gateways::Email,
+#                        'sms'   => Flapjack::Gateways::SmsMessagenet}
+
+#       def self.create(type, opts = {})
+#         self.new(type, PIKELET_TYPES[type], :config => opts[:config],
+#           :redis_config => opts[:redis_config],
+#           :boot_time => opts[:boot_time])
+#       end
+# >>>>>>> f51cdf46c3c738df2dff1421f0ea356163da78f7
 
       TYPES = ['web', 'api']
 
-<<<<<<< HEAD
       def start
         @pikelet_class.instance_variable_set('@config', @config)
         @pikelet_class.instance_variable_set('@redis_config', @redis_config)
         @pikelet_class.instance_variable_set('@logger', @logger)
-=======
-      def self.create(type, opts = {})
-        self.new(type, PIKELET_TYPES[type], :config => opts[:config],
-          :redis_config => opts[:redis_config],
-          :boot_time => opts[:boot_time])
-      end
-
-      def initialize(type, pikelet_klass, opts = {})
-        super(type, pikelet_klass, opts)
-
-        pikelet_klass.instance_variable_set('@config', @config)
-        pikelet_klass.instance_variable_set('@redis_config', @redis_config)
-        pikelet_klass.instance_variable_set('@logger', @logger)
->>>>>>> f51cdf46
 
         if @config
           port = @config['port']
@@ -258,19 +237,16 @@
 
       TYPES = ['email', 'sms']
 
-<<<<<<< HEAD
       def start
         @pikelet_class.instance_variable_set('@config', @config)
         @pikelet_class.instance_variable_set('@redis_config', @redis_config)
         @pikelet_class.instance_variable_set('@logger', @logger)
-=======
-      def self.create(type, opts = {})
-        ::Thin::Logging.silent = true
-        self.new(type, PIKELET_TYPES[type], :config => opts[:config],
-          :redis_config => opts[:redis_config],
-          :boot_time => opts[:boot_time])
-      end
->>>>>>> f51cdf46
+      # def self.create(type, opts = {})
+      #   ::Thin::Logging.silent = true
+      #   self.new(type, PIKELET_TYPES[type], :config => opts[:config],
+      #     :redis_config => opts[:redis_config],
+      #     :boot_time => opts[:boot_time])
+      # end
 
         super do
           @pikelet_class.start if @pikelet_class.respond_to?(:start)
