#!/usr/bin/env ruby

# This class encapsulates the config data and environmental setup used
# by the various Flapjack components.
#
# "In Australia and New Zealand, small pancakes (about 75 mm in diameter) known as pikelets
# are also eaten. They are traditionally served with jam and/or whipped cream, or solely
# with butter, at afternoon tea, but can also be served at morning tea."
#    from http://en.wikipedia.org/wiki/Pancake

require 'monitor'

require 'webrick'

require 'flapjack'

require 'flapjack/notifier'
require 'flapjack/processor'
require 'flapjack/gateways/jsonapi'
require 'flapjack/gateways/jabber'
require 'flapjack/gateways/oobetet'
require 'flapjack/gateways/pagerduty'
require 'flapjack/gateways/email'
require 'flapjack/gateways/sms_messagenet'
require 'flapjack/gateways/aws_sns'
require 'flapjack/gateways/web'
require 'flapjack/logger'

module Flapjack

  module Pikelet

    class Base
      attr_accessor :siblings, :pikelet, :redis

      def initialize(pikelet_class, shutdown, opts = {})
        @pikelet_class = pikelet_class

        @config        = opts[:config]
        @logger        = opts[:logger]
        @boot_time     = opts[:boot_time]
        @shutdown      = shutdown

        @siblings      = []

        @lock = Monitor.new
        @stop_condition = @lock.new_cond

        @pikelet = @pikelet_class.new(:lock => @lock,
          :stop_condition => @stop_condition, :config => @config,
          :logger => @logger)

        @finished_condition = @lock.new_cond
      end

      def start(&block)
        @pikelet.siblings = @siblings.map(&:pikelet) if @pikelet.respond_to?(:siblings=)

        @thread = Thread.new do
          Thread.current.abort_on_exception = true

          # TODO rename this, it's only relevant in the error case
          max_runs = @config['max_runs'] || 1
          runs = 0

          keep_running = false
          shutdown_all = false

          loop do
            begin
              @logger.debug "pikelet start for #{@pikelet_class.name}"
              yield
            rescue Flapjack::PikeletStop
              @logger.debug "pikelet exception stop for #{@pikelet_class.name}"
             rescue Flapjack::GlobalStop
              @logger.debug "global exception stop for #{@pikelet_class.name}"
              @shutdown_thread = @thread
              shutdown_all = true
            rescue Exception => e
              @logger.warn "#{e.class.name} #{e.message}"
              trace = e.backtrace
              @logger.warn trace.join("\n") if trace
              runs += 1
              keep_running = (max_runs > 0) && (runs < max_runs)
              shutdown_all = !keep_running
            end

            break unless keep_running
          end

          @lock.synchronize do
            @finished = true
            @finished_condition.signal
          end

          if shutdown_all
            @shutdown.call
          end
        end
      end

      def reload(cfg, &block)
        @logger.configure(cfg['logger'])
        yield
      end

      def stop(&block)
        fin = nil
        @lock.synchronize do
          fin = @finished
        end
        return if fin
        if block_given?
          yield
        else
          case @pikelet.stop_type
          when :exception
            @lock.synchronize do
              @logger.debug "triggering pikelet exception stop for #{@pikelet_class.name}"
              @thread.raise Flapjack::PikeletStop
              @finished_condition.wait_until { @finished }
            end
          when :signal
            @lock.synchronize do
              @logger.debug "triggering pikelet signal stop for #{@pikelet_class.name}"
              @pikelet.instance_variable_set('@should_quit', true)
              @stop_condition.signal
              @finished_condition.wait_until { @finished }
            end
          end
        end

        @thread.join
        @thread = nil
      end
    end

    class Generic < Flapjack::Pikelet::Base

     TYPES = ['notifier', 'processor', 'jabber', 'pagerduty', 'oobetet',
              'email', 'sms']

      def start
        super do
          @pikelet.start
        end
      end

      # this should only reload if all changes can be applied -- will
      # return false to log warning otherwise
      def reload(cfg)
        return false unless @pikelet.respond_to?(:reload)
        super(cfg) { @pikelet.reload(cfg) }
      end
    end

<<<<<<< HEAD
    class HTTP < Flapjack::Pikelet::Base
=======
    class Resque < Flapjack::Pikelet::Base

      PIKELET_TYPES = {'email' => Flapjack::Gateways::Email,
                       'sms'   => Flapjack::Gateways::SmsMessagenet,
                       'sns'   => Flapjack::Gateways::AwsSns}

      def self.create(type, opts = {})
        self.new(type, PIKELET_TYPES[type], :config => opts[:config],
          :redis_config => opts[:redis_config],
          :boot_time => opts[:boot_time])
      end
>>>>>>> f9d027eb

      TYPES = ['web', 'jsonapi']

      def start
        @pikelet_class.instance_variable_set('@config', @config)
        @pikelet_class.instance_variable_set('@logger', @logger)

        if @config
          port = @config['port']
          port = port.nil? ? nil : port.to_i
          timeout = @config['timeout']
          timeout = timeout.nil? ? 300 : timeout.to_i
        end
        port = 3001 if (port.nil? || port <= 0 || port > 65535)

        super do
          @pikelet_class.start if @pikelet_class.respond_to?(:start)
          @server = ::WEBrick::HTTPServer.new(:Port => port, :BindAddress => '127.0.0.1',
            :AccessLog => [], :Logger => WEBrick::Log::new("/dev/null", 7))
          @server.mount "/", Rack::Handler::WEBrick, @pikelet_class
          yield @server if block_given?
          @server.start
        end
      end

      # this should only reload if all changes can be applied -- will
      # return false to log warning otherwise
      def reload(cfg)
         # TODO fail if port changes
        return false unless @pikelet_class.respond_to?(:reload)
        super(cfg) { @pikelet_class.reload(cfg) }
      end

      def stop
        super do |thread|
          unless @server.nil?
            @logger.info "shutting down server"
            @server.shutdown
            @logger.info "shut down server"
          end
          @pikelet_class.stop(thread) if @pikelet_class.respond_to?(:stop)
        end
      end
    end

    WRAPPERS = [Flapjack::Pikelet::Generic, Flapjack::Pikelet::HTTP]

    TYPES = {'jsonapi'    => [Flapjack::Gateways::JSONAPI],
             'email'      => [Flapjack::Gateways::Email],
             'notifier'   => [Flapjack::Notifier],
             'processor'  => [Flapjack::Processor],
             'jabber'     => [Flapjack::Gateways::Jabber::Bot,
                              Flapjack::Gateways::Jabber::Notifier,
                              Flapjack::Gateways::Jabber::Interpreter],
             'oobetet'    => [Flapjack::Gateways::Oobetet::Bot,
                              Flapjack::Gateways::Oobetet::Notifier],
             'pagerduty'  => [Flapjack::Gateways::Pagerduty::Notifier,
                              Flapjack::Gateways::Pagerduty::AckFinder],
             'sms'        => [Flapjack::Gateways::SmsMessagenet],
             'web'        => [Flapjack::Gateways::Web],
            }

    def self.is_pikelet?(type)
      TYPES.has_key?(type)
    end

    def self.create(type, shutdown, opts = {})
      config = opts[:config] || {}

      logger = Flapjack::Logger.new("flapjack-#{type}", config['logger'])

      types = TYPES[type]

      return [] if types.nil?

      created = types.collect {|pikelet_class|
        wrapper = WRAPPERS.detect {|wrap| wrap::TYPES.include?(type) }
        wrapper.new(pikelet_class, shutdown, :config => config,
                    :logger => logger)
      }
      created.each {|c| c.siblings = created - [c] }
      created
    end

  end

end<|MERGE_RESOLUTION|>--- conflicted
+++ resolved
@@ -16,13 +16,13 @@
 
 require 'flapjack/notifier'
 require 'flapjack/processor'
+require 'flapjack/gateways/aws_sns'
 require 'flapjack/gateways/jsonapi'
 require 'flapjack/gateways/jabber'
 require 'flapjack/gateways/oobetet'
 require 'flapjack/gateways/pagerduty'
 require 'flapjack/gateways/email'
 require 'flapjack/gateways/sms_messagenet'
-require 'flapjack/gateways/aws_sns'
 require 'flapjack/gateways/web'
 require 'flapjack/logger'
 
@@ -57,8 +57,6 @@
         @pikelet.siblings = @siblings.map(&:pikelet) if @pikelet.respond_to?(:siblings=)
 
         @thread = Thread.new do
-          Thread.current.abort_on_exception = true
-
           # TODO rename this, it's only relevant in the error case
           max_runs = @config['max_runs'] || 1
           runs = 0
@@ -138,7 +136,7 @@
     class Generic < Flapjack::Pikelet::Base
 
      TYPES = ['notifier', 'processor', 'jabber', 'pagerduty', 'oobetet',
-              'email', 'sms']
+              'email', 'sms', 'aws_sns']
 
       def start
         super do
@@ -154,21 +152,7 @@
       end
     end
 
-<<<<<<< HEAD
     class HTTP < Flapjack::Pikelet::Base
-=======
-    class Resque < Flapjack::Pikelet::Base
-
-      PIKELET_TYPES = {'email' => Flapjack::Gateways::Email,
-                       'sms'   => Flapjack::Gateways::SmsMessagenet,
-                       'sns'   => Flapjack::Gateways::AwsSns}
-
-      def self.create(type, opts = {})
-        self.new(type, PIKELET_TYPES[type], :config => opts[:config],
-          :redis_config => opts[:redis_config],
-          :boot_time => opts[:boot_time])
-      end
->>>>>>> f9d027eb
 
       TYPES = ['web', 'jsonapi']
 
@@ -228,6 +212,7 @@
              'pagerduty'  => [Flapjack::Gateways::Pagerduty::Notifier,
                               Flapjack::Gateways::Pagerduty::AckFinder],
              'sms'        => [Flapjack::Gateways::SmsMessagenet],
+             'aws_sns'    => [Flapjack::Gateways::AwsSns],
              'web'        => [Flapjack::Gateways::Web],
             }
 
