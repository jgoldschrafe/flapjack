#!/usr/bin/env ruby

require 'chronic_duration'

require 'em-hiredis'

require 'flapjack/filters/acknowledgement'
require 'flapjack/filters/ok'
require 'flapjack/filters/scheduled_maintenance'
require 'flapjack/filters/unscheduled_maintenance'
require 'flapjack/filters/detect_mass_client_failures'
require 'flapjack/filters/delays'

require 'flapjack/data/entity_check'
require 'flapjack/data/event'
require 'flapjack/exceptions'
require 'flapjack/utility'

module Flapjack

  class Processor

    include MonitorMixin
    include Flapjack::Utility

    def initialize(opts = {})
      @config = opts[:config]
      @redis_config = opts[:redis_config] || {}
      @logger = opts[:logger]
<<<<<<< HEAD

      @boot_time    = opts[:boot_time]

      @redis = Redis.new(@redis_config.merge(:driver => :hiredis))
=======
      @coordinator = opts[:coordinator]

      @redis = Flapjack::RedisPool.new(:config => @redis_config, :size => 2)
>>>>>>> 618b2958

      @queue = @config['queue'] || 'events'

      @notifier_queue = @config['notifier_queue'] || 'notifications'

      @archive_events        = @config['archive_events'] || false
      @events_archive_maxage = @config['events_archive_maxage']

      ncsm_duration_conf = @config['new_check_scheduled_maintenance_duration'] || '100 years'
      @ncsm_duration = ChronicDuration.parse(ncsm_duration_conf)

      @exit_on_queue_empty = !! @config['exit_on_queue_empty']

      options = { :logger => opts[:logger], :redis => @redis }
      @filters = []
      @filters << Flapjack::Filters::Ok.new(options)
      @filters << Flapjack::Filters::ScheduledMaintenance.new(options)
      @filters << Flapjack::Filters::UnscheduledMaintenance.new(options)
      @filters << Flapjack::Filters::DetectMassClientFailures.new(options)
      @filters << Flapjack::Filters::Delays.new(options)
      @filters << Flapjack::Filters::Acknowledgement.new(options)

      mon_initialize
    end

    # expire instance keys after one week
    # TODO: set up a separate EM timer to reset key expiry every minute
    # and reduce the expiry to, say, five minutes
    # TODO: remove these keys on process exit
    def touch_keys
      [ "executive_instance:#{@instance_id}",
        "event_counters:#{@instance_id}",
        "event_counters:#{@instance_id}",
        "event_counters:#{@instance_id}",
        "event_counters:#{@instance_id}" ].each {|key|
          @redis.expire(key, 1036800)
        }
    end

    def start
<<<<<<< HEAD
      synchronize do
        fqdn          = `/bin/hostname -f`.chomp
        pid           = Process.pid
        @instance_id  = "#{fqdn}:#{pid}"

        # FIXME: all of the below keys assume there is only ever one executive running;
        # we could generate a fuid and save it to disk, and prepend it from that
        # point on...

        # FIXME: add an administrative function to reset all event counters
        if @redis.hget('event_counters', 'all').nil?
          @redis.hset('event_counters', 'all', 0)
          @redis.hset('event_counters', 'ok', 0)
          @redis.hset('event_counters', 'failure', 0)
          @redis.hset('event_counters', 'action', 0)
        end

        #@redis.zadd('executive_instances', @boot_time.to_i, @instance_id)
        @redis.hset("executive_instance:#{@instance_id}", 'boot_time', @boot_time.to_i)
        @redis.hset("event_counters:#{@instance_id}", 'all', 0)
        @redis.hset("event_counters:#{@instance_id}", 'ok', 0)
        @redis.hset("event_counters:#{@instance_id}", 'failure', 0)
        @redis.hset("event_counters:#{@instance_id}", 'action', 0)
        touch_keys

        @logger.info("Booting main loop.")
=======
      @logger.info("Booting main loop.")

      until @should_quit
        @logger.debug("Waiting for event...")
        event = Flapjack::Data::Event.next(@queue,
                                           :redis => @redis,
                                           :archive_events => @archive_events,
                                           :events_archive_maxage => @events_archive_maxage,
                                           :logger => @logger,
                                           :block => ! @exit_on_queue_empty )
        if @exit_on_queue_empty && event.nil? && Flapjack::Data::Event.pending_count(@queue, :redis => @redis)
          # SHUT IT ALL DOWN!!!
          @logger.warn "Shutting down as exit_on_queue_empty is true, and the queue is empty"
          @should_quit = true
          @coordinator.stop
          # FIXME: seems the above call doesn't block until the remove_pikelets fiber exits...
          EM::Synchrony.sleep(1)
          exit
        end

        process_event(event) unless event.nil?
>>>>>>> 618b2958
      end

      loop do
        synchronize do
          Flapjack::Data::Event.foreach_on_queue(@queue, :redis => @redis,
                                                 :archive_events => @archive_events,
                                                 :events_archive_maxage => @events_archive_maxage,
                                                 :logger => @logger) do |event|
            process_event(event)
          end
        end

        Flapjack::Data::Event.wait_for_queue(@queue)
      end

    rescue Flapjack::PikeletStop => fps
      @logger.info "stopping processor"
    end

<<<<<<< HEAD
    def stop(thread)
      synchronize do
        thread.raise Flapjack::PikeletStop.new
=======
    # this must use a separate connection to the main Executive one, as it's running
    # from a different fiber while the main one is blocking.
    def stop
      unless @should_quit
        @should_quit = true
        redis_uri = @redis_config[:path] ||
          "redis://#{@redis_config[:host] || '127.0.0.1'}:#{@redis_config[:port] || '6379'}/#{@redis_config[:db] || '0'}"
        shutdown_redis = EM::Hiredis.connect(redis_uri)
        shutdown_redis.rpush('events', Oj.dump('type' => 'noop'))
>>>>>>> 618b2958
      end
    end

  private

    def process_event(event)
      pending = Flapjack::Data::Event.pending_count(@queue, :redis => @redis)
      @logger.debug("#{pending} events waiting on the queue")
      @logger.debug("Raw event received: #{event.inspect}")

      if ('noop' == event.type)
        return
      end

      event_str = "#{event.id}, #{event.type}, #{event.state}, #{event.summary}"
      event_str << ", #{Time.at(event.time).to_s}" if event.time
      @logger.debug("Processing Event: #{event_str}")

      entity_check = Flapjack::Data::EntityCheck.for_event_id(event.id, :redis => @redis)
      timestamp = Time.now.to_i

      should_notify = update_keys(event, entity_check, timestamp)

      if !should_notify
        @logger.debug("Not generating notification for event #{event.id} because filtering was skipped")
        return
      elsif blocker = @filters.find {|filter| filter.block?(event) }
        @logger.debug("Not generating notification for event #{event.id} because this filter blocked: #{blocker.name}")
        return
      end

      @logger.info("Generating notification for event #{event_str}")
      generate_notification(event, entity_check, timestamp)
    end

    def update_keys(event, entity_check, timestamp)
      # TODO: run touch_keys from a separate EM timer for efficiency
      touch_keys

      result = true

      event.counter = @redis.hincrby('event_counters', 'all', 1)
      @redis.hincrby("event_counters:#{@instance_id}", 'all', 1)

      # FIXME skip if entity_check.nil?

      # FIXME: validate that the event is sane before we ever get here
      # FIXME: create an event if there is dodgy data

      case event.type
      # Service events represent changes in state on monitored systems
      when 'service'
        # Track when we last saw an event for a particular entity:check pair
        entity_check.last_update = timestamp

        if event.ok?
          @redis.hincrby('event_counters', 'ok', 1)
          @redis.hincrby("event_counters:#{@instance_id}", 'ok', 1)
        elsif event.failure?
          @redis.hincrby('event_counters', 'failure', 1)
          @redis.hincrby("event_counters:#{@instance_id}", 'failure', 1)
          @redis.hset('unacknowledged_failures', event.counter, event.id)
        end

        event.previous_state = entity_check.state

        if event.previous_state.nil?
          @logger.info("No previous state for event #{event.id}")

          if @ncsm_duration >= 0
            @logger.info("Setting scheduled maintenance for #{time_period_in_words(@ncsm_duration)}")
            entity_check.create_scheduled_maintenance(timestamp,
              @ncsm_duration, :summary => 'Automatically created for new check')
          end
        else
          event.previous_state_duration = timestamp - entity_check.last_change.to_i
        end

        entity_check.update_state(event.state, :timestamp => timestamp,
          :summary => event.summary, :client => event.client,
          :count => event.counter, :details => event.details)

        # No state change, and event is ok, so no need to run through filters
        # OR
        # If the service event's state is ok and there was no previous state, don't alert.
        # This stops new checks from alerting as "recovery" after they have been added.
        if !event.previous_state && event.ok?
          @logger.debug("setting skip_filters to true because there was no previous state and event is ok")
          result = false
        end

        entity_check.update_current_scheduled_maintenance

      # Action events represent human or automated interaction with Flapjack
      when 'action'
        # When an action event is processed, store the event.
        @redis.hset(event.id + ':actions', timestamp, event.state)
        @redis.hincrby('event_counters', 'action', 1)
        @redis.hincrby("event_counters:#{@instance_id}", 'action', 1)

        if event.acknowledgement? && event.acknowledgement_id
          @redis.hdel('unacknowledged_failures', event.acknowledgement_id)
        end
      end

      result
    end

    def generate_notification(event, entity_check, timestamp)
      notification_type = Flapjack::Data::Notification.type_for_event(event)
      max_notified_severity = entity_check.max_notified_severity_of_current_failure

      @redis.set("#{event.id}:last_#{notification_type}_notification", timestamp)
      @redis.set("#{event.id}:last_#{event.state}_notification", timestamp) if event.failure?
      @redis.rpush("#{event.id}:#{notification_type}_notifications", timestamp)
      @redis.rpush("#{event.id}:#{event.state}_notifications", timestamp) if event.failure?
      @logger.debug("Notification of type #{notification_type} is being generated for #{event.id}.")

      severity = Flapjack::Data::Notification.severity_for_event(event, max_notified_severity)
      last_state = entity_check.historical_state_before(timestamp)

      Flapjack::Data::Notification.push(@notifier_queue, event,
        :type => notification_type, :severity => severity, :last_state => last_state,
        :redis => @redis)
    end

  end
end<|MERGE_RESOLUTION|>--- conflicted
+++ resolved
@@ -1,8 +1,6 @@
 #!/usr/bin/env ruby
 
 require 'chronic_duration'
-
-require 'em-hiredis'
 
 require 'flapjack/filters/acknowledgement'
 require 'flapjack/filters/ok'
@@ -27,16 +25,11 @@
       @config = opts[:config]
       @redis_config = opts[:redis_config] || {}
       @logger = opts[:logger]
-<<<<<<< HEAD
 
       @boot_time    = opts[:boot_time]
 
       @redis = Redis.new(@redis_config.merge(:driver => :hiredis))
-=======
-      @coordinator = opts[:coordinator]
-
-      @redis = Flapjack::RedisPool.new(:config => @redis_config, :size => 2)
->>>>>>> 618b2958
+      # @coordinator = opts[:coordinator]
 
       @queue = @config['queue'] || 'events'
 
@@ -77,7 +70,6 @@
     end
 
     def start
-<<<<<<< HEAD
       synchronize do
         fqdn          = `/bin/hostname -f`.chomp
         pid           = Process.pid
@@ -104,33 +96,11 @@
         touch_keys
 
         @logger.info("Booting main loop.")
-=======
-      @logger.info("Booting main loop.")
-
-      until @should_quit
-        @logger.debug("Waiting for event...")
-        event = Flapjack::Data::Event.next(@queue,
-                                           :redis => @redis,
-                                           :archive_events => @archive_events,
-                                           :events_archive_maxage => @events_archive_maxage,
-                                           :logger => @logger,
-                                           :block => ! @exit_on_queue_empty )
-        if @exit_on_queue_empty && event.nil? && Flapjack::Data::Event.pending_count(@queue, :redis => @redis)
-          # SHUT IT ALL DOWN!!!
-          @logger.warn "Shutting down as exit_on_queue_empty is true, and the queue is empty"
-          @should_quit = true
-          @coordinator.stop
-          # FIXME: seems the above call doesn't block until the remove_pikelets fiber exits...
-          EM::Synchrony.sleep(1)
-          exit
-        end
-
-        process_event(event) unless event.nil?
->>>>>>> 618b2958
       end
 
       loop do
         synchronize do
+          # FIXME support exit_on_queue_empty and detect this as a global exit event at the coordinator level
           Flapjack::Data::Event.foreach_on_queue(@queue, :redis => @redis,
                                                  :archive_events => @archive_events,
                                                  :events_archive_maxage => @events_archive_maxage,
@@ -146,21 +116,9 @@
       @logger.info "stopping processor"
     end
 
-<<<<<<< HEAD
     def stop(thread)
       synchronize do
         thread.raise Flapjack::PikeletStop.new
-=======
-    # this must use a separate connection to the main Executive one, as it's running
-    # from a different fiber while the main one is blocking.
-    def stop
-      unless @should_quit
-        @should_quit = true
-        redis_uri = @redis_config[:path] ||
-          "redis://#{@redis_config[:host] || '127.0.0.1'}:#{@redis_config[:port] || '6379'}/#{@redis_config[:db] || '0'}"
-        shutdown_redis = EM::Hiredis.connect(redis_uri)
-        shutdown_redis.rpush('events', Oj.dump('type' => 'noop'))
->>>>>>> 618b2958
       end
     end
 
