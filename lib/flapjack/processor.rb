--- conflicted
+++ resolved
@@ -53,13 +53,6 @@
       fqdn          = `/bin/hostname -f`.chomp
       pid           = Process.pid
       @instance_id  = "#{fqdn}:#{pid}"
-<<<<<<< HEAD
-=======
-
-      # FIXME: all of the below keys assume there is only ever one executive running;
-      # we could generate a fuid and save it to disk, and prepend it from that
-      # point on...
->>>>>>> 1750729d
     end
 
     # expire instance keys after one week
@@ -160,14 +153,21 @@
       entity_check = Flapjack::Data::Check.intersect(:entity_name => entity_name,
         :name => check_name).all.first
 
-      entity = nil
+      entity_for_check = nil
 
       if entity_check.nil?
-        entity = Flapjack::Data::Entity.intersect(:name => entity_name).all.first
-        # TODO raise error if entity.nil?
+        unless entity = Flapjack::Data::Entity.intersect(:name => entity_name).all.first
+          entity = Flapjack::Data::Entity.new(:name => entity_name, :enabled => true)
+          entity.save
+        end
+
+        entity_for_check = entity
         entity_check = Flapjack::Data::Check.new(:entity_name => entity_name,
           :name => check_name)
-        # not saving yet as check state isn't set
+
+        # not saving yet as check state isn't set, requires that for validation
+        # TODO maybe change that?
+
       end
 
       should_notify, previous_state = update_keys(event, entity_check, timestamp)
@@ -179,9 +179,9 @@
         @ncsm_sched_maint = nil
       end
 
-      unless entity.nil?
+      unless entity_for_check.nil?
         # created a new check, so add it to the entity's check list
-        entity.checks << entity_check
+        entity_for_check.checks << entity_check
       end
 
       if !should_notify
@@ -225,7 +225,10 @@
         end
         Flapjack.redis.exec
 
-        previous_state = entity_check.states.last
+        # not available from an unsaved check
+        unless entity_check.id.nil?
+          previous_state = entity_check.states.last
+        end
 
         if previous_state.nil?
           @logger.info("No previous state for event #{event.id}")
