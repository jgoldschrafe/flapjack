#!/usr/bin/env ruby

require 'chronic_duration'

require 'flapjack'

require 'flapjack/filters/acknowledgement'
require 'flapjack/filters/ok'
require 'flapjack/filters/scheduled_maintenance'
require 'flapjack/filters/unscheduled_maintenance'
require 'flapjack/filters/delays'

require 'flapjack/data/entity_check'
require 'flapjack/data/event'
require 'flapjack/exceptions'
require 'flapjack/utility'

module Flapjack

  class Processor

    include Flapjack::Utility

    def initialize(opts = {})
      @lock = opts[:lock]

      @config = opts[:config]
      @logger = opts[:logger]

      @boot_time    = opts[:boot_time]

      @queue = @config['queue'] || 'events'

      @notifier_queue = @config['notifier_queue'] || 'notifications'

      @archive_events        = @config['archive_events'] || false
      @events_archive_maxage = @config['events_archive_maxage']

      ncsm_duration_conf = @config['new_check_scheduled_maintenance_duration'] || '100 years'
      @ncsm_duration = ChronicDuration.parse(ncsm_duration_conf)

      @exit_on_queue_empty = !! @config['exit_on_queue_empty']

      options = { :logger => opts[:logger] }
      @filters = []
      @filters << Flapjack::Filters::Ok.new(options)
      @filters << Flapjack::Filters::ScheduledMaintenance.new(options)
      @filters << Flapjack::Filters::UnscheduledMaintenance.new(options)
      @filters << Flapjack::Filters::Delays.new(options)
      @filters << Flapjack::Filters::Acknowledgement.new(options)

      fqdn          = `/bin/hostname -f`.chomp
      pid           = Process.pid
      @instance_id  = "#{fqdn}:#{pid}"

      # FIXME: all of the below keys assume there is only ever one executive running;
      # we could generate a fuid and save it to disk, and prepend it from that
      # point on...
    end

    # expire instance keys after one week
    # TODO: set up a separate EM timer to reset key expiry every minute
    # and reduce the expiry to, say, five minutes
    # TODO: remove these keys on process exit
    def touch_keys
      [ "executive_instance:#{@instance_id}",
        "event_counters:#{@instance_id}",
        "event_counters:#{@instance_id}",
        "event_counters:#{@instance_id}",
        "event_counters:#{@instance_id}" ].each {|key|
          Flapjack.redis.expire(key, 1036800)
        }
    end

    def start
      # FIXME: add an administrative function to reset all event counters
      if Flapjack.redis.hget('event_counters', 'all').nil?
        Flapjack.redis.hset('event_counters', 'all', 0)
        Flapjack.redis.hset('event_counters', 'ok', 0)
        Flapjack.redis.hset('event_counters', 'failure', 0)
        Flapjack.redis.hset('event_counters', 'action', 0)
      end

      #Flapjack.redis.zadd('executive_instances', @boot_time.to_i, @instance_id)
      Flapjack.redis.hset("executive_instance:#{@instance_id}", 'boot_time', @boot_time.to_i)
      Flapjack.redis.hset("event_counters:#{@instance_id}", 'all', 0)
      Flapjack.redis.hset("event_counters:#{@instance_id}", 'ok', 0)
      Flapjack.redis.hset("event_counters:#{@instance_id}", 'failure', 0)
      Flapjack.redis.hset("event_counters:#{@instance_id}", 'action', 0)
      touch_keys

      @logger.info("Booting main loop.")

      loop do
        @lock.synchronize do
          Flapjack::Data::Event.foreach_on_queue(@queue,
                                                 :archive_events => @archive_events,
                                                 :events_archive_maxage => @events_archive_maxage,
                                                 :logger => @logger) do |event|
            process_event(event)
          end
        end

        raise Flapjack::GlobalStop if @config['exit_on_queue_empty']

        Flapjack::Data::Event.wait_for_queue(@queue)
      end
    end

    def stop_type
      :exception
    end

  private

    def process_event(event)
      pending = Flapjack::Data::Event.pending_count(@queue)
      @logger.debug("#{pending} events waiting on the queue")
      @logger.debug("Raw event received: #{event.inspect}")

      event_str = "#{event.id}, #{event.type}, #{event.state}, #{event.summary}"
      event_str << ", #{Time.at(event.time).to_s}" if event.time
      @logger.debug("Processing Event: #{event_str}")

      entity_check = Flapjack::Data::EntityCheck.for_event_id(event.id)
      timestamp = Time.now.to_i

      event.tags = (event.tags || Flapjack::Data::TagSet.new) + entity_check.tags

      should_notify, previous_state = update_keys(event, entity_check, timestamp)

      if !should_notify
        @logger.debug("Not generating notification for event #{event.id} because filtering was skipped")
        return
      elsif blocker = @filters.find {|filter| filter.block?(event, entity_check, previous_state) }
        @logger.debug("Not generating notification for event #{event.id} because this filter blocked: #{blocker.name}")
        return
      end

      @logger.info("Generating notification for event #{event_str}")
      generate_notification(event, entity_check, timestamp, previous_state)
    end

    def update_keys(event, entity_check, timestamp)
      # TODO: run touch_keys from a separate EM timer for efficiency
      touch_keys

      result = true
      previous_state = nil

      event.counter = Flapjack.redis.hincrby('event_counters', 'all', 1)
      Flapjack.redis.hincrby("event_counters:#{@instance_id}", 'all', 1)

      # FIXME skip if entity_check.nil?

      # FIXME: validate that the event is sane before we ever get here
      # FIXME: create an event if there is dodgy data

      case event.type
      # Service events represent changes in state on monitored systems
      when 'service'
        @redis.multi
        if event.ok?
          Flapjack.redis.hincrby('event_counters', 'ok', 1)
          Flapjack.redis.hincrby("event_counters:#{@instance_id}", 'ok', 1)
        elsif event.failure?
          Flapjack.redis.hincrby('event_counters', 'failure', 1)
          Flapjack.redis.hincrby("event_counters:#{@instance_id}", 'failure', 1)
          Flapjack.redis.hset('unacknowledged_failures', event.counter, event.id)
        end
        @redis.exec

        previous_state = entity_check.state

        if previous_state.nil?
          @logger.info("No previous state for event #{event.id}")

          if @ncsm_duration >= 0
            @logger.info("Setting scheduled maintenance for #{time_period_in_words(@ncsm_duration)}")
            entity_check.create_scheduled_maintenance(timestamp,
              @ncsm_duration, :summary => 'Automatically created for new check')
          end

          # If the service event's state is ok and there was no previous state, don't alert.
          # This stops new checks from alerting as "recovery" after they have been added.
          if event.ok?
            @logger.debug("setting skip_filters to true because there was no previous state and event is ok")
            result = false
          end
        end

        entity_check.update_state(event.state, :timestamp => timestamp,
          :summary => event.summary, :count => event.counter, :details => event.details)

        entity_check.update_current_scheduled_maintenance

      # Action events represent human or automated interaction with Flapjack
      when 'action'
        # When an action event is processed, store the event.
<<<<<<< HEAD
        Flapjack.redis.hset(event.id + ':actions', timestamp, event.state)
        Flapjack.redis.hincrby('event_counters', 'action', 1)
        Flapjack.redis.hincrby("event_counters:#{@instance_id}", 'action', 1)
=======
        @redis.multi
        @redis.hset(event.id + ':actions', timestamp, event.state)
        @redis.hincrby('event_counters', 'action', 1)
        @redis.hincrby("event_counters:#{@instance_id}", 'action', 1)
>>>>>>> 8a2ab68c

        if event.acknowledgement? && event.acknowledgement_id
          Flapjack.redis.hdel('unacknowledged_failures', event.acknowledgement_id)
        end
        @redis.exec
      end

      [result, previous_state]
    end

    def generate_notification(event, entity_check, timestamp, previous_state)
      notification_type = Flapjack::Data::Notification.type_for_event(event)
      max_notified_severity = entity_check.max_notified_severity_of_current_failure

<<<<<<< HEAD
      Flapjack.redis.set("#{event.id}:last_#{notification_type}_notification", timestamp)
      Flapjack.redis.set("#{event.id}:last_#{event.state}_notification", timestamp) if event.failure?
      Flapjack.redis.rpush("#{event.id}:#{notification_type}_notifications", timestamp)
      Flapjack.redis.rpush("#{event.id}:#{event.state}_notifications", timestamp) if event.failure?
=======
      @redis.multi
      @redis.set("#{event.id}:last_#{notification_type}_notification", timestamp)
      @redis.set("#{event.id}:last_#{event.state}_notification", timestamp) if event.failure?
      @redis.rpush("#{event.id}:#{notification_type}_notifications", timestamp)
      @redis.rpush("#{event.id}:#{event.state}_notifications", timestamp) if event.failure?
      @redis.exec

>>>>>>> 8a2ab68c
      @logger.debug("Notification of type #{notification_type} is being generated for #{event.id}: " + event.inspect)

      severity = Flapjack::Data::Notification.severity_for_event(event, max_notified_severity)

      historical_state = case entity_check.state
      when previous_state
        # current state
        curr = entity_check.historical_states(nil, nil, :order => 'desc', :limit => 1)
        (curr && (curr.size == 1)) ? curr.first : nil
      else
        # last state
        curr_and_last = entity_check.historical_states(nil, nil, :order => 'desc', :limit => 2)
        (curr_and_last && (curr_and_last.size == 2)) ? curr_and_last.last : nil
      end

      lc = entity_check.last_change
      state_duration = lc ? (timestamp - lc) : nil

<<<<<<< HEAD
      Flapjack::Data::Notification.push(@notifier_queue, event,
        :type => notification_type, :severity => severity, :last_state => last_state
      )
=======
      Flapjack::Data::Notification.add(@notifier_queue, event,
        :type => notification_type, :severity => severity,
        :last_state => historical_state, :state_duration => state_duration,
        :redis => @redis)
>>>>>>> 8a2ab68c
    end

  end
end<|MERGE_RESOLUTION|>--- conflicted
+++ resolved
@@ -159,7 +159,7 @@
       case event.type
       # Service events represent changes in state on monitored systems
       when 'service'
-        @redis.multi
+        Flapjack.redis.multi
         if event.ok?
           Flapjack.redis.hincrby('event_counters', 'ok', 1)
           Flapjack.redis.hincrby("event_counters:#{@instance_id}", 'ok', 1)
@@ -168,7 +168,7 @@
           Flapjack.redis.hincrby("event_counters:#{@instance_id}", 'failure', 1)
           Flapjack.redis.hset('unacknowledged_failures', event.counter, event.id)
         end
-        @redis.exec
+        Flapjack.redis.exec
 
         previous_state = entity_check.state
 
@@ -197,21 +197,15 @@
       # Action events represent human or automated interaction with Flapjack
       when 'action'
         # When an action event is processed, store the event.
-<<<<<<< HEAD
+        Flapjack.redis.multi
         Flapjack.redis.hset(event.id + ':actions', timestamp, event.state)
         Flapjack.redis.hincrby('event_counters', 'action', 1)
         Flapjack.redis.hincrby("event_counters:#{@instance_id}", 'action', 1)
-=======
-        @redis.multi
-        @redis.hset(event.id + ':actions', timestamp, event.state)
-        @redis.hincrby('event_counters', 'action', 1)
-        @redis.hincrby("event_counters:#{@instance_id}", 'action', 1)
->>>>>>> 8a2ab68c
 
         if event.acknowledgement? && event.acknowledgement_id
           Flapjack.redis.hdel('unacknowledged_failures', event.acknowledgement_id)
         end
-        @redis.exec
+        Flapjack.redis.exec
       end
 
       [result, previous_state]
@@ -221,20 +215,13 @@
       notification_type = Flapjack::Data::Notification.type_for_event(event)
       max_notified_severity = entity_check.max_notified_severity_of_current_failure
 
-<<<<<<< HEAD
+      Flapjack.redis.multi
       Flapjack.redis.set("#{event.id}:last_#{notification_type}_notification", timestamp)
       Flapjack.redis.set("#{event.id}:last_#{event.state}_notification", timestamp) if event.failure?
       Flapjack.redis.rpush("#{event.id}:#{notification_type}_notifications", timestamp)
       Flapjack.redis.rpush("#{event.id}:#{event.state}_notifications", timestamp) if event.failure?
-=======
-      @redis.multi
-      @redis.set("#{event.id}:last_#{notification_type}_notification", timestamp)
-      @redis.set("#{event.id}:last_#{event.state}_notification", timestamp) if event.failure?
-      @redis.rpush("#{event.id}:#{notification_type}_notifications", timestamp)
-      @redis.rpush("#{event.id}:#{event.state}_notifications", timestamp) if event.failure?
-      @redis.exec
-
->>>>>>> 8a2ab68c
+      Flapjack.redis.exec
+
       @logger.debug("Notification of type #{notification_type} is being generated for #{event.id}: " + event.inspect)
 
       severity = Flapjack::Data::Notification.severity_for_event(event, max_notified_severity)
@@ -253,16 +240,10 @@
       lc = entity_check.last_change
       state_duration = lc ? (timestamp - lc) : nil
 
-<<<<<<< HEAD
       Flapjack::Data::Notification.push(@notifier_queue, event,
-        :type => notification_type, :severity => severity, :last_state => last_state
+        :type => notification_type, :severity => severity,
+        :last_state => historical_state, :state_duration => state_duration
       )
-=======
-      Flapjack::Data::Notification.add(@notifier_queue, event,
-        :type => notification_type, :severity => severity,
-        :last_state => historical_state, :state_duration => state_duration,
-        :redis => @redis)
->>>>>>> 8a2ab68c
     end
 
   end
