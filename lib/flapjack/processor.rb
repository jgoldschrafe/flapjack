--- conflicted
+++ resolved
@@ -55,29 +55,6 @@
       fqdn          = `/bin/hostname -f`.chomp
       pid           = Process.pid
       @instance_id  = "#{fqdn}:#{pid}"
-<<<<<<< HEAD
-=======
-
-      # FIXME: all of the below keys assume there is only ever one executive running;
-      # we could generate a fuid and save it to disk, and prepend it from that
-      # point on...
-
-      # FIXME: add an administrative function to reset all event counters
-
-      @redis.hset('event_counters', 'all', 0)     if @redis.hget('event_counters', 'all').nil?
-      @redis.hset('event_counters', 'ok', 0)      if @redis.hget('event_counters', 'ok').nil?
-      @redis.hset('event_counters', 'failure', 0) if @redis.hget('event_counters', 'failure').nil?
-      @redis.hset('event_counters', 'action', 0)  if @redis.hget('event_counters', 'action').nil?
-      @redis.hset('event_counters', 'invalid', 0) if @redis.hget('event_counters', 'invalid').nil?
-
-      @redis.hset("executive_instance:#{@instance_id}", 'boot_time', boot_time.to_i)
-      @redis.hset("event_counters:#{@instance_id}", 'all', 0)
-      @redis.hset("event_counters:#{@instance_id}", 'ok', 0)
-      @redis.hset("event_counters:#{@instance_id}", 'failure', 0)
-      @redis.hset("event_counters:#{@instance_id}", 'action', 0)
-      @redis.hset("event_counters:#{@instance_id}", 'invalid', 0)
-      touch_keys
->>>>>>> 2228ecf8
     end
 
     # expire instance keys after one week
@@ -94,19 +71,20 @@
 
       begin
         # FIXME: add an administrative function to reset all event counters
-        counters = Flapjack.redis.hget('event_counters', 'all')
+
+        counter_types = ['all', 'ok', 'failure', 'action', 'invalid']
+        counters = Hash[counter_types.zip(Flapjack.redis.hmget('event_counters', *counter_types))]
 
         Flapjack.redis.multi
 
-        if counters.nil?
-          Flapjack.redis.hmset('event_counters',
-                       'all', 0, 'ok', 0, 'failure', 0, 'action', 0)
-        end
-
-        # Flapjack.redis.zadd('executive_instances', @boot_time.to_i, @instance_id)
+        counter_types.select {|ct| counters[ct].nil? }.each do |counter_type|
+          Flapjack.redis.hset('event_counters', counter_type, 0)
+        end
+
+        Flapjack.redis.zadd('executive_instances', @boot_time.to_i, @instance_id)
         Flapjack.redis.hset("executive_instance:#{@instance_id}", 'boot_time', @boot_time.to_i)
         Flapjack.redis.hmset("event_counters:#{@instance_id}",
-                             'all', 0, 'ok', 0, 'failure', 0, 'action', 0)
+                             'all', 0, 'ok', 0, 'failure', 0, 'action', 0, 'invalid', 0)
         touch_keys
 
         Flapjack.redis.exec
@@ -127,19 +105,8 @@
           wait_for_queue(queue)
         end
 
-<<<<<<< HEAD
       ensure
         Flapjack.redis.quit
-=======
-        if event.nil?
-          @redis.hincrby('event_counters', 'all', 1)
-          @redis.hincrby("event_counters:#{@instance_id}", 'all', 1)
-          @redis.hincrby('event_counters', 'invalid', 1)
-          @redis.hincrby("event_counters:#{@instance_id}", 'invalid', 1)
-        else
-          process_event(event)
-        end
->>>>>>> 2228ecf8
       end
     end
 
@@ -164,6 +131,10 @@
             Flapjack.redis.lrem(archive, 1, event_json)
           end
           Flapjack.redis.lpush(rejects, event_json)
+          Flapjack.redis.hincrby('event_counters', 'all', 1)
+          Flapjack.redis.hincrby("event_counters:#{@instance_id}", 'all', 1)
+          Flapjack.redis.hincrby('event_counters', 'invalid', 1)
+          Flapjack.redis.hincrby("event_counters:#{@instance_id}", 'invalid', 1)
           if archive
             Flapjack.redis.exec
             Flapjack.redis.expire(archive, max_age)
@@ -188,10 +159,6 @@
       event_str << ", #{Time.at(event.time).to_s}" if event.time
       @logger.debug("Processing Event: #{event_str}")
 
-<<<<<<< HEAD
-=======
-      entity_check = Flapjack::Data::EntityCheck.for_event_id(event.id, :create_entity => true, :redis => @redis)
->>>>>>> 2228ecf8
       timestamp = Time.now.to_i
 
       entity_name, check_name = event.id.split(':', 2);
@@ -258,7 +225,6 @@
       case event.type
       # Service events represent current state of checks on monitored systems
       when 'service'
-<<<<<<< HEAD
         Flapjack.redis.multi
         if Flapjack::Data::CheckState.ok_states.include?( event.state )
           Flapjack.redis.hincrby('event_counters', 'ok', 1)
@@ -266,26 +232,11 @@
         elsif Flapjack::Data::CheckState.failing_states.include?( event.state )
           Flapjack.redis.hincrby('event_counters', 'failure', 1)
           Flapjack.redis.hincrby("event_counters:#{@instance_id}", 'failure', 1)
-          # Flapjack.redis.hset('unacknowledged_failures', event.counter, event.id)
-=======
-        if event.failure?
-          # ensure that the check's hash is stored for later lookup
-          # can't happen inside the multi as it must get a value
-          event.id_hash = entity_check.ack_hash
-        end
-
-        @redis.multi
-        if event.ok?
-          @redis.hincrby('event_counters', 'ok', 1)
-          @redis.hincrby("event_counters:#{@instance_id}", 'ok', 1)
-        elsif event.failure?
-          @redis.hincrby('event_counters', 'failure', 1)
-          @redis.hincrby("event_counters:#{@instance_id}", 'failure', 1)
+          event.id_hash = check.ack_hash
         else
-          @redis.hincrby('event_counters', 'invalid', 1)
-          @redis.hincrby("event_counters:#{@instance_id}", 'invalid', 1)
+          Flapjack.redis.hincrby('event_counters', 'invalid', 1)
+          Flapjack.redis.hincrby("event_counters:#{@instance_id}", 'invalid', 1)
           @logger.error("Invalid event received: #{event.inspect}")
->>>>>>> 2228ecf8
         end
         Flapjack.redis.exec
 
@@ -311,18 +262,17 @@
           end
         end
 
-<<<<<<< HEAD
         # this creates a new entry in check.states, through the magic
         # of callbacks
         check.state       = event.state
         check.summary     = event.summary
         check.details     = event.details
         check.count       = event.counter
+        check.perfdata    = event.perfdata
         check.last_update = timestamp
 
       # Action events represent human or automated interaction with Flapjack
       when 'action'
-
         action = Flapjack::Data::Action.new(:action => event.state,
           :timestamp => timestamp)
         action.save
@@ -332,26 +282,12 @@
         Flapjack.redis.hincrby('event_counters', 'action', 1)
         Flapjack.redis.hincrby("event_counters:#{@instance_id}", 'action', 1)
         Flapjack.redis.exec
-=======
-        entity_check.update_state(event.state, :timestamp => timestamp,
-                                  :summary => event.summary, :count => event.counter,
-                                  :details => event.details, :perfdata => event.perfdata)
-
-        entity_check.update_current_scheduled_maintenance
-
-      # Action events represent human or automated interaction with Flapjack
-      when 'action'
-        # When an action event is processed, store the event.
-        @redis.multi
-        @redis.hset(event.id + ':actions', timestamp, event.state)
-        @redis.hincrby('event_counters', 'action', 1)
-        @redis.hincrby("event_counters:#{@instance_id}", 'action', 1)
-        @redis.exec
       else
-        @redis.hincrby('event_counters', 'invalid', 1)
-        @redis.hincrby("event_counters:#{@instance_id}", 'invalid', 1)
+        Flapjack.redis.multi
+        Flapjack.redis.hincrby('event_counters', 'invalid', 1)
+        Flapjack.redis.hincrby("event_counters:#{@instance_id}", 'invalid', 1)
+        Flapjack.redis.exec
         @logger.error("Invalid event received: #{event.inspect}")
->>>>>>> 2228ecf8
       end
 
       [result, previous_state, action]
@@ -406,4 +342,4 @@
     end
 
   end
-end+end
