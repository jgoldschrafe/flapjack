#!/usr/bin/env ruby

require 'chronic_duration'

require 'flapjack/redis_proxy'

require 'flapjack/filters/acknowledgement'
require 'flapjack/filters/ok'
require 'flapjack/filters/scheduled_maintenance'
require 'flapjack/filters/unscheduled_maintenance'
require 'flapjack/filters/delays'

require 'flapjack/data/action'
require 'flapjack/data/check'
require 'flapjack/data/notification'
require 'flapjack/data/event'
require 'flapjack/exceptions'
require 'flapjack/utility'

module Flapjack

  class Processor

    include Flapjack::Utility

    def initialize(opts = {})
      @lock = opts[:lock]

      @config = opts[:config]
      @logger = opts[:logger]

      @boot_time = opts[:boot_time]

      @queue = @config['queue'] || 'events'

      @notifier_queue = Flapjack::RecordQueue.new(@config['notifier_queue'] || 'notifications',
                 Flapjack::Data::Notification)

      @archive_events        = @config['archive_events'] || false
      @events_archive_maxage = @config['events_archive_maxage']

      ncsm_duration_conf = @config['new_check_scheduled_maintenance_duration'] || '100 years'
      @ncsm_duration = ChronicDuration.parse(ncsm_duration_conf, :keep_zero => true)

<<<<<<< HEAD
      @exit_on_queue_empty = !!@config['exit_on_queue_empty']

      filter_opts = {:logger => opts[:logger]}
=======
      @ncsm_ignore_tags = @config['new_check_scheduled_maintenance_ignore_tags'] || []

      @exit_on_queue_empty = !! @config['exit_on_queue_empty']
>>>>>>> d1850a00

      @filters = [Flapjack::Filters::Ok.new(filter_opts),
                  Flapjack::Filters::ScheduledMaintenance.new(filter_opts),
                  Flapjack::Filters::UnscheduledMaintenance.new(filter_opts),
                  Flapjack::Filters::Delays.new(filter_opts),
                  Flapjack::Filters::Acknowledgement.new(filter_opts)]

      fqdn          = `/bin/hostname -f`.chomp
      pid           = Process.pid
      @instance_id  = "#{fqdn}:#{pid}"
    end

    # expire instance keys after one week
    # TODO: set up a separate timer to reset key expiry every minute
    # and reduce the expiry to, say, five minutes
    # TODO: remove these keys on process exit
    def touch_keys
      Flapjack.redis.expire("executive_instance:#{@instance_id}", 1036800)
      Flapjack.redis.expire("event_counters:#{@instance_id}", 1036800)
    end

    def start
      @logger.info("Booting main loop.")

      begin
        Sandstorm.redis = Flapjack.redis

        # FIXME: add an administrative function to reset all event counters

        counter_types = ['all', 'ok', 'failure', 'action', 'invalid']
        counters = Hash[counter_types.zip(Flapjack.redis.hmget('event_counters', *counter_types))]

        Flapjack.redis.multi

        counter_types.select {|ct| counters[ct].nil? }.each do |counter_type|
          Flapjack.redis.hset('event_counters', counter_type, 0)
        end

        Flapjack.redis.zadd('executive_instances', @boot_time.to_i, @instance_id)
        Flapjack.redis.hset("executive_instance:#{@instance_id}", 'boot_time', @boot_time.to_i)
        Flapjack.redis.hmset("event_counters:#{@instance_id}",
                             'all', 0, 'ok', 0, 'failure', 0, 'action', 0, 'invalid', 0)
        touch_keys

        Flapjack.redis.exec

        queue = (@config['queue'] || 'events')

        loop do
          @lock.synchronize do
            foreach_on_queue(queue,
                             :archive_events => @archive_events,
                             :events_archive_maxage => @events_archive_maxage) do |event|
              process_event(event)
            end
          end

          raise Flapjack::GlobalStop if @exit_on_queue_empty

          wait_for_queue(queue)
        end

      ensure
        Flapjack.redis.quit
      end
    end

    def stop_type
      :exception
    end

  private

    def foreach_on_queue(queue, opts = {})
      base_time_str = Time.now.utc.strftime "%Y%m%d%H"
      rejects = "events_rejected:#{base_time_str}"
      archive = opts[:archive_events] ? "events_archive:#{base_time_str}" : nil
      max_age = archive ? opts[:events_archive_maxage] : nil

      while event_json = (archive ? Flapjack.redis.rpoplpush(queue, archive) :
                                    Flapjack.redis.rpop(queue))
        parsed = Flapjack::Data::Event.parse_and_validate(event_json, :logger => @logger)
        if parsed.nil?
          if archive
            Flapjack.redis.multi
            Flapjack.redis.lrem(archive, 1, event_json)
          end
          Flapjack.redis.lpush(rejects, event_json)
          Flapjack.redis.hincrby('event_counters', 'all', 1)
          Flapjack.redis.hincrby("event_counters:#{@instance_id}", 'all', 1)
          Flapjack.redis.hincrby('event_counters', 'invalid', 1)
          Flapjack.redis.hincrby("event_counters:#{@instance_id}", 'invalid', 1)
          if archive
            Flapjack.redis.exec
            Flapjack.redis.expire(archive, max_age)
          end
        else
          Flapjack.redis.expire(archive, max_age) if archive
          yield Flapjack::Data::Event.new(parsed) if block_given?
        end
      end
    end

    def wait_for_queue(queue)
      Flapjack.redis.brpop("#{queue}_actions")
    end

    def process_event(event)
      pending = Flapjack::Data::Event.pending_count(@queue)
      @logger.debug("#{pending} events waiting on the queue")
      @logger.debug("Raw event received: #{event.inspect}")

      event_str = "#{event.id}, #{event.type}, #{event.state}, #{event.summary}"
      event_str << ", #{Time.at(event.time).to_s}" if event.time
      @logger.debug("Processing Event: #{event_str}")

      timestamp = Time.now.to_i

      entity_name, check_name = event.id.split(':', 2);
      check = Flapjack::Data::Check.intersect(:entity_name => entity_name,
        :name => check_name).all.first

      entity_for_check = nil

      if check.nil?
        unless entity_for_check = Flapjack::Data::Entity.intersect(:name => entity_name).all.first
          entity_for_check = Flapjack::Data::Entity.new(:name => entity_name, :enabled => true)
          entity_for_check.save
        end

        check = Flapjack::Data::Check.new(:entity_name => entity_name,
          :name => check_name)

        # not saving yet as check state isn't set, requires that for validation
        # TODO maybe change that?
      end

      should_notify, previous_state, action = update_keys(event, check, timestamp)

      check.save

      if @ncsm_sched_maint
        @ncsm_sched_maint.save
        check.add_scheduled_maintenance(@ncsm_sched_maint)
        @ncsm_sched_maint = nil
      end

      unless entity_for_check.nil?
        # action won't have been added to the check's actions set yet
        check.actions << action
        # created a new check, so add it to the entity's check list
        entity_for_check.checks << check
      end

      if !should_notify
        @logger.debug("Not generating notification for event #{event.id} because filtering was skipped")
        return
      elsif blocker = @filters.find {|filter| filter.block?(event, check, previous_state) }
        @logger.debug("Not generating notification for event #{event.id} because this filter blocked: #{blocker.name}")
        return
      end

      # redis_record rework -- up to here
      @logger.info("Generating notification for event #{event_str}")
      generate_notification(event, check, timestamp, previous_state)
    end

    def update_keys(event, check, timestamp)
      touch_keys

      result = true
      previous_state = nil

      event.counter = Flapjack.redis.hincrby('event_counters', 'all', 1)
      Flapjack.redis.hincrby("event_counters:#{@instance_id}", 'all', 1)

      # FIXME: validate that the event is sane before we ever get here
      # FIXME: create an event if there is dodgy data

      case event.type
      # Service events represent current state of checks on monitored systems
      when 'service'
        Flapjack.redis.multi
        if Flapjack::Data::CheckState.ok_states.include?( event.state )
          Flapjack.redis.hincrby('event_counters', 'ok', 1)
          Flapjack.redis.hincrby("event_counters:#{@instance_id}", 'ok', 1)
        elsif Flapjack::Data::CheckState.failing_states.include?( event.state )
          Flapjack.redis.hincrby('event_counters', 'failure', 1)
          Flapjack.redis.hincrby("event_counters:#{@instance_id}", 'failure', 1)
          event.id_hash = check.ack_hash
        else
          Flapjack.redis.hincrby('event_counters', 'invalid', 1)
          Flapjack.redis.hincrby("event_counters:#{@instance_id}", 'invalid', 1)
          @logger.error("Invalid event received: #{event.inspect}")
        end
        Flapjack.redis.exec

        # not available from an unsaved check
        previous_state = check.id.nil? ? nil : check.states.last

        if previous_state.nil?
          @logger.info("No previous state for event #{event.id}")

          if @ncsm_duration > 0 && (event.tags & @ncsm_ignore_tags).empty?
            @logger.info("Setting scheduled maintenance for #{time_period_in_words(@ncsm_duration)}")

            @ncsm_sched_maint = Flapjack::Data::ScheduledMaintenance.new(:start_time => timestamp,
              :end_time => timestamp + @ncsm_duration,
              :summary => 'Automatically created for new check')
          end

          # If the service event's state is ok and there was no previous state, don't alert.
          # This stops new checks from alerting as "recovery" after they have been added.
          if Flapjack::Data::CheckState.ok_states.include?( event.state )
            @logger.debug("setting skip_filters to true because there was no previous state and event is ok")
            result = false
          end
        end

        # this creates a new entry in check.states, through the magic
        # of callbacks
        check.state       = event.state
        check.summary     = event.summary
        check.details     = event.details
        check.count       = event.counter
        check.perfdata    = event.perfdata
        check.last_update = timestamp

      # Action events represent human or automated interaction with Flapjack
      when 'action'
        action = Flapjack::Data::Action.new(:action => event.state,
          :timestamp => timestamp)
        action.save
        check.actions << action if check.persisted?

        Flapjack.redis.multi
        Flapjack.redis.hincrby('event_counters', 'action', 1)
        Flapjack.redis.hincrby("event_counters:#{@instance_id}", 'action', 1)
        Flapjack.redis.exec
      else
        Flapjack.redis.multi
        Flapjack.redis.hincrby('event_counters', 'invalid', 1)
        Flapjack.redis.hincrby("event_counters:#{@instance_id}", 'invalid', 1)
        Flapjack.redis.exec
        @logger.error("Invalid event received: #{event.inspect}")
      end

      [result, previous_state, action]
    end

    def generate_notification(event, check, timestamp, previous_state)
      max_notified_severity = check.max_notified_severity_of_current_failure

      current_state = check.states.last

      # TODO should probably look these up by 'timestamp', last may not be safe...
      case event.type
      when 'service'
        if Flapjack::Data::CheckState.failing_states.include?( event.state )
          check.last_problem_alert = timestamp
          check.save
        end

        current_state.notified = true
        current_state.last_notification_count = event.counter
        current_state.save
      when 'action'
        if event.state == 'acknowledgement'
          unsched_maint = check.unscheduled_maintenances_by_start.last
          unsched_maint.notified = true
          unsched_maint.last_notification_count = event.counter
          unsched_maint.save
        end
      end

      severity = Flapjack::Data::Notification.severity_for_state(event.state,
                   max_notified_severity)

      @logger.debug("Notification is being generated for #{event.id}: " + event.inspect)

      notification = Flapjack::Data::Notification.new(
        :state_duration    => (current_state ? (timestamp - current_state.timestamp.to_i) : nil),
        :severity          => severity,
        :type              => event.notification_type,
        :time              => event.time,
        :duration          => event.duration,
        :tags              => check.tags,
      )

      notification.save

      check.notifications << notification
      current_state.current_notifications << notification unless current_state.nil?
      previous_state.previous_notifications << notification unless previous_state.nil?

      @notifier_queue.push(notification)
    end

  end
end
<|MERGE_RESOLUTION|>--- conflicted
+++ resolved
@@ -42,15 +42,11 @@
       ncsm_duration_conf = @config['new_check_scheduled_maintenance_duration'] || '100 years'
       @ncsm_duration = ChronicDuration.parse(ncsm_duration_conf, :keep_zero => true)
 
-<<<<<<< HEAD
+      @ncsm_ignore_tags = @config['new_check_scheduled_maintenance_ignore_tags'] || []
+
       @exit_on_queue_empty = !!@config['exit_on_queue_empty']
 
       filter_opts = {:logger => opts[:logger]}
-=======
-      @ncsm_ignore_tags = @config['new_check_scheduled_maintenance_ignore_tags'] || []
-
-      @exit_on_queue_empty = !! @config['exit_on_queue_empty']
->>>>>>> d1850a00
 
       @filters = [Flapjack::Filters::Ok.new(filter_opts),
                   Flapjack::Filters::ScheduledMaintenance.new(filter_opts),
@@ -254,7 +250,7 @@
         if previous_state.nil?
           @logger.info("No previous state for event #{event.id}")
 
-          if @ncsm_duration > 0 && (event.tags & @ncsm_ignore_tags).empty?
+          if (@ncsm_duration > 0) && ((event.tags || []) & @ncsm_ignore_tags).empty?
             @logger.info("Setting scheduled maintenance for #{time_period_in_words(@ncsm_duration)}")
 
             @ncsm_sched_maint = Flapjack::Data::ScheduledMaintenance.new(:start_time => timestamp,
