#!/usr/bin/env ruby

require 'eventmachine'
# the redis/synchrony gems need to be required in this particular order, see
# the redis-rb README for details
require 'hiredis'
require 'em-synchrony'
require 'redis/connection/synchrony'
require 'redis'

require 'em-synchrony/connection_pool'

require 'flapjack/data/migration'

module Flapjack
  class RedisPool < EventMachine::Synchrony::ConnectionPool

    def initialize(opts = {})
      config = opts.delete(:config)
      @size = opts[:size] || 5
      super(:size => @size) {
        redis = ::Redis.new(config)
<<<<<<< HEAD
        Flapjack::Data::Migration.migrate_entity_check_data_if_required(:redis => redis)
=======
        Flapjack::Data::Migration.refresh_archive_index(:redis => redis)
>>>>>>> 41970354
        redis
      }
    end

  end
end<|MERGE_RESOLUTION|>--- conflicted
+++ resolved
@@ -20,11 +20,8 @@
       @size = opts[:size] || 5
       super(:size => @size) {
         redis = ::Redis.new(config)
-<<<<<<< HEAD
         Flapjack::Data::Migration.migrate_entity_check_data_if_required(:redis => redis)
-=======
         Flapjack::Data::Migration.refresh_archive_index(:redis => redis)
->>>>>>> 41970354
         redis
       }
     end
