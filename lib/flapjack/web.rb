--- conflicted
+++ resolved
@@ -15,71 +15,6 @@
 
     set :views, settings.root + '/web/views'
 
-<<<<<<< HEAD
-=======
-    # TODO move these to a time handling section of a utils lib
-    def time_period_in_words(period)
-      period_mm, period_ss  = period.divmod(60)
-      period_hh, period_mm  = period_mm.divmod(60)
-      period_dd, period_hh  = period_hh.divmod(24)
-      period_string         = ""
-      period_string        += period_dd.to_s + " days, " if period_dd > 0
-      period_string        += period_hh.to_s + " hours, " if period_hh > 0
-      period_string        += period_mm.to_s + " minutes, " if period_mm > 0
-      period_string        += period_ss.to_s + " seconds" if period_ss > 0
-      period_string
-    end
-
-    # Returns relative time in words referencing the given date
-    # relative_time_ago(Time.now) => 'about a minute ago'
-    def relative_time_ago(from_time)
-      distance_in_minutes = (((Time.now - from_time.to_time).abs)/60).round
-      case distance_in_minutes
-        when 0..1 then 'about a minute'
-        when 2..44 then "#{distance_in_minutes} minutes"
-        when 45..89 then 'about 1 hour'
-        when 90..1439 then "about #{(distance_in_minutes.to_f / 60.0).round} hours"
-        when 1440..2439 then '1 day'
-        when 2440..2879 then 'about 2 days'
-        when 2880..43199 then "#{(distance_in_minutes / 1440).round} days"
-        when 43200..86399 then 'about 1 month'
-        when 86400..525599 then "#{(distance_in_minutes / 43200).round} months"
-        when 525600..1051199 then 'about 1 year'
-        else "over #{(distance_in_minutes / 525600).round} years"
-      end
-    end
-
-    # returns a string showing the local timezone we're running in
-    # eg "CST (UTC+09:30)"
-    def local_timezone
-      tzname = Time.new.zone
-      q, r = Time.new.utc_offset.divmod(3600)
-      q < 0 ? sign = '-' : sign = '+'
-      tzoffset = sign + "%02d" % q.abs.to_s + ':' + r.to_f.div(60).to_s
-      "#{tzname} (UTC#{tzoffset})"
-    end
-
-    def self_stats
-      @keys = @@redis.keys '*'
-      @count_failing_checks  = @@redis.zcard 'failed_checks'
-      @count_all_checks      = @@redis.keys('check:*:*').length
-      @event_counter_all     = @@redis.hget('event_counters', 'all')
-      @event_counter_ok      = @@redis.hget('event_counters', 'ok')
-      @event_counter_failure = @@redis.hget('event_counters', 'failure')
-      @event_counter_action  = @@redis.hget('event_counters', 'action')
-      @boot_time             = Time.at(@@redis.get('boot_time').to_i)
-      @uptime                = Time.now.to_i - @boot_time.to_i
-      @uptime_string         = time_period_in_words(@uptime)
-      @event_rate_all        = (@uptime > 0) ?
-                                 (@event_counter_all.to_f / @uptime) : 0
-      @events_queued = @@redis.llen('events')
-    end
-
-    def logger
-      Flapjack::Web.logger
-    end
-
->>>>>>> d0a495f4
     before do
       # will only initialise the first time it's run
       Flapjack::Web.bootstrap
@@ -225,7 +160,6 @@
 
   private
 
-<<<<<<< HEAD
     # TODO move these to a time handling section of a utils lib
     def time_period_in_words(period)
       period_mm, period_ss  = period.divmod(60)
@@ -286,13 +220,13 @@
 
     def logger
       Flapjack::Web.logger
-=======
+    end
+
     def get_entity_check(entity, check)
       entity_obj = (entity && entity.length > 0) ?
         Flapjack::Data::Entity.find_by_name(entity, :redis => @@redis) : nil
       return if entity_obj.nil? || (check.nil? || check.length == 0)
       Flapjack::Data::EntityCheck.for_entity(entity_obj, check, :redis => @@redis)
->>>>>>> d0a495f4
     end
 
   end
