--- conflicted
+++ resolved
@@ -42,7 +42,9 @@
     end
     use Rack::MethodOverride
 
-<<<<<<< HEAD
+    web_logger = Flapjack::RackLogger.new('log/web_access.log')
+    use Rack::CommonLogger, web_logger
+
     class << self
       include Flapjack::ThinPikelet
 
@@ -63,12 +65,6 @@
 
     end
 
-=======
-    web_logger = Flapjack::RackLogger.new('log/web_access.log')
-    use Rack::CommonLogger, web_logger
-
-    extend Flapjack::Pikelet
->>>>>>> e23f9ff1
     include Flapjack::Utility
 
     set :views, settings.root + '/web/views'
