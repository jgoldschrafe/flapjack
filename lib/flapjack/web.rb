--- conflicted
+++ resolved
@@ -96,16 +96,6 @@
       @current_unscheduled_maintenance = entity_check.current_maintenance(:scheduled => false)
 
       @contacts                   = entity_check.contacts
-<<<<<<< HEAD
-
-      haml :check
-      #rescue Exception => e
-      #  puts e.message
-      #  puts e.backtrace.join("\n")
-      #end
-=======
->>>>>>> 020c3263
-
       haml :check
     end
 
