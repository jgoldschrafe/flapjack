!!! 5
%html
  %head
    :css
      * { margin: 0; padding: 0; }
      html { font-size: 62.5%; }
      body { font-size: 16px; }
      div#wrapper {
        margin: 24px auto;
        width: 1000px;
      }
      h1, h2, h3, h4, h5 {
        font-family: Helvetica Neue, sans-serif;
        margin-bottom: 12px;
      }
      table {
        text-align: left;
        width: 100%;
      }
      table th {
        font-family: Helvetica Neue, sans-serif;
        background-color: #eee;
      }
      table td, table th {
        padding: 4px;
      }
      table td.critical {
        background-color: #fb9a99;
      }
      table td.down {
        background-color: #fb9a99;
      }
      table td.warning {
        background-color: #f9bb34;
      }
      table td.ok {
        background-color: #B2DF8A;
      }
      table td.up {
        background-color: #B2DF8A;
      }
  %body
    %div#wrapper
      %p
        %a(title='Dashboard' href='/') All Checks
        |
        %a(title='Dashboard' href='/failing') Failing Checks
      %h1 #{@check} on #{@entity}
      %form{:action => "/acknowledgements/#{@entity}/#{@check}", :method => "post"}
        %h2
          State: #{@check_state ? @check_state.upcase : ''}
<<<<<<< HEAD
          - if (['warning', 'critical'].include?(@check_state) and !(@in_unscheduled_maintenance || @in_scheduled_maintenance))
            %input{:type => 'submit', :value => 'Acknowledge', :class => 'button'}
          - if @in_unscheduled_maintenance
            (Acknowledged)
          - if @in_scheduled_maintenance
            (Scheduled Maintenance)
      - if @in_unscheduled_maintenance
        %form{:action => "/end_unscheduled_maintenance/#{@entity}/#{@check}", :method => "post"}
          %p
            %input{:type => 'submit', :value => 'End Unscheduled Maintenance (Unacknowledge)', :class => 'button'}
=======
        - if (['warning', 'critical'].include?(@check_state)   )
          / # and !(@in_unscheduled_maintenance || @in_scheduled_maintenance))
          %input{:type => 'hidden', :name => 'acknowledgement_id', :value => "#{@acknowledgement_id}"}
          %input{:type => 'submit', :value => 'Acknowledge', :class => 'button'}
          with
          %label{:for => 'summary'}
            summary:
          %input{:type => 'text', :name => 'summary', :value => ''}
          %label{:for => 'duration'}
            duration:
          %input{:type => 'number', :name => 'duration', :value => '', :min => '1', :max => (4 * 60 * 60).to_s}
        - if @in_unscheduled_maintenance
          %h3 (Acknowledged)
        - if @in_scheduled_maintenance
          %h3 (Scheduled Maintenance)
>>>>>>> 32f260db
      %h3 Output: #{@check_summary}
      %table
        %tr
          %td Last state change:
          %td #{relative_time_ago(Time.at(@check_last_change.to_i))} ago
          %td #{Time.at(@check_last_change.to_i)}
        %tr
          %td Last update:
          %td #{relative_time_ago(Time.at(@check_last_update.to_i))} ago
          %td #{Time.at(@check_last_update.to_i)}
        - if @last_notifications[:problem]
          - last_problem_relative = relative_time_ago(Time.at(@last_notifications[:problem])) + " ago"
          - last_problem          = Time.at(@last_notifications[:problem]).to_s
        - else
          - last_problem_relative = 'never'
          - last_problem          = ''
        %tr
          %td Last problem notification:
          %td= last_problem_relative
          %td= last_problem
        - if @last_notifications[:recovery]
          - last_recovery_relative = relative_time_ago(Time.at(@last_notifications[:recovery])) + " ago"
          - last_recovery          = Time.at(@last_notifications[:recovery]).to_s
        - else
          - last_recovery_relative = 'never'
          - last_recovery          = ''
        %tr
          %td Last recovery notification:
          %td= last_recovery_relative
          %td= last_recovery
        - if @last_notifications[:acknowledgement]
          - last_ack_relative = relative_time_ago(Time.at(@last_notifications[:acknowledgement])) + " ago"
          - last_ack          = Time.at(@last_notifications[:acknowledgement]).to_s
        - else
          - last_ack_relative = 'never'
          - last_ack          = ''
        %tr
          %td Last acknowledgement notification:
          %td= last_ack_relative
          %td= last_ack
      %h3 Scheduled Maintenance Periods
      - if @scheduled_maintenances && (@scheduled_maintenances.length > 0)
        %table
          %tr
            %th Start
            %th End
            %th Duration
            %th Summary
            %th Actions
          - @scheduled_maintenances.sort_by {|s| s[:start_time]}.each do |scheduled_maintenance|
            - start_time = scheduled_maintenance[:start_time]
            - end_time   = scheduled_maintenance[:end_time]
            - duration   = scheduled_maintenance[:duration]
            - summary    = scheduled_maintenance[:summary]
            %tr
              %td= Time.at(start_time).to_s
              %td= Time.at(end_time).to_s
              %td= ChronicDuration.output(duration)
              %td= summary
              %td
                - if end_time > Time.now.to_i
                  %form{ :action => "/scheduled_maintenances/#{@entity}/#{@check}", :method => "post"}
                    %input{:type => 'hidden', :name => '_method', :value => 'delete'}
                    %input{:type => 'hidden', :name => 'start_time', :value => start_time}
                    %input{:type => 'submit', :value => 'Delete', :class => 'button'}
      - else
        %p No scheduled maintenance
      %h4 Add Scheduled Maintenace
      %form{:action => "/scheduled_maintenances/#{@entity}/#{@check}", :method => "post"}
        %fieldset
          %table
            %tr
              %td
                %label{:for => 'start_time'} Start time:
              %td
                %input{:type => 'text', :name => 'start_time', :class => 'text', :size => '20', :maxlength => '80'}
                %p uses chronic, so eg "today 4pm", "two hours hence", "friday 2pm", "2012-01-28 13:00", etc. Times are taken to be in #{local_timezone}
            %tr
              %td
                %label{:for => 'duration'} Duration:
              %td
                %input{:type => 'text', :name => 'duration', :class => 'text', :size => '20', :maxlength => '80'}
                %p uses chronic_duration, so eg "1 hour", "2:30:00", "three days", etc
            %tr
              %td
                %label{:for => 'summary'} Summary:
              %td
                %input{:type => 'text', :name => 'summary', :class => 'text', :size => '80', :maxlength => '160'}
            %tr
              %td
              %td
                %input{:type => 'submit', :value => 'Save', :class => 'button'}
<|MERGE_RESOLUTION|>--- conflicted
+++ resolved
@@ -49,18 +49,6 @@
       %form{:action => "/acknowledgements/#{@entity}/#{@check}", :method => "post"}
         %h2
           State: #{@check_state ? @check_state.upcase : ''}
-<<<<<<< HEAD
-          - if (['warning', 'critical'].include?(@check_state) and !(@in_unscheduled_maintenance || @in_scheduled_maintenance))
-            %input{:type => 'submit', :value => 'Acknowledge', :class => 'button'}
-          - if @in_unscheduled_maintenance
-            (Acknowledged)
-          - if @in_scheduled_maintenance
-            (Scheduled Maintenance)
-      - if @in_unscheduled_maintenance
-        %form{:action => "/end_unscheduled_maintenance/#{@entity}/#{@check}", :method => "post"}
-          %p
-            %input{:type => 'submit', :value => 'End Unscheduled Maintenance (Unacknowledge)', :class => 'button'}
-=======
         - if (['warning', 'critical'].include?(@check_state)   )
           / # and !(@in_unscheduled_maintenance || @in_scheduled_maintenance))
           %input{:type => 'hidden', :name => 'acknowledgement_id', :value => "#{@acknowledgement_id}"}
@@ -76,7 +64,10 @@
           %h3 (Acknowledged)
         - if @in_scheduled_maintenance
           %h3 (Scheduled Maintenance)
->>>>>>> 32f260db
+      - if @in_unscheduled_maintenance
+        %form{:action => "/end_unscheduled_maintenance/#{@entity}/#{@check}", :method => "post"}
+          %p
+            %input{:type => 'submit', :value => 'End Unscheduled Maintenance (Unacknowledge)', :class => 'button'}
       %h3 Output: #{@check_summary}
       %table
         %tr
