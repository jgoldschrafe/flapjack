require 'spec_helper'

require 'flapjack/configuration'

describe Flapjack::Configuration do
<<<<<<< HEAD
  
  let(:logger) { double(:logger) }
  let(:configuration) { Flapjack::Configuration.new(logger: logger) } 
  
  # NOTE For readability, config files are defined at the bottom of this spec 

  context "single config file" do
    
    before(:each) do
      allow(Dir).to receive(:glob).and_return(%w(dummy_file)) 
      expect(File).to receive(:read).and_return(toml_data) 
      configuration.load('dummy_path')
    end   
  
    describe "redis configuration data" do 
      it "loads data accessible by symbol" do        
        expect(configuration.for_redis[:host]).to eq('192.168.0.1') 
        expect(configuration.for_redis[:port]).to eq(9999) 
        expect(configuration.for_redis[:db]).to eq(11)  
      end
    
      it "loads data accessible by string" do        
        expect(configuration.for_redis['host']).to eq('192.168.0.1') 
        expect(configuration.for_redis['port']).to eq(9999) 
        expect(configuration.for_redis['db']).to eq(11)  
      end    
    end  
  
    describe "all configuration data" do   
      it "loads data accessible by symbol" do 
        expect(configuration.all[:processor][:enabled]).to eq('yes')  
      end
    
      it "loads data accessible by string" do 
        expect(configuration.all['processor']['enabled']).to eq('yes')  
      end
    
      it "loads array data" do
        expect(
          configuration.all[:processor][:new_check_scheduled_maintenance_ignore_tags]
        ).to be_an(Array)    
      end
    
      it "loads nested data" do
        expect(
          configuration.all[:gateways][:sms_twilio][:logger][:syslog_errors]
        ).to eq('yes')  
      end     
    end
    
    describe "reload configuration data" do

      it "reloads config data" do
        allow(File).to receive(:read).and_return(reloaded_toml_data)
        
        expect(configuration.all[:pid_dir]).to eq("/var/run/flapjack/")
        expect(configuration.all[:log_dir]).to eq("/var/log/flapjack/")
        expect(configuration.for_redis[:host]).to eq('192.168.0.1') 
        expect(configuration.for_redis[:port]).to eq(9999) 
        expect(configuration.for_redis[:db]).to eq(11)          
        
        configuration.reload
         
        expect(configuration.all[:pid_dir]).to eq("/var/run/flapjack_new/") 
        expect(configuration.all[:log_dir]).to eq("/var/log/flapjack_new/")
        expect(configuration.for_redis['host']).to eq('192.168.0.2') 
        expect(configuration.for_redis['port']).to eq(8888) 
        expect(configuration.for_redis['db']).to eq(12) 
        
        expect(configuration.all['processor']).to be_nil  
      end   
    end  
  end
  
  context "multiple config files" do
    
    it "loads config data from files" do
      expect(Dir).to receive(:glob).and_return(%w(1 2 3)) 
      expect(File).to receive(:read).thrice.and_return(
        base_toml_data,
        redis_toml_data,
        gateways_sms_toml_data
        )
      
      configuration.load('dummy_pattern')
    
      expect(configuration.all[:pid_dir]).to eq('/var/run/flapjack/')  
      expect(configuration.all[:gateways][:sms][:enabled]).to eq('no')
      expect(configuration.for_redis[:host]).to eq('192.168.0.1') 
    end 
    
    it "fails to load config from clashing files" do

      
      expect(Dir).to receive(:glob).and_return(%w(1 2 3))   
      expect(File).to receive(:read).thrice.and_return(
        base_toml_data,
        redis_toml_data,
        clashing_redis_toml_data
        ) 
        
      expect(logger).to receive(:error).with("Duplicate configuration setting redis in 3")
      expect(logger).to receive(:error).with("Could not load config files using file_pattern 'dummy_pattern'")
      
      configuration.load('dummy_pattern')
      
      expect(configuration.all).to be_nil
    end    
=======

  let(:configuration) { Flapjack::Configuration.new }

  before(:each) do
    allow(File).to receive(:file?).and_return(true)
    allow(File).to receive(:read).and_return(toml_data)
    configuration.load('dummy_path')
  end

  describe "redis configuration data" do
    it "loads data accessible by symbol" do
      expect(configuration.for_redis[:host]).to eq('192.168.0.1')
      expect(configuration.for_redis[:port]).to eq(9999)
      expect(configuration.for_redis[:db]).to eq(11)
    end

    it "loads data accessible by string" do
      expect(configuration.for_redis['host']).to eq('192.168.0.1')
      expect(configuration.for_redis['port']).to eq(9999)
      expect(configuration.for_redis['db']).to eq(11)
    end
  end

  describe "all configuration data" do
    it "loads data accessible by symbol" do
      expect(configuration.all[:processor][:enabled]).to be_a(TrueClass)
    end

    it "loads data accessible by string" do
      expect(configuration.all['processor']['enabled']).to be_a(TrueClass)
    end

    it "loads array data" do
      expect(configuration.all[:processor][:new_check_scheduled_maintenance_ignore_tags]).to be_an(Array)
    end

    it "loads nested data" do
      expect(configuration.all[:gateways][:sms_twilio][:logger][:syslog_errors]).to be_a(TrueClass)
    end
>>>>>>> c9bfa80b
  end

  let(:toml_data) {
    <<-TOML_DATA
pid_dir = "/var/run/flapjack/"
log_dir = "/var/log/flapjack/"
daemonize = true
[logger]
  level = "INFO"
  syslog_errors = true
[redis]
  host = "192.168.0.1"
  port = 9999
  db = 11
[processor]
  enabled = true
  queue = "events"
  notifier_queue = "notifications"
  archive_events = true
  events_archive_maxage = 10800
  new_check_scheduled_maintenance_duration = "100 years"
  new_check_scheduled_maintenance_ignore_tags = ["bypass_ncsm"]
  [processor.logger]
    level = "INFO"
    syslog_errors = true
[notifier]
  enabled = true
  queue = "notifications"
  email_queue = "email_notifications"
  sms_queue = "sms_notifications"
  sms_twilio_queue = "sms_twilio_notifications"
  sns_queue = "sns_notifications"
  jabber_queue = "jabber_notifications"
  pagerduty_queue = "pagerduty_notifications"
  notification_log_file = "/var/log/flapjack/notification.log"
  default_contact_timezone = "UTC"
  [notifier.logger]
    level = "INFO"
    syslog_errors = true
[nagios-receiver]
  fifo = "/var/cache/nagios3/event_stream.fifo"
  pid_dir = "/var/run/flapjack/"
  log_dir = "/var/log/flapjack/"
[nsca-receiver]
  fifo = "/var/lib/nagios3/rw/nagios.cmd"
  pid_dir = "/var/run/flapjack/"
  log_dir = "/var/log/flapjack/"
[gateways]
  # Generates email notifications
  [gateways.email]
    enabled = false
    queue = "email_notifications"
    [gateways.email.logger]
      level = "INFO"
      syslog_errors = true
    [gateways.email.smtp_config]
      host = "127.0.0.1"
      port = 1025
      starttls = false
  [gateways.sms]
    enabled = false
    queue = "sms_notifications"
    endpoint = "https://www.messagenet.com.au/dotnet/Lodge.asmx/LodgeSMSMessage"
    username = "ermahgerd"
    password = "xxxx"
    [gateways.sms.logger]
      level = "INFO"
      syslog_errors = true
  [gateways.sms_twilio]
    enabled = false
    queue = "sms_twilio_notifications"
    account_sid = "xxxxxxxxxxxxxxxxxxxxxxxxxxxxxxxxxx"
    auth_token = "yyyyyyyyyyyyyyyyyyyyyyyyyyyyyyyy"
    from = "+1xxxxxxxxxx"
    [gateways.sms_twilio.logger]
      level = "INFO"
      syslog_errors = true
  [gateways.sns]
    enabled = false
    queue = "sns_notifications"
    access_key = "AKIAIOSFODNN7EXAMPLE"
    secret_key = "wJalrXUtnFEMI/K7MDENG/bPxRfiCYEXAMPLEKEY"
  [gateways.jabber]
    enabled = false
    queue = "jabber_notifications"
    server = "jabber.example.com"
    port = 5222
    jabberid = "flapjack@jabber.example.com"
    password = "good-password"
    alias = "flapjack"
    identifiers = ["@flapjack"]
    rooms = [
      "gimp@conference.jabber.example.com",
      "log@conference.jabber.example.com"
    ]
    [gateways.jabber.logger]
      level = "INFO"
      syslog_errors = true
  [gateways.pagerduty]
    enabled = false
    # the redis queue this pikelet will look for notifications on
    queue = "pagerduty_notifications"
    [gateways.pagerduty.logger]
      level = "INFO"
      syslog_errors = true
  [gateways.web]
    enabled = true
    port = 3080
    timeout = 300
    # Seconds between auto_refresh of entities/checks pages.  Set to 0 to disable
    auto_refresh = 120
    access_log = "/var/log/flapjack/web_access.log"
    api_url = "http://localhost:3081/"
    [gateways.web.logger]
      level = "INFO"
      syslog_errors = true
  [gateways.jsonapi]
    enabled = true
    port = 3081
    timeout = 300
    access_log = "/var/log/flapjack/jsonapi_access.log"
    base_url = "http://localhost:3081/"
    [gateways.jsonapi.logger]
      level = "INFO"
      syslog_errors = true
  [gateways.oobetet]
    enabled = false
    server = "jabber.example.com"
    port = 5222
    jabberid = "flapjacktest@jabber.example.com"
    password = "nuther-good-password"
    alias = "flapjacktest"
    watched_check = "PING"
    pagerduty_contact = 11111111111111111111111111111111
    rooms = [
      "flapjacktest@conference.jabber.example.com",
      "gimp@conference.jabber.example.com",
      "log@conference.jabber.example.com"
    ]
    [gateways.oobetet.logger]
      level = "INFO"
      syslog_errors = true
  TOML_DATA
  }
<<<<<<< HEAD
  
  let(:reloaded_toml_data) {
    <<-NEW_TOML_DATA 
pid_dir = "/var/run/flapjack_new/"
log_dir = "/var/log/flapjack_new/"
daemonize = "no"
[logger]
  level = "DEBUG"
  syslog_errors = "no"
[redis]
  host = "192.168.0.2"
  port = 8888
  db = 12
NEW_TOML_DATA
  } 
  
  let(:base_toml_data) {
    <<-BASE_TOML_DATA     
pid_dir = "/var/run/flapjack/"
log_dir = "/var/log/flapjack/"
daemonize = "yes"
[logger]
  level = "INFO"
  syslog_errors = "yes"
BASE_TOML_DATA
  } 
  
  let(:redis_toml_data) {
    <<-REDIS_TOML_DATA
[redis]
  host = "192.168.0.1"
  port = 9999
  db = 11
REDIS_TOML_DATA
  } 
  
  let(:clashing_redis_toml_data) {
    <<-REDIS_TOML_DATA
[redis]
  host = "192.168.0.2"
  port = 8888
  db = 22
REDIS_TOML_DATA
  }   
  
  let(:gateways_sms_toml_data) { 
    <<-GATEWAYS_SMS_TOML_DATA 
[gateways.sms]
  enabled = "no"
  queue = "sms_notifications"
  endpoint = "https://www.messagenet.com.au/dotnet/Lodge.asmx/LodgeSMSMessage"
  username = "ermahgerd"
  password = "xxxx"
  [gateways.sms.logger]
    level = "INFO"
    syslog_errors = "yes"
GATEWAYS_SMS_TOML_DATA
  }
end  
=======
end
>>>>>>> c9bfa80b
<|MERGE_RESOLUTION|>--- conflicted
+++ resolved
@@ -3,156 +3,112 @@
 require 'flapjack/configuration'
 
 describe Flapjack::Configuration do
-<<<<<<< HEAD
-  
+
   let(:logger) { double(:logger) }
-  let(:configuration) { Flapjack::Configuration.new(logger: logger) } 
-  
-  # NOTE For readability, config files are defined at the bottom of this spec 
+  let(:configuration) { Flapjack::Configuration.new(logger: logger) }
+
+  # NOTE For readability, config files are defined at the bottom of this spec
 
   context "single config file" do
-    
+
     before(:each) do
-      allow(Dir).to receive(:glob).and_return(%w(dummy_file)) 
-      expect(File).to receive(:read).and_return(toml_data) 
+      allow(Dir).to receive(:glob).and_return(%w(dummy_file))
+      expect(File).to receive(:read).and_return(toml_data)
       configuration.load('dummy_path')
-    end   
-  
-    describe "redis configuration data" do 
-      it "loads data accessible by symbol" do        
-        expect(configuration.for_redis[:host]).to eq('192.168.0.1') 
-        expect(configuration.for_redis[:port]).to eq(9999) 
-        expect(configuration.for_redis[:db]).to eq(11)  
-      end
-    
-      it "loads data accessible by string" do        
-        expect(configuration.for_redis['host']).to eq('192.168.0.1') 
-        expect(configuration.for_redis['port']).to eq(9999) 
-        expect(configuration.for_redis['db']).to eq(11)  
-      end    
-    end  
-  
-    describe "all configuration data" do   
-      it "loads data accessible by symbol" do 
-        expect(configuration.all[:processor][:enabled]).to eq('yes')  
-      end
-    
-      it "loads data accessible by string" do 
-        expect(configuration.all['processor']['enabled']).to eq('yes')  
-      end
-    
+    end
+
+    describe "redis configuration data" do
+      it "loads data accessible by symbol" do
+        expect(configuration.for_redis[:host]).to eq('192.168.0.1')
+        expect(configuration.for_redis[:port]).to eq(9999)
+        expect(configuration.for_redis[:db]).to eq(11)
+      end
+
+      it "loads data accessible by string" do
+        expect(configuration.for_redis['host']).to eq('192.168.0.1')
+        expect(configuration.for_redis['port']).to eq(9999)
+        expect(configuration.for_redis['db']).to eq(11)
+      end
+    end
+
+    describe "all configuration data" do
+      it "loads data accessible by symbol" do
+        expect(configuration.all[:processor][:enabled]).to be_a(TrueClass)
+      end
+
+      it "loads data accessible by string" do
+        expect(configuration.all['processor']['enabled']).to be_a(TrueClass)
+      end
+
       it "loads array data" do
         expect(
           configuration.all[:processor][:new_check_scheduled_maintenance_ignore_tags]
-        ).to be_an(Array)    
-      end
-    
+        ).to be_an(Array)
+      end
+
       it "loads nested data" do
         expect(
           configuration.all[:gateways][:sms_twilio][:logger][:syslog_errors]
-        ).to eq('yes')  
-      end     
-    end
-    
+        ).to be_a(TrueClass)
+      end
+    end
+
     describe "reload configuration data" do
 
       it "reloads config data" do
         allow(File).to receive(:read).and_return(reloaded_toml_data)
-        
+
         expect(configuration.all[:pid_dir]).to eq("/var/run/flapjack/")
         expect(configuration.all[:log_dir]).to eq("/var/log/flapjack/")
-        expect(configuration.for_redis[:host]).to eq('192.168.0.1') 
-        expect(configuration.for_redis[:port]).to eq(9999) 
-        expect(configuration.for_redis[:db]).to eq(11)          
-        
+        expect(configuration.for_redis[:host]).to eq('192.168.0.1')
+        expect(configuration.for_redis[:port]).to eq(9999)
+        expect(configuration.for_redis[:db]).to eq(11)
+
         configuration.reload
-         
-        expect(configuration.all[:pid_dir]).to eq("/var/run/flapjack_new/") 
+
+        expect(configuration.all[:pid_dir]).to eq("/var/run/flapjack_new/")
         expect(configuration.all[:log_dir]).to eq("/var/log/flapjack_new/")
-        expect(configuration.for_redis['host']).to eq('192.168.0.2') 
-        expect(configuration.for_redis['port']).to eq(8888) 
-        expect(configuration.for_redis['db']).to eq(12) 
-        
-        expect(configuration.all['processor']).to be_nil  
-      end   
-    end  
+        expect(configuration.for_redis['host']).to eq('192.168.0.2')
+        expect(configuration.for_redis['port']).to eq(8888)
+        expect(configuration.for_redis['db']).to eq(12)
+
+        expect(configuration.all['processor']).to be_nil
+      end
+    end
   end
-  
+
   context "multiple config files" do
-    
+
     it "loads config data from files" do
-      expect(Dir).to receive(:glob).and_return(%w(1 2 3)) 
+      expect(Dir).to receive(:glob).and_return(%w(1 2 3))
       expect(File).to receive(:read).thrice.and_return(
         base_toml_data,
         redis_toml_data,
         gateways_sms_toml_data
         )
-      
+
       configuration.load('dummy_pattern')
-    
-      expect(configuration.all[:pid_dir]).to eq('/var/run/flapjack/')  
-      expect(configuration.all[:gateways][:sms][:enabled]).to eq('no')
-      expect(configuration.for_redis[:host]).to eq('192.168.0.1') 
-    end 
-    
+
+      expect(configuration.all[:pid_dir]).to eq('/var/run/flapjack/')
+      expect(configuration.all[:gateways][:sms][:enabled]).to be_a(FalseClass)
+      expect(configuration.for_redis[:host]).to eq('192.168.0.1')
+    end
+
     it "fails to load config from clashing files" do
-
-      
-      expect(Dir).to receive(:glob).and_return(%w(1 2 3))   
+      expect(Dir).to receive(:glob).and_return(%w(1 2 3))
       expect(File).to receive(:read).thrice.and_return(
         base_toml_data,
         redis_toml_data,
         clashing_redis_toml_data
-        ) 
-        
+        )
+
       expect(logger).to receive(:error).with("Duplicate configuration setting redis in 3")
       expect(logger).to receive(:error).with("Could not load config files using file_pattern 'dummy_pattern'")
-      
+
       configuration.load('dummy_pattern')
-      
+
       expect(configuration.all).to be_nil
-    end    
-=======
-
-  let(:configuration) { Flapjack::Configuration.new }
-
-  before(:each) do
-    allow(File).to receive(:file?).and_return(true)
-    allow(File).to receive(:read).and_return(toml_data)
-    configuration.load('dummy_path')
-  end
-
-  describe "redis configuration data" do
-    it "loads data accessible by symbol" do
-      expect(configuration.for_redis[:host]).to eq('192.168.0.1')
-      expect(configuration.for_redis[:port]).to eq(9999)
-      expect(configuration.for_redis[:db]).to eq(11)
-    end
-
-    it "loads data accessible by string" do
-      expect(configuration.for_redis['host']).to eq('192.168.0.1')
-      expect(configuration.for_redis['port']).to eq(9999)
-      expect(configuration.for_redis['db']).to eq(11)
-    end
-  end
-
-  describe "all configuration data" do
-    it "loads data accessible by symbol" do
-      expect(configuration.all[:processor][:enabled]).to be_a(TrueClass)
-    end
-
-    it "loads data accessible by string" do
-      expect(configuration.all['processor']['enabled']).to be_a(TrueClass)
-    end
-
-    it "loads array data" do
-      expect(configuration.all[:processor][:new_check_scheduled_maintenance_ignore_tags]).to be_an(Array)
-    end
-
-    it "loads nested data" do
-      expect(configuration.all[:gateways][:sms_twilio][:logger][:syslog_errors]).to be_a(TrueClass)
-    end
->>>>>>> c9bfa80b
+    end
   end
 
   let(:toml_data) {
@@ -297,34 +253,33 @@
       syslog_errors = true
   TOML_DATA
   }
-<<<<<<< HEAD
-  
+
   let(:reloaded_toml_data) {
-    <<-NEW_TOML_DATA 
+    <<-NEW_TOML_DATA
 pid_dir = "/var/run/flapjack_new/"
 log_dir = "/var/log/flapjack_new/"
-daemonize = "no"
+daemonize = false
 [logger]
   level = "DEBUG"
-  syslog_errors = "no"
+  syslog_errors = false
 [redis]
   host = "192.168.0.2"
   port = 8888
   db = 12
 NEW_TOML_DATA
-  } 
-  
+  }
+
   let(:base_toml_data) {
-    <<-BASE_TOML_DATA     
+    <<-BASE_TOML_DATA
 pid_dir = "/var/run/flapjack/"
 log_dir = "/var/log/flapjack/"
-daemonize = "yes"
+daemonize = true
 [logger]
   level = "INFO"
-  syslog_errors = "yes"
+  syslog_errors = true
 BASE_TOML_DATA
-  } 
-  
+  }
+
   let(:redis_toml_data) {
     <<-REDIS_TOML_DATA
 [redis]
@@ -332,8 +287,8 @@
   port = 9999
   db = 11
 REDIS_TOML_DATA
-  } 
-  
+  }
+
   let(:clashing_redis_toml_data) {
     <<-REDIS_TOML_DATA
 [redis]
@@ -341,22 +296,19 @@
   port = 8888
   db = 22
 REDIS_TOML_DATA
-  }   
-  
-  let(:gateways_sms_toml_data) { 
-    <<-GATEWAYS_SMS_TOML_DATA 
+  }
+
+  let(:gateways_sms_toml_data) {
+    <<-GATEWAYS_SMS_TOML_DATA
 [gateways.sms]
-  enabled = "no"
+  enabled = false
   queue = "sms_notifications"
   endpoint = "https://www.messagenet.com.au/dotnet/Lodge.asmx/LodgeSMSMessage"
   username = "ermahgerd"
   password = "xxxx"
   [gateways.sms.logger]
     level = "INFO"
-    syslog_errors = "yes"
+    syslog_errors = true
 GATEWAYS_SMS_TOML_DATA
   }
-end  
-=======
-end
->>>>>>> c9bfa80b
+end