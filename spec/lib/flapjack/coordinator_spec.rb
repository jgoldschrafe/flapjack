--- conflicted
+++ resolved
@@ -32,34 +32,10 @@
     running_cond.should_receive(:wait)
     running_cond.should_receive(:signal)
 
-<<<<<<< HEAD
     monitor = double(Monitor)
     monitor.should_receive(:synchronize).twice.and_yield
     monitor.should_receive(:new_cond).and_return(running_cond)
     Monitor.should_receive(:new).and_return(monitor)
-=======
-    # Syslog.should_receive(:opened?).and_return(true)
-    # Syslog.should_receive(:close)
-
-    fc.start(:signals => false)
-    fc.stop
-  end
-
-  it "handles an exception raised by a pikelet and shuts down" do
-    Flapjack::Logger.should_receive(:new).and_return(logger)
-    logger.should_receive(:fatal)
-
-    cfg = {'processor' => {'enabled' => true}}
-    EM.should_receive(:synchrony).and_yield
-    config.should_receive(:for_redis).and_return({})
-    config.should_receive(:all).twice.and_return(cfg)
-
-    processor = double('processor')
-    processor.should_receive(:start).and_raise(RuntimeError)
-    processor.should_receive(:stop)
-    processor.should_receive(:update_status)
-    processor.should_receive(:status).exactly(3).times.and_return('stopped')
->>>>>>> 50029808
 
     Time.should_receive(:now).and_return(time)
 
@@ -170,6 +146,7 @@
   it "traps system signals and shuts down" do
     Flapjack::Logger.should_receive(:new).and_return(logger)
 
+    config.should_receive(:all).and_return({})
     RbConfig::CONFIG.should_receive(:[]).with('host_os').and_return('darwin12.0.0')
 
     Kernel.should_receive(:trap).with('INT').and_yield
@@ -177,11 +154,6 @@
     Kernel.should_receive(:trap).with('QUIT').and_yield
     Kernel.should_receive(:trap).with('HUP').and_yield
 
-<<<<<<< HEAD
-=======
-    config.should_receive(:all).and_return({})
-    config.should_receive(:for_redis).and_return({})
->>>>>>> 50029808
     fc = Flapjack::Coordinator.new(config)
     fc.should_receive(:stop).exactly(3).times
     fc.should_receive(:reload)
@@ -192,6 +164,7 @@
   it "only traps two system signals on Windows" do
     Flapjack::Logger.should_receive(:new).and_return(logger)
 
+    config.should_receive(:all).and_return({})
     RbConfig::CONFIG.should_receive(:[]).with('host_os').and_return('mswin')
 
     Kernel.should_receive(:trap).with('INT').and_yield
@@ -199,11 +172,6 @@
     Kernel.should_not_receive(:trap).with('QUIT')
     Kernel.should_not_receive(:trap).with('HUP')
 
-<<<<<<< HEAD
-=======
-    config.should_receive(:all).and_return({})
-    config.should_receive(:for_redis).and_return({})
->>>>>>> 50029808
     fc = Flapjack::Coordinator.new(config)
     fc.should_receive(:stop).twice
 
