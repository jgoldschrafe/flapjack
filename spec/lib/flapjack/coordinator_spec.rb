require 'spec_helper'

require 'flapjack/coordinator'

describe Flapjack::Coordinator do

<<<<<<< HEAD
  let(:config) { mock(Flapjack::Configuration) }
=======
  let(:fiber)  { double(Fiber) }
  let(:config) { double(Flapjack::Configuration) }
>>>>>>> 4a0187ea

  let(:logger) { double(Flapjack::Logger) }

  let!(:time)  { Time.now }

  it "starts and stops a pikelet" do
    Flapjack::Logger.should_receive(:new).and_return(logger)

    cfg = {'processor' => {'enabled' => true}}

    config.should_receive(:for_redis).and_return({})
    config.should_receive(:all).and_return(cfg)

<<<<<<< HEAD
    Redis.should_receive(:new)
    Flapjack::ConnectionPool::Wrapper.should_receive(:new).
        with(:size => 1).and_yield

    processor = mock('processor')
=======
    processor = double('processor')
>>>>>>> 4a0187ea
    processor.should_receive(:start)
    processor.should_receive(:stop)

    Thread.should_receive(:new).and_yield

    running_cond = mock(MonitorMixin::ConditionVariable)
    running_cond.should_receive(:wait)
    running_cond.should_receive(:signal)

<<<<<<< HEAD
    monitor = mock(Monitor)
    monitor.should_receive(:synchronize).twice.and_yield
    monitor.should_receive(:new_cond).and_return(running_cond)
    Monitor.should_receive(:new).and_return(monitor)
=======
    # Syslog.should_receive(:opened?).and_return(true)
    # Syslog.should_receive(:close)

    fc.start(:signals => false)
    fc.stop
  end

  it "handles an exception raised by a pikelet and shuts down" do
    Flapjack::Logger.should_receive(:new).and_return(logger)
    logger.should_receive(:fatal)

    cfg = {'processor' => {'enabled' => true}}
    EM.should_receive(:synchrony).and_yield
    config.should_receive(:for_redis).and_return({})
    config.should_receive(:all).and_return(cfg)

    processor = double('processor')
    processor.should_receive(:start).and_raise(RuntimeError)
    processor.should_receive(:stop)
    processor.should_receive(:update_status)
    processor.should_receive(:status).exactly(3).times.and_return('stopped')
>>>>>>> 4a0187ea

    Time.should_receive(:now).and_return(time)

    fc = Flapjack::Coordinator.new(config)
    Flapjack::Pikelet.should_receive(:create).with('processor',
        an_instance_of(Proc), :config => cfg['processor'],
        :boot_time => time).
      and_return([processor])

    # Syslog.should_receive(:opened?).and_return(true)
    # Syslog.should_receive(:close)

    fc.start(:signals => false)
    fc.stop
  end

  it "loads an old executive pikelet config block with no new data" do
    cfg = {'executive' => {'enabled' => true}}

    config.should_receive(:for_redis).and_return({})
    config.should_receive(:all).and_return(cfg)

<<<<<<< HEAD
    Redis.should_receive(:new)
    Flapjack::ConnectionPool::Wrapper.should_receive(:new).
        with(:size => 2).and_yield

    processor = mock('processor')
=======
    processor = double('processor')
>>>>>>> 4a0187ea
    processor.should_receive(:start)
    processor.should_receive(:stop)

<<<<<<< HEAD
    notifier = mock('notifier')
=======
    notifier = double('processor')
>>>>>>> 4a0187ea
    notifier.should_receive(:start)
    notifier.should_receive(:stop)

    Thread.should_receive(:new).and_yield

    running_cond = mock(MonitorMixin::ConditionVariable)
    running_cond.should_receive(:wait)
    running_cond.should_receive(:signal)

    monitor = mock(Monitor)
    monitor.should_receive(:synchronize).twice.and_yield
    monitor.should_receive(:new_cond).and_return(running_cond)
    Monitor.should_receive(:new).and_return(monitor)

    Time.should_receive(:now).and_return(time)

    fc = Flapjack::Coordinator.new(config)
    Flapjack::Pikelet.should_receive(:create).with('processor',
        an_instance_of(Proc), :config => cfg['executive'],
        :boot_time => time).
      and_return([processor])
    Flapjack::Pikelet.should_receive(:create).with('notifier',
        an_instance_of(Proc), :config => cfg['executive'],
        :boot_time => time).
      and_return([notifier])

    # Syslog.should_receive(:opened?).and_return(true)
    # Syslog.should_receive(:close)

    fc.start(:signals => false)
    fc.stop
  end

  it "loads an old executive pikelet config block with some new data" do
    cfg = {'executive' => {'enabled' => true},
           'processor' => {'foo' => 'bar'},
           'notifier'  => {'enabled' => false}
          }

    config.should_receive(:for_redis).and_return({})
    config.should_receive(:all).and_return(cfg)

<<<<<<< HEAD
    Redis.should_receive(:new)
    Flapjack::ConnectionPool::Wrapper.should_receive(:new).
        with(:size => 1).and_yield

    processor = mock('processor')
=======
    processor = double('processor')
>>>>>>> 4a0187ea
    processor.should_receive(:start)
    processor.should_receive(:stop)

    Thread.should_receive(:new).and_yield

    running_cond = mock(MonitorMixin::ConditionVariable)
    running_cond.should_receive(:wait)
    running_cond.should_receive(:signal)

    monitor = mock(Monitor)
    monitor.should_receive(:synchronize).twice.and_yield
    monitor.should_receive(:new_cond).and_return(running_cond)
    Monitor.should_receive(:new).and_return(monitor)

    Time.should_receive(:now).and_return(time)

    fc = Flapjack::Coordinator.new(config)
    Flapjack::Pikelet.should_receive(:create).with('processor',
        an_instance_of(Proc), :config => cfg['processor'].merge('enabled' => true),
        :boot_time => time).
      and_return([processor])

    # Syslog.should_receive(:opened?).and_return(true)
    # Syslog.should_receive(:close)

    fc.start(:signals => false)
    fc.stop
  end

  it "traps system signals and shuts down" do
    Flapjack::Logger.should_receive(:new).and_return(logger)

    RbConfig::CONFIG.should_receive(:[]).with('host_os').and_return('darwin12.0.0')

    Kernel.should_receive(:trap).with('INT').and_yield
    Kernel.should_receive(:trap).with('TERM').and_yield
    Kernel.should_receive(:trap).with('QUIT').and_yield
    Kernel.should_receive(:trap).with('HUP').and_yield

    fc = Flapjack::Coordinator.new(config)
    fc.should_receive(:stop).exactly(3).times
    fc.should_receive(:reload)

    fc.send(:setup_signals)
  end

  it "only traps two system signals on Windows" do
    Flapjack::Logger.should_receive(:new).and_return(logger)

    RbConfig::CONFIG.should_receive(:[]).with('host_os').and_return('mswin')

    Kernel.should_receive(:trap).with('INT').and_yield
    Kernel.should_receive(:trap).with('TERM').and_yield
    Kernel.should_not_receive(:trap).with('QUIT')
    Kernel.should_not_receive(:trap).with('HUP')

    fc = Flapjack::Coordinator.new(config)
    fc.should_receive(:stop).twice

    fc.send(:setup_signals)
  end

  it "stops one pikelet and starts another on reload" do
    Flapjack::Logger.should_receive(:new).and_return(logger)

    old_cfg = {'processor' => {'enabled' => true}}
    new_cfg = {'gateways' => {'jabber' => {'enabled' => true}}}

    new_config = double('new_config')
    filename = double('filename')

    config.should_receive(:all).and_return(old_cfg)
    config.should_receive(:filename).and_return(filename)

    Flapjack::Configuration.should_receive(:new).and_return(new_config)
    new_config.should_receive(:load).with(filename)
    new_config.should_receive(:all).and_return(new_cfg)

<<<<<<< HEAD
    processor = mock('processor')
    processor.should_receive(:type).and_return('processor')
=======
    processor = double('processor')
    processor.should_receive(:type).twice.and_return('processor')
>>>>>>> 4a0187ea
    processor.should_receive(:stop)

    jabber = double('jabber')
    Flapjack::Pikelet.should_receive(:create).
      with('jabber', an_instance_of(Proc),
        :config => {"enabled" => true},
        :boot_time => time).
      and_return([jabber])
    jabber.should_receive(:start)

    fc = Flapjack::Coordinator.new(config)

    fc.instance_variable_set('@boot_time', time)
    fc.instance_variable_set('@pikelets', [processor])
    fc.reload
    fc.instance_variable_get('@pikelets').should == [jabber]
  end

  it "reloads a pikelet config without restarting it" do
    Flapjack::Logger.should_receive(:new).and_return(logger)

    old_cfg = {'processor' => {'enabled' => true, 'foo' => 'bar'}}
    new_cfg = {'processor' => {'enabled' => true, 'foo' => 'baz'}}

    new_config = double('new_config')
    filename = double('filename')

    config.should_receive(:all).and_return(old_cfg)
    config.should_receive(:filename).and_return(filename)

    Flapjack::Configuration.should_receive(:new).and_return(new_config)
    new_config.should_receive(:load).with(filename)
    new_config.should_receive(:all).and_return(new_cfg)

    processor = double('processor')
    processor.should_not_receive(:start)
    processor.should_receive(:type).exactly(3).times.and_return('processor')
    processor.should_receive(:reload).with(new_cfg['processor']).and_return(true)
    processor.should_not_receive(:stop)

    fc = Flapjack::Coordinator.new(config)
    fc.instance_variable_set('@boot_time', time)
    fc.instance_variable_set('@pikelets', [processor])
    fc.reload
    fc.instance_variable_get('@pikelets').should == [processor]
  end

  it "reloads a pikelet config while restarting it" do
    Flapjack::Logger.should_receive(:new).and_return(logger)

    old_cfg = {'processor' => {'enabled' => true, 'foo' => 'bar'}}
    new_cfg = {'processor' => {'enabled' => true, 'baz' => 'qux'}}

    new_config = double('new_config')
    filename = double('filename')

    config.should_receive(:all).and_return(old_cfg)
    config.should_receive(:filename).and_return(filename)

    Flapjack::Configuration.should_receive(:new).and_return(new_config)
    new_config.should_receive(:load).with(filename)
    new_config.should_receive(:all).and_return(new_cfg)

    processor = double('processor')
    processor.should_receive(:type).exactly(5).times.and_return('processor')
    processor.should_receive(:reload).with(new_cfg['processor']).and_return(false)
    processor.should_receive(:stop)

<<<<<<< HEAD
    new_processor = mock('new_processor')
    new_processor.should_receive(:start)
=======
    new_exec = double('new_executive')
    new_exec.should_receive(:start)
>>>>>>> 4a0187ea

    fc = Flapjack::Coordinator.new(config)

    Flapjack::Pikelet.should_receive(:create).
      with('processor', an_instance_of(Proc),
        :config => new_cfg['processor'],
        :boot_time => time).
      and_return([new_processor])

    fc.instance_variable_set('@boot_time', time)
    fc.instance_variable_set('@pikelets', [processor])
    fc.reload
    fc.instance_variable_get('@pikelets').should == [new_processor]
  end

end<|MERGE_RESOLUTION|>--- conflicted
+++ resolved
@@ -4,12 +4,7 @@
 
 describe Flapjack::Coordinator do
 
-<<<<<<< HEAD
-  let(:config) { mock(Flapjack::Configuration) }
-=======
-  let(:fiber)  { double(Fiber) }
   let(:config) { double(Flapjack::Configuration) }
->>>>>>> 4a0187ea
 
   let(:logger) { double(Flapjack::Logger) }
 
@@ -23,30 +18,33 @@
     config.should_receive(:for_redis).and_return({})
     config.should_receive(:all).and_return(cfg)
 
-<<<<<<< HEAD
     Redis.should_receive(:new)
     Flapjack::ConnectionPool::Wrapper.should_receive(:new).
         with(:size => 1).and_yield
 
-    processor = mock('processor')
-=======
-    processor = double('processor')
->>>>>>> 4a0187ea
+    processor = double('processor')
     processor.should_receive(:start)
     processor.should_receive(:stop)
 
     Thread.should_receive(:new).and_yield
 
-    running_cond = mock(MonitorMixin::ConditionVariable)
+    running_cond = double(MonitorMixin::ConditionVariable)
     running_cond.should_receive(:wait)
     running_cond.should_receive(:signal)
 
-<<<<<<< HEAD
-    monitor = mock(Monitor)
+    monitor = double(Monitor)
     monitor.should_receive(:synchronize).twice.and_yield
     monitor.should_receive(:new_cond).and_return(running_cond)
     Monitor.should_receive(:new).and_return(monitor)
-=======
+
+    Time.should_receive(:now).and_return(time)
+
+    fc = Flapjack::Coordinator.new(config)
+    Flapjack::Pikelet.should_receive(:create).with('processor',
+        an_instance_of(Proc), :config => cfg['processor'],
+        :boot_time => time).
+      and_return([processor])
+
     # Syslog.should_receive(:opened?).and_return(true)
     # Syslog.should_receive(:close)
 
@@ -54,70 +52,31 @@
     fc.stop
   end
 
-  it "handles an exception raised by a pikelet and shuts down" do
-    Flapjack::Logger.should_receive(:new).and_return(logger)
-    logger.should_receive(:fatal)
-
-    cfg = {'processor' => {'enabled' => true}}
-    EM.should_receive(:synchrony).and_yield
+  it "loads an old executive pikelet config block with no new data" do
+    cfg = {'executive' => {'enabled' => true}}
+
     config.should_receive(:for_redis).and_return({})
     config.should_receive(:all).and_return(cfg)
 
-    processor = double('processor')
-    processor.should_receive(:start).and_raise(RuntimeError)
-    processor.should_receive(:stop)
-    processor.should_receive(:update_status)
-    processor.should_receive(:status).exactly(3).times.and_return('stopped')
->>>>>>> 4a0187ea
-
-    Time.should_receive(:now).and_return(time)
-
-    fc = Flapjack::Coordinator.new(config)
-    Flapjack::Pikelet.should_receive(:create).with('processor',
-        an_instance_of(Proc), :config => cfg['processor'],
-        :boot_time => time).
-      and_return([processor])
-
-    # Syslog.should_receive(:opened?).and_return(true)
-    # Syslog.should_receive(:close)
-
-    fc.start(:signals => false)
-    fc.stop
-  end
-
-  it "loads an old executive pikelet config block with no new data" do
-    cfg = {'executive' => {'enabled' => true}}
-
-    config.should_receive(:for_redis).and_return({})
-    config.should_receive(:all).and_return(cfg)
-
-<<<<<<< HEAD
     Redis.should_receive(:new)
     Flapjack::ConnectionPool::Wrapper.should_receive(:new).
         with(:size => 2).and_yield
 
-    processor = mock('processor')
-=======
-    processor = double('processor')
->>>>>>> 4a0187ea
+    processor = double('processor')
     processor.should_receive(:start)
     processor.should_receive(:stop)
 
-<<<<<<< HEAD
-    notifier = mock('notifier')
-=======
-    notifier = double('processor')
->>>>>>> 4a0187ea
+    notifier = double('notifier')
     notifier.should_receive(:start)
     notifier.should_receive(:stop)
 
     Thread.should_receive(:new).and_yield
 
-    running_cond = mock(MonitorMixin::ConditionVariable)
+    running_cond = double(MonitorMixin::ConditionVariable)
     running_cond.should_receive(:wait)
     running_cond.should_receive(:signal)
 
-    monitor = mock(Monitor)
+    monitor = double(Monitor)
     monitor.should_receive(:synchronize).twice.and_yield
     monitor.should_receive(:new_cond).and_return(running_cond)
     Monitor.should_receive(:new).and_return(monitor)
@@ -150,25 +109,21 @@
     config.should_receive(:for_redis).and_return({})
     config.should_receive(:all).and_return(cfg)
 
-<<<<<<< HEAD
     Redis.should_receive(:new)
     Flapjack::ConnectionPool::Wrapper.should_receive(:new).
         with(:size => 1).and_yield
 
-    processor = mock('processor')
-=======
-    processor = double('processor')
->>>>>>> 4a0187ea
+    processor = double('processor')
     processor.should_receive(:start)
     processor.should_receive(:stop)
 
     Thread.should_receive(:new).and_yield
 
-    running_cond = mock(MonitorMixin::ConditionVariable)
+    running_cond = double(MonitorMixin::ConditionVariable)
     running_cond.should_receive(:wait)
     running_cond.should_receive(:signal)
 
-    monitor = mock(Monitor)
+    monitor = double(Monitor)
     monitor.should_receive(:synchronize).twice.and_yield
     monitor.should_receive(:new_cond).and_return(running_cond)
     Monitor.should_receive(:new).and_return(monitor)
@@ -237,13 +192,8 @@
     new_config.should_receive(:load).with(filename)
     new_config.should_receive(:all).and_return(new_cfg)
 
-<<<<<<< HEAD
-    processor = mock('processor')
+    processor = double('processor')
     processor.should_receive(:type).and_return('processor')
-=======
-    processor = double('processor')
-    processor.should_receive(:type).twice.and_return('processor')
->>>>>>> 4a0187ea
     processor.should_receive(:stop)
 
     jabber = double('jabber')
@@ -312,13 +262,8 @@
     processor.should_receive(:reload).with(new_cfg['processor']).and_return(false)
     processor.should_receive(:stop)
 
-<<<<<<< HEAD
-    new_processor = mock('new_processor')
+    new_processor = double('new_processor')
     new_processor.should_receive(:start)
-=======
-    new_exec = double('new_executive')
-    new_exec.should_receive(:start)
->>>>>>> 4a0187ea
 
     fc = Flapjack::Coordinator.new(config)
 
