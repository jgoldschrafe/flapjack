--- conflicted
+++ resolved
@@ -24,69 +24,25 @@
     expect(processor).to receive(:start)
     expect(processor).to receive(:stop)
 
-<<<<<<< HEAD
-    expect(Thread).to receive(:new).and_yield
-
     running_cond = double(MonitorMixin::ConditionVariable)
-    expect(running_cond).to receive(:wait_until).and_yield
     expect(running_cond).to receive(:signal)
 
     monitor = double(Monitor)
-    expect(monitor).to receive(:synchronize).twice.and_yield
+    expect(monitor).to receive(:synchronize).and_yield
     expect(monitor).to receive(:new_cond).and_return(running_cond)
     expect(Monitor).to receive(:new).and_return(monitor)
-=======
+
     expect(Time).to receive(:now).and_return(time)
 
     fc = Flapjack::Coordinator.new(config)
+    expect(running_cond).to receive(:wait_until) {
+      fc.instance_variable_set('@state', :stopping)
+    }
+
     expect(Flapjack::Pikelet).to receive(:create).with('processor',
-        :config => cfg['processor'], :redis_config => {}, :boot_time => time).
-      and_return(processor)
-
-    expect(EM).to receive(:stop)
-    expect(EM::Synchrony).to receive(:sleep).and_return {
-      fc.instance_variable_set('@received_signals', ['INT'])
-    }
-
-    expect(Syslog).to receive(:opened?).and_return(true)
-    expect(Syslog).to receive(:close)
-
-    fc.start(:signals => false)
-  end
-
-  it "handles an exception raised by a pikelet and shuts down" do
-    expect(Flapjack::Logger).to receive(:new).and_return(logger)
-    expect(logger).to receive(:fatal)
-
-    cfg = {'processor' => {'enabled' => true}}
-    expect(EM).to receive(:synchrony).and_yield
-    expect(config).to receive(:for_redis).and_return({})
-    expect(config).to receive(:all).twice.and_return(cfg)
-
-    processor = double('processor')
-    expect(processor).to receive(:start).and_raise(RuntimeError)
-    expect(processor).to receive(:stop)
-    expect(processor).to receive(:update_status)
-    expect(processor).to receive(:status).exactly(3).times.and_return('stopped')
->>>>>>> 76d1683b
-
-    expect(Time).to receive(:now).and_return(time)
-
-    fc = Flapjack::Coordinator.new(config)
-    expect(Flapjack::Pikelet).to receive(:create).with('processor',
-<<<<<<< HEAD
         an_instance_of(Proc), :config => cfg['processor'],
         :boot_time => time).
       and_return([processor])
-=======
-        :config => cfg['processor'], :redis_config => {}, :boot_time => time)
-      .and_return(processor)
-
-    expect(EM).to receive(:stop)
-
-    expect(Syslog).to receive(:opened?).and_return(true)
-    expect(Syslog).to receive(:close)
->>>>>>> 76d1683b
 
     fc.start(:signals => false)
   end
@@ -107,22 +63,23 @@
     expect(notifier).to receive(:start)
     expect(notifier).to receive(:stop)
 
-    expect(Thread).to receive(:new).and_yield
-
     running_cond = double(MonitorMixin::ConditionVariable)
-    expect(running_cond).to receive(:wait_until).and_yield
     expect(running_cond).to receive(:signal)
 
     monitor = double(Monitor)
-    expect(monitor).to receive(:synchronize).twice.and_yield
+    expect(monitor).to receive(:synchronize).and_yield
     expect(monitor).to receive(:new_cond).and_return(running_cond)
     expect(Monitor).to receive(:new).and_return(monitor)
 
     expect(Time).to receive(:now).and_return(time)
 
-    fc = Flapjack::Coordinator.new(config)
+
+    fc = Flapjack::Coordinator.new(config)
+    expect(running_cond).to receive(:wait_until) {
+      fc.instance_variable_set('@state', :stopping)
+    }
+
     expect(Flapjack::Pikelet).to receive(:create).with('processor',
-<<<<<<< HEAD
         an_instance_of(Proc), :config => cfg['executive'],
         :boot_time => time).
       and_return([processor])
@@ -130,21 +87,6 @@
         an_instance_of(Proc), :config => cfg['executive'],
         :boot_time => time).
       and_return([notifier])
-=======
-        :config => cfg['executive'], :redis_config => {}, :boot_time => time).
-      and_return(processor)
-    expect(Flapjack::Pikelet).to receive(:create).with('notifier',
-        :config => cfg['executive'], :redis_config => {}, :boot_time => time).
-      and_return(notifier)
-
-    expect(EM).to receive(:stop)
-    expect(EM::Synchrony).to receive(:sleep).and_return {
-      fc.instance_variable_set('@received_signals', ['INT'])
-    }
-
-    expect(Syslog).to receive(:opened?).and_return(true)
-    expect(Syslog).to receive(:close)
->>>>>>> 76d1683b
 
     fc.start(:signals => false)
   end
@@ -164,40 +106,25 @@
     expect(processor).to receive(:start)
     expect(processor).to receive(:stop)
 
-    expect(Thread).to receive(:new).and_yield
-
-<<<<<<< HEAD
     running_cond = double(MonitorMixin::ConditionVariable)
-    expect(running_cond).to receive(:wait_until).and_yield
     expect(running_cond).to receive(:signal)
 
     monitor = double(Monitor)
-    expect(monitor).to receive(:synchronize).twice.and_yield
+    expect(monitor).to receive(:synchronize).and_yield
     expect(monitor).to receive(:new_cond).and_return(running_cond)
     expect(Monitor).to receive(:new).and_return(monitor)
 
     expect(Time).to receive(:now).and_return(time)
 
     fc = Flapjack::Coordinator.new(config)
+    expect(running_cond).to receive(:wait_until) {
+      fc.instance_variable_set('@state', :stopping)
+    }
+
     expect(Flapjack::Pikelet).to receive(:create).with('processor',
         an_instance_of(Proc), :config => cfg['processor'].merge('enabled' => true),
         :boot_time => time).
       and_return([processor])
-=======
-    fc = Flapjack::Coordinator.new(config)
-    expect(Flapjack::Pikelet).to receive(:create).with('processor',
-        :config => cfg['executive'].merge(cfg['processor']),
-        :redis_config => {}, :boot_time => time).
-      and_return(processor)
-
-    expect(EM).to receive(:stop)
-    expect(EM::Synchrony).to receive(:sleep).and_return {
-      fc.instance_variable_set('@received_signals', ['INT'])
-    }
-
-    expect(Syslog).to receive(:opened?).and_return(true)
-    expect(Syslog).to receive(:close)
->>>>>>> 76d1683b
 
     fc.start(:signals => false)
   end
@@ -207,16 +134,28 @@
 
     expect(config).to receive(:all).and_return({})
     expect(RbConfig::CONFIG).to receive(:[]).with('host_os').and_return('darwin12.0.0')
+
+    thread = double(Thread)
+    expect(thread).to receive(:join).exactly(4).times
+    expect(Thread).to receive(:new).exactly(4).times.and_yield.and_return(thread)
 
     expect(Kernel).to receive(:trap).with('INT').and_yield
     expect(Kernel).to receive(:trap).with('TERM').and_yield
     expect(Kernel).to receive(:trap).with('QUIT').and_yield
     expect(Kernel).to receive(:trap).with('HUP').and_yield
 
-    fc = Flapjack::Coordinator.new(config)
+    shutdown = double('shutdown')
+    expect(shutdown).to receive(:call).with(2).once
+    expect(shutdown).to receive(:call).with(15).once
+    expect(shutdown).to receive(:call).with(3).once
+    reload = double('reload')
+    expect(reload).to receive(:call).once
+
+    fc = Flapjack::Coordinator.new(config)
+    fc.instance_variable_set('@shutdown', shutdown)
+    fc.instance_variable_set('@reload', reload)
 
     fc.send(:setup_signals)
-    expect(fc.instance_variable_get('@received_signals')).to eq(['INT', 'TERM', 'QUIT', 'HUP'])
   end
 
   it "only traps two system signals on Windows" do
@@ -224,16 +163,26 @@
 
     expect(config).to receive(:all).and_return({})
     expect(RbConfig::CONFIG).to receive(:[]).with('host_os').and_return('mswin')
+
+    thread = double(Thread)
+    expect(thread).to receive(:join).twice
+    expect(Thread).to receive(:new).twice.and_yield.and_return(thread)
 
     expect(Kernel).to receive(:trap).with('INT').and_yield
     expect(Kernel).to receive(:trap).with('TERM').and_yield
     expect(Kernel).not_to receive(:trap).with('QUIT')
     expect(Kernel).not_to receive(:trap).with('HUP')
 
-    fc = Flapjack::Coordinator.new(config)
+    shutdown = double('shutdown')
+    expect(shutdown).to receive(:call).with(2).once
+    expect(shutdown).to receive(:call).with(15).once
+    reload = double('reload')
+
+    fc = Flapjack::Coordinator.new(config)
+    fc.instance_variable_set('@shutdown', shutdown)
+    fc.instance_variable_set('@reload', reload)
 
     fc.send(:setup_signals)
-    expect(fc.instance_variable_get('@received_signals')).to eq(['INT', 'TERM'])
   end
 
   it "stops one pikelet and starts another on reload" do
@@ -258,7 +207,6 @@
 
     jabber = double('jabber')
     expect(Flapjack::Pikelet).to receive(:create).
-<<<<<<< HEAD
       with('jabber', an_instance_of(Proc),
         :config => {"enabled" => true},
         :boot_time => time).
@@ -267,13 +215,6 @@
 
     fc = Flapjack::Coordinator.new(config)
 
-=======
-      with('jabber', :config => {"enabled" => true}, :redis_config => {},
-        :boot_time => time).
-      and_return(jabber)
-    expect(jabber).to receive(:start)
-
->>>>>>> 76d1683b
     fc.instance_variable_set('@boot_time', time)
     fc.instance_variable_set('@pikelets', [processor])
     fc.send(:reload)
@@ -329,41 +270,22 @@
     expect(processor).to receive(:type).exactly(5).times.and_return('processor')
     expect(processor).to receive(:reload).with(new_cfg['processor']).and_return(false)
     expect(processor).to receive(:stop)
-<<<<<<< HEAD
 
     new_processor = double('new_processor')
     expect(new_processor).to receive(:start)
-=======
-    expect(processor).to receive(:update_status)
-    expect(processor).to receive(:status).exactly(3).times.and_return('stopped')
-
-    new_exec = double('new_executive')
-    expect(new_exec).to receive(:start)
->>>>>>> 76d1683b
 
     fc = Flapjack::Coordinator.new(config)
 
     expect(Flapjack::Pikelet).to receive(:create).
-<<<<<<< HEAD
       with('processor', an_instance_of(Proc),
         :config => new_cfg['processor'],
         :boot_time => time).
       and_return([new_processor])
-
-    fc.instance_variable_set('@boot_time', time)
-    fc.instance_variable_set('@pikelets', [processor])
-    fc.reload
-    expect(fc.instance_variable_get('@pikelets')).to eq([new_processor])
-=======
-      with('processor', :config => new_cfg['processor'], :redis_config => {},
-        :boot_time => time).
-      and_return(new_exec)
 
     fc.instance_variable_set('@boot_time', time)
     fc.instance_variable_set('@pikelets', [processor])
     fc.send(:reload)
-    expect(fc.instance_variable_get('@pikelets')).to eq([new_exec])
->>>>>>> 76d1683b
+    expect(fc.instance_variable_get('@pikelets')).to eq([new_processor])
   end
 
 end