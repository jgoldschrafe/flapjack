require 'spec_helper'

require 'flapjack/coordinator'

describe Flapjack::Coordinator do

<<<<<<< HEAD
  let(:config)       { double(Flapjack::Configuration) }
  let(:redis_config) { double('redis_config')}
  let(:logger)       { double(Flapjack::Logger) }
=======
  let(:config) { double(Flapjack::Configuration) }
  let(:redis_config) { double('redis_config') }
  let(:logger) { double(Flapjack::Logger) }
>>>>>>> 1750729d

  let!(:time)  { Time.now }

  it "starts and stops a pikelet" do
    Flapjack::Logger.should_receive(:new).and_return(logger)

    cfg = {'processor' => {'enabled' => true}}

    config.should_receive(:all).twice.and_return(cfg)

    config.should_receive(:for_redis).and_return(redis_config)
    Flapjack::RedisProxy.should_receive(:config=).with(redis_config)

    processor = double('processor')
    processor.should_receive(:start)
    processor.should_receive(:stop)

    Thread.should_receive(:new).and_yield

    running_cond = double(MonitorMixin::ConditionVariable)
    running_cond.should_receive(:wait_until).and_yield
    running_cond.should_receive(:signal)

    monitor = double(Monitor)
    monitor.should_receive(:synchronize).twice.and_yield
    monitor.should_receive(:new_cond).and_return(running_cond)
    Monitor.should_receive(:new).and_return(monitor)

    Time.should_receive(:now).and_return(time)

    fc = Flapjack::Coordinator.new(config)
    Flapjack::Pikelet.should_receive(:create).with('processor',
        an_instance_of(Proc), :config => cfg['processor'],
        :boot_time => time).
      and_return([processor])

    fc.start(:signals => false)
    fc.stop
  end

  it "loads an old executive pikelet config block with no new data" do
    cfg = {'executive' => {'enabled' => true}}

    config.should_receive(:all).twice.and_return(cfg)

    config.should_receive(:for_redis).and_return(redis_config)
    Flapjack::RedisProxy.should_receive(:config=).with(redis_config)

    processor = double('processor')
    processor.should_receive(:start)
    processor.should_receive(:stop)

    notifier = double('notifier')
    notifier.should_receive(:start)
    notifier.should_receive(:stop)

    Thread.should_receive(:new).and_yield

    running_cond = double(MonitorMixin::ConditionVariable)
    running_cond.should_receive(:wait_until).and_yield
    running_cond.should_receive(:signal)

    monitor = double(Monitor)
    monitor.should_receive(:synchronize).twice.and_yield
    monitor.should_receive(:new_cond).and_return(running_cond)
    Monitor.should_receive(:new).and_return(monitor)

    Time.should_receive(:now).and_return(time)

    fc = Flapjack::Coordinator.new(config)
    Flapjack::Pikelet.should_receive(:create).with('processor',
        an_instance_of(Proc), :config => cfg['executive'],
        :boot_time => time).
      and_return([processor])
    Flapjack::Pikelet.should_receive(:create).with('notifier',
        an_instance_of(Proc), :config => cfg['executive'],
        :boot_time => time).
      and_return([notifier])

    fc.start(:signals => false)
    fc.stop
  end

  it "loads an old executive pikelet config block with some new data" do
    cfg = {'executive' => {'enabled' => true},
           'processor' => {'foo' => 'bar'},
           'notifier'  => {'enabled' => false}
          }

    config.should_receive(:all).twice.and_return(cfg)

    config.should_receive(:for_redis).and_return(redis_config)
    Flapjack::RedisProxy.should_receive(:config=).with(redis_config)

    processor = double('processor')
    processor.should_receive(:start)
    processor.should_receive(:stop)

    Thread.should_receive(:new).and_yield

    running_cond = double(MonitorMixin::ConditionVariable)
    running_cond.should_receive(:wait_until).and_yield
    running_cond.should_receive(:signal)

    monitor = double(Monitor)
    monitor.should_receive(:synchronize).twice.and_yield
    monitor.should_receive(:new_cond).and_return(running_cond)
    Monitor.should_receive(:new).and_return(monitor)

    Time.should_receive(:now).and_return(time)

    fc = Flapjack::Coordinator.new(config)
    Flapjack::Pikelet.should_receive(:create).with('processor',
        an_instance_of(Proc), :config => cfg['processor'].merge('enabled' => true),
        :boot_time => time).
      and_return([processor])

    fc.start(:signals => false)
    fc.stop
  end

  it "traps system signals and shuts down" do
    Flapjack::Logger.should_receive(:new).and_return(logger)

    config.should_receive(:all).and_return({})
    RbConfig::CONFIG.should_receive(:[]).with('host_os').and_return('darwin12.0.0')

    Kernel.should_receive(:trap).with('INT').and_yield
    Kernel.should_receive(:trap).with('TERM').and_yield
    Kernel.should_receive(:trap).with('QUIT').and_yield
    Kernel.should_receive(:trap).with('HUP').and_yield

    fc = Flapjack::Coordinator.new(config)
    fc.should_receive(:stop).exactly(3).times
    fc.should_receive(:reload)

    fc.send(:setup_signals)
  end

  it "only traps two system signals on Windows" do
    Flapjack::Logger.should_receive(:new).and_return(logger)

    config.should_receive(:all).and_return({})
    RbConfig::CONFIG.should_receive(:[]).with('host_os').and_return('mswin')

    Kernel.should_receive(:trap).with('INT').and_yield
    Kernel.should_receive(:trap).with('TERM').and_yield
    Kernel.should_not_receive(:trap).with('QUIT')
    Kernel.should_not_receive(:trap).with('HUP')

    fc = Flapjack::Coordinator.new(config)
    fc.should_receive(:stop).twice

    fc.send(:setup_signals)
  end

  it "stops one pikelet and starts another on reload" do
    Flapjack::Logger.should_receive(:new).and_return(logger)

    old_cfg = {'processor' => {'enabled' => true}}
    new_cfg = {'gateways' => {'jabber' => {'enabled' => true}}}

    new_config = double('new_config')
    filename = double('filename')

    config.should_receive(:all).twice.and_return(old_cfg)
    config.should_receive(:filename).and_return(filename)

    Flapjack::Configuration.should_receive(:new).and_return(new_config)
    new_config.should_receive(:load).with(filename)
    new_config.should_receive(:all).and_return(new_cfg)

    processor = double('processor')
    processor.should_receive(:type).and_return('processor')
    processor.should_receive(:stop)

    jabber = double('jabber')
    Flapjack::Pikelet.should_receive(:create).
      with('jabber', an_instance_of(Proc),
        :config => {"enabled" => true},
        :boot_time => time).
      and_return([jabber])
    jabber.should_receive(:start)

    fc = Flapjack::Coordinator.new(config)

    fc.instance_variable_set('@boot_time', time)
    fc.instance_variable_set('@pikelets', [processor])
    fc.reload
    fc.instance_variable_get('@pikelets').should == [jabber]
  end

  it "reloads a pikelet config without restarting it" do
    Flapjack::Logger.should_receive(:new).and_return(logger)

    old_cfg = {'processor' => {'enabled' => true, 'foo' => 'bar'}}
    new_cfg = {'processor' => {'enabled' => true, 'foo' => 'baz'}}

    new_config = double('new_config')
    filename = double('filename')

    config.should_receive(:all).twice.and_return(old_cfg)
    config.should_receive(:filename).and_return(filename)

    Flapjack::Configuration.should_receive(:new).and_return(new_config)
    new_config.should_receive(:load).with(filename)
    new_config.should_receive(:all).and_return(new_cfg)

    processor = double('processor')
    processor.should_not_receive(:start)
    processor.should_receive(:type).exactly(3).times.and_return('processor')
    processor.should_receive(:reload).with(new_cfg['processor']).and_return(true)
    processor.should_not_receive(:stop)

    fc = Flapjack::Coordinator.new(config)
    fc.instance_variable_set('@boot_time', time)
    fc.instance_variable_set('@pikelets', [processor])
    fc.reload
    fc.instance_variable_get('@pikelets').should == [processor]
  end

  it "reloads a pikelet config while restarting it" do
    Flapjack::Logger.should_receive(:new).and_return(logger)

    old_cfg = {'processor' => {'enabled' => true, 'foo' => 'bar'}}
    new_cfg = {'processor' => {'enabled' => true, 'baz' => 'qux'}}

    new_config = double('new_config')
    filename = double('filename')

    config.should_receive(:all).twice.and_return(old_cfg)
    config.should_receive(:filename).and_return(filename)

    Flapjack::Configuration.should_receive(:new).and_return(new_config)
    new_config.should_receive(:load).with(filename)
    new_config.should_receive(:all).and_return(new_cfg)

    processor = double('processor')
    processor.should_receive(:type).exactly(5).times.and_return('processor')
    processor.should_receive(:reload).with(new_cfg['processor']).and_return(false)
    processor.should_receive(:stop)

    new_processor = double('new_processor')
    new_processor.should_receive(:start)

    fc = Flapjack::Coordinator.new(config)

    Flapjack::Pikelet.should_receive(:create).
      with('processor', an_instance_of(Proc),
        :config => new_cfg['processor'],
        :boot_time => time).
      and_return([new_processor])

    fc.instance_variable_set('@boot_time', time)
    fc.instance_variable_set('@pikelets', [processor])
    fc.reload
    fc.instance_variable_get('@pikelets').should == [new_processor]
  end

end<|MERGE_RESOLUTION|>--- conflicted
+++ resolved
@@ -4,15 +4,9 @@
 
 describe Flapjack::Coordinator do
 
-<<<<<<< HEAD
   let(:config)       { double(Flapjack::Configuration) }
   let(:redis_config) { double('redis_config')}
   let(:logger)       { double(Flapjack::Logger) }
-=======
-  let(:config) { double(Flapjack::Configuration) }
-  let(:redis_config) { double('redis_config') }
-  let(:logger) { double(Flapjack::Logger) }
->>>>>>> 1750729d
 
   let!(:time)  { Time.now }
 
