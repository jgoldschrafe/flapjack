--- conflicted
+++ resolved
@@ -14,8 +14,8 @@
     {:tags               => ["database","physical"],
      :entities           => ["foo-app-01.example.com"],
      :time_restrictions  => [],
+     :warning_media      => ["email"],
      :unknown_media      => [],
-     :warning_media      => ["email"],
      :critical_media     => ["sms", "email"],
      :unknown_blackhole  => false,
      :warning_blackhole  => false,
@@ -36,7 +36,6 @@
   }
 
   before(:each) do
-<<<<<<< HEAD
     Flapjack::Data::Contact.add({'id'         => '362',
                                  'first_name' => 'John',
                                  'last_name'  => 'Johnson',
@@ -57,41 +56,10 @@
                                  'media'      => {
                                     'email' => {
                                       'address'  => 'janej@example.com',
-                                      'interval' => 60
+                                      'interval' => 60,
+                                      'rollup_threshold' => 5,
                                       }
                                   }})
-=======
-    Flapjack::Data::Contact.add( {
-        'id'         => '362',
-        'first_name' => 'John',
-        'last_name'  => 'Johnson',
-        'email'      => 'johnj@example.com',
-        'media'      => {
-          'pagerduty' => {
-            'service_key' => '123456789012345678901234',
-            'subdomain'   => 'flpjck',
-            'username'    => 'flapjack',
-            'password'    => 'very_secure'
-          },
-        },
-      },
-      :redis => @redis)
-
-    Flapjack::Data::Contact.add( {
-        'id'         => '363',
-        'first_name' => 'Jane',
-        'last_name'  => 'Janeley',
-        'email'      => 'janej@example.com',
-        'media'      => {
-          'email' => {
-            'address'          => 'janej@example.com',
-            'interval'         => 60,
-            'rollup_threshold' => 5,
-          },
-        },
-      },
-      :redis => @redis)
->>>>>>> 4a0187ea
   end
 
   it "returns a list of all contacts" do
@@ -273,40 +241,40 @@
   end
 
   it "sets the interval for a contact's media" do
-    contact = Flapjack::Data::Contact.find_by_id('362', :redis => @redis)
+    contact = Flapjack::Data::Contact.find_by_id('362')
     contact.set_interval_for_media('email', 42)
-    email_interval_raw = @redis.hget("contact_media_intervals:#{contact.id}", 'email')
+    email_interval_raw = Flapjack.redis.hget("contact_media_intervals:#{contact.id}", 'email')
     email_interval_raw.should == '42'
   end
 
   it "returns the interval for a contact's media" do
-    contact = Flapjack::Data::Contact.find_by_id('363', :redis => @redis)
+    contact = Flapjack::Data::Contact.find_by_id('363')
     email_interval = contact.interval_for_media('email')
     email_interval.should == 60
   end
 
   it "returns default 15 mins for interval for a contact's media that has no set interval" do
-    contact = Flapjack::Data::Contact.find_by_id('362', :redis => @redis)
+    contact = Flapjack::Data::Contact.find_by_id('362')
     email_interval = contact.interval_for_media('email')
     email_interval.should == 900
   end
 
   it "removes the interval for a contact's media" do
-    contact = Flapjack::Data::Contact.find_by_id('363', :redis => @redis)
+    contact = Flapjack::Data::Contact.find_by_id('363')
     contact.set_interval_for_media('email', nil)
-    email_interval_raw = @redis.hget("contact_media_intervals:#{contact.id}", 'email')
+    email_interval_raw = Flapjack.redis.hget("contact_media_intervals:#{contact.id}", 'email')
     email_interval_raw.should be_nil
   end
 
   it "sets the rollup threshold for a contact's media" do
-    contact = Flapjack::Data::Contact.find_by_id('362', :redis => @redis)
+    contact = Flapjack::Data::Contact.find_by_id('362')
     email_rollup_threshold = contact.set_rollup_threshold_for_media('email', 3)
-    email_rollup_threshold_raw = @redis.hget("contact_media_rollup_thresholds:#{contact.id}", 'email')
+    email_rollup_threshold_raw = Flapjack.redis.hget("contact_media_rollup_thresholds:#{contact.id}", 'email')
     email_rollup_threshold_raw.should == '3'
   end
 
   it "returns the rollup threshold for a contact's media" do
-    contact = Flapjack::Data::Contact.find_by_id('363', :redis => @redis)
+    contact = Flapjack::Data::Contact.find_by_id('363')
     email_rollup_threshold = contact.rollup_threshold_for_media('email')
     email_rollup_threshold.should_not be_nil
     email_rollup_threshold.should be_a(Integer)
@@ -314,27 +282,27 @@
   end
 
   it "removes the rollup threshold for a contact's media" do
-    contact = Flapjack::Data::Contact.find_by_id('363', :redis => @redis)
+    contact = Flapjack::Data::Contact.find_by_id('363')
     email_rollup_threshold = contact.set_rollup_threshold_for_media('email', nil)
-    email_rollup_threshold_raw = @redis.hget("contact_media_rollup_thresholds:#{contact.id}", 'email')
+    email_rollup_threshold_raw = Flapjack.redis.hget("contact_media_rollup_thresholds:#{contact.id}", 'email')
     email_rollup_threshold_raw.should be_nil
   end
 
   it "sets the address for a contact's media" do
-    contact = Flapjack::Data::Contact.find_by_id('362', :redis => @redis)
+    contact = Flapjack::Data::Contact.find_by_id('362')
     contact.set_address_for_media('email', 'spongebob@example.com')
-    email_address_raw = @redis.hget("contact_media:#{contact.id}", 'email')
+    email_address_raw = Flapjack.redis.hget("contact_media:#{contact.id}", 'email')
     email_address_raw.should == 'spongebob@example.com'
   end
 
   it "removes a contact's media" do
-    contact = Flapjack::Data::Contact.find_by_id('363', :redis => @redis)
+    contact = Flapjack::Data::Contact.find_by_id('363')
     contact.remove_media('email')
-    email_address_raw = @redis.hget("contac_media:#{contact.id}", 'email')
+    email_address_raw = Flapjack.redis.hget("contac_media:#{contact.id}", 'email')
     email_address_raw.should be_nil
-    email_rollup_threshold_raw = @redis.hget("contact_media_rollup_thresholds:#{contact.id}", 'email')
+    email_rollup_threshold_raw = Flapjack.redis.hget("contact_media_rollup_thresholds:#{contact.id}", 'email')
     email_rollup_threshold_raw.should be_nil
-    email_interval_raw = @redis.hget("contact_media_intervals:#{contact.id}", 'email')
+    email_interval_raw = Flapjack.redis.hget("contact_media_intervals:#{contact.id}", 'email')
     email_interval_raw.should be_nil
   end
 
