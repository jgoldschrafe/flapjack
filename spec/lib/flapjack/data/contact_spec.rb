--- conflicted
+++ resolved
@@ -36,8 +36,7 @@
   }
 
   before(:each) do
-<<<<<<< HEAD
-    Flapjack::Data::Contact.add({'id'         => '362',
+    Flapjack::Data::Contact.add({'id'         => 'c362',
                                  'first_name' => 'John',
                                  'last_name'  => 'Johnson',
                                  'email'      => 'johnj@example.com',
@@ -50,7 +49,7 @@
                                     }
                                   }})
 
-    Flapjack::Data::Contact.add({'id'         => '363',
+    Flapjack::Data::Contact.add({'id'         => 'c363_a-f@42%*',
                                  'first_name' => 'Jane',
                                  'last_name'  => 'Janeley',
                                  'email'      => 'janej@example.com',
@@ -61,38 +60,6 @@
                                       'rollup_threshold' => 5,
                                       }
                                   }})
-=======
-    Flapjack::Data::Contact.add( {
-        'id'         => 'c362',
-        'first_name' => 'John',
-        'last_name'  => 'Johnson',
-        'email'      => 'johnj@example.com',
-        'media'      => {
-          'pagerduty' => {
-            'service_key' => '123456789012345678901234',
-            'subdomain'   => 'flpjck',
-            'username'    => 'flapjack',
-            'password'    => 'very_secure'
-          },
-        },
-      },
-      :redis => @redis)
-
-    Flapjack::Data::Contact.add( {
-        'id'         => 'c363_a-f@42%*',
-        'first_name' => 'Jane',
-        'last_name'  => 'Janeley',
-        'email'      => 'janej@example.com',
-        'media'      => {
-          'email' => {
-            'address'          => 'janej@example.com',
-            'interval'         => 60,
-            'rollup_threshold' => 5,
-          },
-        },
-      },
-      :redis => @redis)
->>>>>>> 50029808
   end
 
   it "returns a list of all contacts" do
@@ -105,21 +72,13 @@
   end
 
   it "finds a contact by id" do
-<<<<<<< HEAD
-    contact = Flapjack::Data::Contact.find_by_id('362')
-=======
-    contact = Flapjack::Data::Contact.find_by_id('c362', :redis => @redis)
->>>>>>> 50029808
+    contact = Flapjack::Data::Contact.find_by_id('c362')
     contact.should_not be_nil
     contact.name.should == "John Johnson"
   end
 
   it "adds a contact with the same id as an existing one, clears notification rules" do
-<<<<<<< HEAD
-    contact = Flapjack::Data::Contact.find_by_id('363')
-=======
-    contact = Flapjack::Data::Contact.find_by_id('c363_a-f@42%*', :redis => @redis)
->>>>>>> 50029808
+    contact = Flapjack::Data::Contact.find_by_id('c363_a-f@42%*')
     contact.should_not be_nil
 
     contact.add_notification_rule(notification_rule_data)
@@ -133,11 +92,7 @@
                                  'last_name'  => 'Smith',
                                  'email'      => 'smithys@example.com'})
 
-<<<<<<< HEAD
-    contact = Flapjack::Data::Contact.find_by_id('363')
-=======
-    contact = Flapjack::Data::Contact.find_by_id('c363_a-f@42%*', :redis => @redis)
->>>>>>> 50029808
+    contact = Flapjack::Data::Contact.find_by_id('c363_a-f@42%*')
     contact.should_not be_nil
     contact.name.should == 'Smithy Smith'
     rules = contact.notification_rules
@@ -146,22 +101,14 @@
   end
 
   it "updates a contact and clears their media settings" do
-<<<<<<< HEAD
-    contact = Flapjack::Data::Contact.find_by_id('363')
-=======
-    contact = Flapjack::Data::Contact.find_by_id('c363_a-f@42%*', :redis => @redis)
->>>>>>> 50029808
+    contact = Flapjack::Data::Contact.find_by_id('c363_a-f@42%*')
 
     contact.update('media' => {})
     contact.media.should be_empty
   end
 
   it "updates a contact, does not clear notification rules" do
-<<<<<<< HEAD
-    contact = Flapjack::Data::Contact.find_by_id('363')
-=======
-    contact = Flapjack::Data::Contact.find_by_id('c363_a-f@42%*', :redis => @redis)
->>>>>>> 50029808
+    contact = Flapjack::Data::Contact.find_by_id('c363_a-f@42%*')
     contact.should_not be_nil
 
     contact.add_notification_rule(notification_rule_data)
@@ -182,11 +129,7 @@
   end
 
   it "adds a notification rule for a contact" do
-<<<<<<< HEAD
-    contact = Flapjack::Data::Contact.find_by_id('363')
-=======
-    contact = Flapjack::Data::Contact.find_by_id('c363_a-f@42%*', :redis => @redis)
->>>>>>> 50029808
+    contact = Flapjack::Data::Contact.find_by_id('c363_a-f@42%*')
     contact.should_not be_nil
 
     expect {
@@ -195,11 +138,7 @@
   end
 
   it "removes a notification rule from a contact" do
-<<<<<<< HEAD
-    contact = Flapjack::Data::Contact.find_by_id('363')
-=======
-    contact = Flapjack::Data::Contact.find_by_id('c363_a-f@42%*', :redis => @redis)
->>>>>>> 50029808
+    contact = Flapjack::Data::Contact.find_by_id('c363_a-f@42%*')
     contact.should_not be_nil
 
     rule = contact.add_notification_rule(notification_rule_data)
@@ -210,21 +149,12 @@
   end
 
   it "creates a general notification rule for a pre-existing contact if none exists" do
-<<<<<<< HEAD
-    contact = Flapjack::Data::Contact.find_by_id('363')
-
-    Flapjack.redis.smembers("contact_notification_rules:363").each do |rule_id|
-      Flapjack.redis.srem("contact_notification_rules:363", rule_id)
+    contact = Flapjack::Data::Contact.find_by_id('c363_a-f@42%*')
+
+    Flapjack.redis.smembers("contact_notification_rules:c363_a-f@42%*").each do |rule_id|
+      Flapjack.redis.srem("contact_notification_rules:c363_a-f@42%*", rule_id)
     end
-    Flapjack.redis.smembers("contact_notification_rules:363").should be_empty
-=======
-    contact = Flapjack::Data::Contact.find_by_id('c363_a-f@42%*', :redis => @redis)
-
-    @redis.smembers("contact_notification_rules:c363_a-f@42%*").each do |rule_id|
-      @redis.srem("contact_notification_rules:c363_a-f@42%*", rule_id)
-    end
-    @redis.smembers("contact_notification_rules:c363_a-f@42%*").should be_empty
->>>>>>> 50029808
+    Flapjack.redis.smembers("contact_notification_rules:c363_a-f@42%*").should be_empty
 
     rules = contact.notification_rules
     rules.should have(1).rule
@@ -237,11 +167,7 @@
   end
 
   it "creates a general notification rule for a pre-existing contact if the existing general one was changed" do
-<<<<<<< HEAD
-    contact = Flapjack::Data::Contact.find_by_id('363')
-=======
-    contact = Flapjack::Data::Contact.find_by_id('c363_a-f@42%*', :redis => @redis)
->>>>>>> 50029808
+    contact = Flapjack::Data::Contact.find_by_id('c363_a-f@42%*')
     rules = contact.notification_rules
     rules.should have(1).notification_rule
     rule = rules.first
@@ -254,23 +180,14 @@
   end
 
   it "deletes a contact by id, including linked entities, checks, tags and notification rules" do
-<<<<<<< HEAD
-    contact = Flapjack::Data::Contact.find_by_id('362')
-=======
-    contact = Flapjack::Data::Contact.find_by_id('c362', :redis => @redis)
->>>>>>> 50029808
+    contact = Flapjack::Data::Contact.find_by_id('c362')
     contact.add_tags('admin')
 
     entity_name = 'abc-123'
 
     entity = Flapjack::Data::Entity.add({'id'   => '5000',
                                          'name' => entity_name,
-<<<<<<< HEAD
-                                         'contacts' => ['362']})
-=======
-                                         'contacts' => ['c362']},
-                                         :redis => @redis)
->>>>>>> 50029808
+                                         'contacts' => ['c362']})
 
     expect {
       expect {
@@ -288,23 +205,14 @@
 
     Flapjack::Data::Entity.add({'id'   => '5000',
                                 'name' => entity_name,
-<<<<<<< HEAD
-                                'contacts' => ['362']})
-=======
-                                'contacts' => ['c362']},
-                                :redis => @redis)
->>>>>>> 50029808
+                                'contacts' => ['c362']})
 
     ec = Flapjack::Data::EntityCheck.for_entity_name(entity_name, 'PING')
     t = Time.now.to_i
     ec.update_state('ok', :timestamp => t, :summary => 'a')
     ec.last_update = t
 
-<<<<<<< HEAD
-    contact = Flapjack::Data::Contact.find_by_id('362')
-=======
-    contact = Flapjack::Data::Contact.find_by_id('c362', :redis => @redis)
->>>>>>> 50029808
+    contact = Flapjack::Data::Contact.find_by_id('c362')
     eandcs = contact.entities(:checks => true)
     eandcs.should_not be_nil
     eandcs.should be_an(Array)
@@ -322,11 +230,7 @@
   end
 
   it "returns pagerduty credentials for a contact" do
-<<<<<<< HEAD
-    contact = Flapjack::Data::Contact.find_by_id('362')
-=======
-    contact = Flapjack::Data::Contact.find_by_id('c362', :redis => @redis)
->>>>>>> 50029808
+    contact = Flapjack::Data::Contact.find_by_id('c362')
     credentials = contact.pagerduty_credentials
     credentials.should_not be_nil
     credentials.should be_a(Hash)
@@ -336,80 +240,41 @@
                            'password'    => 'very_secure'}
   end
 
-  it "sets pagerduty credentials for a contact" do
-    contact = Flapjack::Data::Contact.find_by_id('c362', :redis => @redis)
-    contact.set_pagerduty_credentials('service_key' => '567890123456789012345678',
-                                      'subdomain'   => 'eggs',
-                                      'username'    => 'flapjack',
-                                      'password'    => 'tomato')
-
-    @redis.hget('contact_media:c362', 'pagerduty').should == '567890123456789012345678'
-    @redis.hgetall('contact_pagerduty:c362').should == {
-      'subdomain'   => 'eggs',
-      'username'    => 'flapjack',
-      'password'    => 'tomato'
-    }
-  end
-
   it "sets the interval for a contact's media" do
-<<<<<<< HEAD
-    contact = Flapjack::Data::Contact.find_by_id('362')
-=======
-    contact = Flapjack::Data::Contact.find_by_id('c362', :redis => @redis)
->>>>>>> 50029808
+    contact = Flapjack::Data::Contact.find_by_id('c362')
     contact.set_interval_for_media('email', 42)
     email_interval_raw = Flapjack.redis.hget("contact_media_intervals:#{contact.id}", 'email')
     email_interval_raw.should == '42'
   end
 
   it "returns the interval for a contact's media" do
-<<<<<<< HEAD
-    contact = Flapjack::Data::Contact.find_by_id('363')
-=======
-    contact = Flapjack::Data::Contact.find_by_id('c363_a-f@42%*', :redis => @redis)
->>>>>>> 50029808
+    contact = Flapjack::Data::Contact.find_by_id('c363_a-f@42%*')
     email_interval = contact.interval_for_media('email')
     email_interval.should == 60
   end
 
   it "returns default 15 mins for interval for a contact's media that has no set interval" do
-<<<<<<< HEAD
-    contact = Flapjack::Data::Contact.find_by_id('362')
-=======
-    contact = Flapjack::Data::Contact.find_by_id('c362', :redis => @redis)
->>>>>>> 50029808
+    contact = Flapjack::Data::Contact.find_by_id('c362')
     email_interval = contact.interval_for_media('email')
     email_interval.should == 900
   end
 
   it "removes the interval for a contact's media" do
-<<<<<<< HEAD
-    contact = Flapjack::Data::Contact.find_by_id('363')
-=======
-    contact = Flapjack::Data::Contact.find_by_id('c363_a-f@42%*', :redis => @redis)
->>>>>>> 50029808
+    contact = Flapjack::Data::Contact.find_by_id('c363_a-f@42%*')
     contact.set_interval_for_media('email', nil)
     email_interval_raw = Flapjack.redis.hget("contact_media_intervals:#{contact.id}", 'email')
     email_interval_raw.should be_nil
   end
 
   it "sets the rollup threshold for a contact's media" do
-<<<<<<< HEAD
-    contact = Flapjack::Data::Contact.find_by_id('362')
-=======
-    contact = Flapjack::Data::Contact.find_by_id('c362', :redis => @redis)
->>>>>>> 50029808
+    contact = Flapjack::Data::Contact.find_by_id('c362')
     email_rollup_threshold = contact.set_rollup_threshold_for_media('email', 3)
     email_rollup_threshold_raw = Flapjack.redis.hget("contact_media_rollup_thresholds:#{contact.id}", 'email')
     email_rollup_threshold_raw.should == '3'
   end
 
   it "returns the rollup threshold for a contact's media" do
-<<<<<<< HEAD
-    contact = Flapjack::Data::Contact.find_by_id('363')
-=======
-    contact = Flapjack::Data::Contact.find_by_id('c363_a-f@42%*', :redis => @redis)
->>>>>>> 50029808
+    contact = Flapjack::Data::Contact.find_by_id('c363_a-f@42%*')
     email_rollup_threshold = contact.rollup_threshold_for_media('email')
     email_rollup_threshold.should_not be_nil
     email_rollup_threshold.should be_a(Integer)
@@ -417,33 +282,21 @@
   end
 
   it "removes the rollup threshold for a contact's media" do
-<<<<<<< HEAD
-    contact = Flapjack::Data::Contact.find_by_id('363')
-=======
-    contact = Flapjack::Data::Contact.find_by_id('c363_a-f@42%*', :redis => @redis)
->>>>>>> 50029808
+    contact = Flapjack::Data::Contact.find_by_id('c363_a-f@42%*')
     email_rollup_threshold = contact.set_rollup_threshold_for_media('email', nil)
     email_rollup_threshold_raw = Flapjack.redis.hget("contact_media_rollup_thresholds:#{contact.id}", 'email')
     email_rollup_threshold_raw.should be_nil
   end
 
   it "sets the address for a contact's media" do
-<<<<<<< HEAD
-    contact = Flapjack::Data::Contact.find_by_id('362')
-=======
-    contact = Flapjack::Data::Contact.find_by_id('c362', :redis => @redis)
->>>>>>> 50029808
+    contact = Flapjack::Data::Contact.find_by_id('c362')
     contact.set_address_for_media('email', 'spongebob@example.com')
     email_address_raw = Flapjack.redis.hget("contact_media:#{contact.id}", 'email')
     email_address_raw.should == 'spongebob@example.com'
   end
 
   it "removes a contact's media" do
-<<<<<<< HEAD
-    contact = Flapjack::Data::Contact.find_by_id('363')
-=======
-    contact = Flapjack::Data::Contact.find_by_id('c363_a-f@42%*', :redis => @redis)
->>>>>>> 50029808
+    contact = Flapjack::Data::Contact.find_by_id('c363_a-f@42%*')
     contact.remove_media('email')
     email_address_raw = Flapjack.redis.hget("contac_media:#{contact.id}", 'email')
     email_address_raw.should be_nil
