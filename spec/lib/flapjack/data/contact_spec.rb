--- conflicted
+++ resolved
@@ -13,15 +13,10 @@
     {:tags               => Set.new(["database","physical"]),
      :entities           => Set.new(["foo-app-01.example.com"]),
      :time_restrictions  => [],
-<<<<<<< HEAD
+     :unknown_media      => Set.new,
      :warning_media      => Set.new(["email"]),
      :critical_media     => Set.new(["sms", "email"]),
-=======
-     :warning_media      => ["email"],
-     :unknown_media      => [],
-     :critical_media     => ["sms", "email"],
      :unknown_blackhole  => false,
->>>>>>> 5abe4e23
      :warning_blackhole  => false,
      :critical_blackhole => false
     }
@@ -31,49 +26,15 @@
     {:entities           => Set.new,
      :tags               => Set.new,
      :time_restrictions  => [],
-<<<<<<< HEAD
+     :unknown_media      => Set.new,
      :warning_media      => Set.new(['email', 'sms', 'jabber', 'pagerduty']),
      :critical_media     => Set.new(['email', 'sms', 'jabber', 'pagerduty']),
-=======
-     :unknown_media      => [],
-     :warning_media      => ['email', 'sms', 'jabber', 'pagerduty'],
-     :critical_media     => ['email', 'sms', 'jabber', 'pagerduty'],
      :unknown_blackhole  => false,
->>>>>>> 5abe4e23
      :warning_blackhole  => false,
      :critical_blackhole => false}
   }
 
-<<<<<<< HEAD
   let(:redis) { Flapjack.redis }
-=======
-  before(:each) do
-    Flapjack::Data::Contact.add({'id'         => '362',
-                                 'first_name' => 'John',
-                                 'last_name'  => 'Johnson',
-                                 'email'      => 'johnj@example.com',
-                                 'media' => {
-                                    'pagerduty' => {
-                                      'service_key' => '123456789012345678901234',
-                                      'subdomain'   => 'flpjck',
-                                      'username'    => 'flapjack',
-                                      'password'    => 'very_secure'
-                                    }
-                                  }})
-
-    Flapjack::Data::Contact.add({'id'         => '363',
-                                 'first_name' => 'Jane',
-                                 'last_name'  => 'Janeley',
-                                 'email'      => 'janej@example.com',
-                                 'media'      => {
-                                    'email' => {
-                                      'address'  => 'janej@example.com',
-                                      'interval' => 60,
-                                      'rollup_threshold' => 5,
-                                      }
-                                  }})
-  end
->>>>>>> 5abe4e23
 
   def create_contact
     redis.hmset('contact:1:attrs', {'first_name' => 'John',
@@ -225,75 +186,9 @@
       new_notification_block
 
     contact.notification_blocks.count.should == 2
-    contact.expire_notification_blocks
+    contact.send(:expire_notification_blocks)
     contact.notification_blocks.count.should == 1
     contact.notification_blocks.first.id.should == new_notification_block.id
   end
 
-  it "sets the interval for a contact's media" do
-    contact = Flapjack::Data::Contact.find_by_id('362')
-    contact.set_interval_for_media('email', 42)
-    email_interval_raw = Flapjack.redis.hget("contact_media_intervals:#{contact.id}", 'email')
-    email_interval_raw.should == '42'
-  end
-
-  it "returns the interval for a contact's media" do
-    contact = Flapjack::Data::Contact.find_by_id('363')
-    email_interval = contact.interval_for_media('email')
-    email_interval.should == 60
-  end
-
-  it "returns default 15 mins for interval for a contact's media that has no set interval" do
-    contact = Flapjack::Data::Contact.find_by_id('362')
-    email_interval = contact.interval_for_media('email')
-    email_interval.should == 900
-  end
-
-  it "removes the interval for a contact's media" do
-    contact = Flapjack::Data::Contact.find_by_id('363')
-    contact.set_interval_for_media('email', nil)
-    email_interval_raw = Flapjack.redis.hget("contact_media_intervals:#{contact.id}", 'email')
-    email_interval_raw.should be_nil
-  end
-
-  it "sets the rollup threshold for a contact's media" do
-    contact = Flapjack::Data::Contact.find_by_id('362')
-    email_rollup_threshold = contact.set_rollup_threshold_for_media('email', 3)
-    email_rollup_threshold_raw = Flapjack.redis.hget("contact_media_rollup_thresholds:#{contact.id}", 'email')
-    email_rollup_threshold_raw.should == '3'
-  end
-
-  it "returns the rollup threshold for a contact's media" do
-    contact = Flapjack::Data::Contact.find_by_id('363')
-    email_rollup_threshold = contact.rollup_threshold_for_media('email')
-    email_rollup_threshold.should_not be_nil
-    email_rollup_threshold.should be_a(Integer)
-    email_rollup_threshold.should == 5
-  end
-
-  it "removes the rollup threshold for a contact's media" do
-    contact = Flapjack::Data::Contact.find_by_id('363')
-    email_rollup_threshold = contact.set_rollup_threshold_for_media('email', nil)
-    email_rollup_threshold_raw = Flapjack.redis.hget("contact_media_rollup_thresholds:#{contact.id}", 'email')
-    email_rollup_threshold_raw.should be_nil
-  end
-
-  it "sets the address for a contact's media" do
-    contact = Flapjack::Data::Contact.find_by_id('362')
-    contact.set_address_for_media('email', 'spongebob@example.com')
-    email_address_raw = Flapjack.redis.hget("contact_media:#{contact.id}", 'email')
-    email_address_raw.should == 'spongebob@example.com'
-  end
-
-  it "removes a contact's media" do
-    contact = Flapjack::Data::Contact.find_by_id('363')
-    contact.remove_media('email')
-    email_address_raw = Flapjack.redis.hget("contac_media:#{contact.id}", 'email')
-    email_address_raw.should be_nil
-    email_rollup_threshold_raw = Flapjack.redis.hget("contact_media_rollup_thresholds:#{contact.id}", 'email')
-    email_rollup_threshold_raw.should be_nil
-    email_interval_raw = Flapjack.redis.hget("contact_media_intervals:#{contact.id}", 'email')
-    email_interval_raw.should be_nil
-  end
-
 end