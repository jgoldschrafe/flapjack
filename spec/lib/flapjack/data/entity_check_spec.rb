require 'spec_helper'

require 'flapjack/data/entity'
require 'flapjack/data/entity_check'
require 'flapjack/data/tag_set'

describe Flapjack::Data::EntityCheck, :redis => true do

  let(:name)  { 'abc-123' }
  let(:check) { 'ping' }

  let(:half_an_hour) { 30 * 60 }

  before(:each) do
    Flapjack::Data::Contact.add({'id'         => '362',
                                 'first_name' => 'John',
                                 'last_name'  => 'Johnson',
                                 'email'      => 'johnj@example.com' })

    Flapjack::Data::Entity.add({'id'   => '5000',
                                'name' => name,
                                'contacts' => ['362']})
  end

  it "is created for an event id" do
    ec = Flapjack::Data::EntityCheck.for_event_id("#{name}:ping")
    ec.should_not be_nil
    ec.entity.should_not be_nil
    ec.entity.name.should_not be_nil
    ec.entity.name.should == name
    ec.check.should_not be_nil
    ec.check.should == 'ping'
  end

  it "is created for an entity name" do
    ec = Flapjack::Data::EntityCheck.for_entity_name(name, 'ping')
    ec.should_not be_nil
    ec.entity.should_not be_nil
    ec.entity.name.should_not be_nil
    ec.entity.name.should == name
    ec.check.should_not be_nil
    ec.check.should == 'ping'
  end

  it "is created for an entity id" do
    ec = Flapjack::Data::EntityCheck.for_entity_id(5000, 'ping')
    ec.should_not be_nil
    ec.entity.should_not be_nil
    ec.entity.name.should_not be_nil
    ec.entity.name.should == name
    ec.check.should_not be_nil
    ec.check.should == 'ping'
  end

  it "is created for an entity object" do
    e = Flapjack::Data::Entity.find_by_name(name)
    ec = Flapjack::Data::EntityCheck.for_entity(e, 'ping')
    ec.should_not be_nil
    ec.entity.should_not be_nil
    ec.entity.name.should_not be_nil
    ec.entity.name.should == name
    ec.check.should_not be_nil
    ec.check.should == 'ping'
  end

  it "is not created for a missing entity" do
    expect {
      Flapjack::Data::EntityCheck.for_entity(nil, 'ping')
    }.to raise_error
  end

  it "finds all checks"

  it "returns a count of all checks"

  it "finds all checks grouped by entity"

  it "finds all checks for an entity name"


  it "finds all failing checks"

  it "returns a count of all failing checks"

  it "finds all failing checks grouped by entity"


  it "finds all unacknowledged failing checks"

  it "returns its entity's name" do
    ec = Flapjack::Data::EntityCheck.for_entity_name(name, check)
    ec.entity_name.should == name
  end

  context "maintenance" do

    it "returns that it is in unscheduled maintenance" do
      Flapjack.redis.set("#{name}:#{check}:unscheduled_maintenance", Time.now.to_i.to_s)

      ec = Flapjack::Data::EntityCheck.for_entity_name(name, check)
      ec.should be_in_unscheduled_maintenance
    end

    it "returns that it is not in unscheduled maintenance" do
      ec = Flapjack::Data::EntityCheck.for_entity_name(name, check)
      ec.should_not be_in_unscheduled_maintenance
    end

    it "returns that it is in scheduled maintenance" do
      Flapjack.redis.set("#{name}:#{check}:scheduled_maintenance", Time.now.to_i.to_s)

      ec = Flapjack::Data::EntityCheck.for_entity_name(name, check)
      ec.should be_in_scheduled_maintenance
    end

    it "returns that it is not in scheduled maintenance" do
      ec = Flapjack::Data::EntityCheck.for_entity_name(name, check)
      ec.should_not be_in_scheduled_maintenance
    end

    it "returns its current maintenance period" do
      ec = Flapjack::Data::EntityCheck.for_entity_name(name, check)
      ec.current_maintenance(:scheduled => true).should be_nil

      t = Time.now.to_i

      ec.create_unscheduled_maintenance(t, half_an_hour, :summary => 'oops')
      ec.current_maintenance.should == {:start_time => t,
                                        :duration => half_an_hour,
                                        :summary => 'oops'}
    end

    it "creates an unscheduled maintenance period" do
      t = Time.now.to_i
      ec = Flapjack::Data::EntityCheck.for_entity_name(name, check)
      ec.create_unscheduled_maintenance(t, half_an_hour, :summary => 'oops')

      ec.should be_in_unscheduled_maintenance

      umps = ec.maintenances(nil, nil, :scheduled => false)
      umps.should_not be_nil
      umps.should be_an(Array)
      umps.should have(1).unscheduled_maintenance_period
      umps[0].should be_a(Hash)

      start_time = umps[0][:start_time]
      start_time.should_not be_nil
      start_time.should be_an(Integer)
      start_time.should == t

      duration = umps[0][:duration]
      duration.should_not be_nil
      duration.should be_a(Float)
      duration.should == half_an_hour

      summary = Flapjack.redis.get("#{name}:#{check}:#{t}:unscheduled_maintenance:summary")
      summary.should_not be_nil
      summary.should == 'oops'
    end

    it "creates an unscheduled maintenance period and ends the current one early", :time => true do
      t = Time.now.to_i
      later_t = t + (15 * 60)
      ec = Flapjack::Data::EntityCheck.for_entity_name(name, check)
      ec.create_unscheduled_maintenance(t, half_an_hour, :summary => 'oops')
      Delorean.time_travel_to( Time.at(later_t) )
      ec.create_unscheduled_maintenance(later_t, half_an_hour, :summary => 'spoo')

      ec.should be_in_unscheduled_maintenance

      umps = ec.maintenances(nil, nil, :scheduled => false)
      umps.should_not be_nil
      umps.should be_an(Array)
      umps.should have(2).unscheduled_maintenance_periods
      umps[0].should be_a(Hash)

      start_time = umps[0][:start_time]
      start_time.should_not be_nil
      start_time.should be_an(Integer)
      start_time.should == t

      duration = umps[0][:duration]
      duration.should_not be_nil
      duration.should be_a(Float)
      duration.should == (15 * 60)

      start_time_curr = umps[1][:start_time]
      start_time_curr.should_not be_nil
      start_time_curr.should be_an(Integer)
      start_time_curr.should == later_t

      duration_curr = umps[1][:duration]
      duration_curr.should_not be_nil
      duration_curr.should be_a(Float)
      duration_curr.should == half_an_hour
    end

    it "ends an unscheduled maintenance period" do
      t = Time.now.to_i
      later_t = t + (15 * 60)
      ec = Flapjack::Data::EntityCheck.for_entity_name(name, check)

      ec.create_unscheduled_maintenance(t, half_an_hour, :summary => 'oops')
      ec.should be_in_unscheduled_maintenance

      Delorean.time_travel_to( Time.at(later_t) )
      ec.should be_in_unscheduled_maintenance
      ec.end_unscheduled_maintenance(later_t)
      ec.should_not be_in_unscheduled_maintenance

      umps = ec.maintenances(nil, nil, :scheduled => false)
      umps.should_not be_nil
      umps.should be_an(Array)
      umps.should have(1).unscheduled_maintenance_period
      umps[0].should be_a(Hash)

      start_time = umps[0][:start_time]
      start_time.should_not be_nil
      start_time.should be_an(Integer)
      start_time.should == t

      duration = umps[0][:duration]
      duration.should_not be_nil
      duration.should be_a(Float)
      duration.should == (15 * 60)
    end

    it "creates a scheduled maintenance period for a future time" do
      t = Time.now.to_i
      ec = Flapjack::Data::EntityCheck.for_entity_name(name, check)
      ec.create_scheduled_maintenance(t + (60 * 60),
        half_an_hour, :summary => "30 minutes")

      smps = ec.maintenances(nil, nil, :scheduled => true)
      smps.should_not be_nil
      smps.should be_an(Array)
      smps.should have(1).scheduled_maintenance_period
      smps[0].should be_a(Hash)

      start_time = smps[0][:start_time]
      start_time.should_not be_nil
      start_time.should be_an(Integer)
      start_time.should == (t + (60 * 60))

      duration = smps[0][:duration]
      duration.should_not be_nil
      duration.should be_a(Float)
      duration.should == half_an_hour
    end

    # TODO this should probably enforce that it starts in the future
    it "creates a scheduled maintenance period covering the current time" do
      t = Time.now.to_i
      ec = Flapjack::Data::EntityCheck.for_entity_name(name, check)
      ec.create_scheduled_maintenance(t - (60 * 60),
        2 * (60 * 60), :summary => "2 hours")

      smps = ec.maintenances(nil, nil, :scheduled => true)
      smps.should_not be_nil
      smps.should be_an(Array)
      smps.should have(1).scheduled_maintenance_period
      smps[0].should be_a(Hash)

      start_time = smps[0][:start_time]
      start_time.should_not be_nil
      start_time.should be_an(Integer)
      start_time.should == (t - (60 * 60))

      duration = smps[0][:duration]
      duration.should_not be_nil
      duration.should be_a(Float)
      duration.should == 2 * (60 * 60)
    end

    it "removes a scheduled maintenance period for a future time" do
      t = Time.now.to_i
      ec = Flapjack::Data::EntityCheck.for_entity_name(name, check)
      ec.create_scheduled_maintenance(t + (60 * 60),
        2 * (60 * 60), :summary => "2 hours")

      ec.end_scheduled_maintenance(t + (60 * 60))

      smps = ec.maintenances(nil, nil, :scheduled => true)
      smps.should_not be_nil
      smps.should be_an(Array)
      smps.should be_empty
    end

    # maint period starts an hour from now, goes for two hours -- at 30 minutes into
    # it we stop it, and its duration should be 30 minutes
    it "shortens a scheduled maintenance period covering a current time", :time => true do
      t = Time.now.to_i
      ec = Flapjack::Data::EntityCheck.for_entity_name(name, check)
      ec.create_scheduled_maintenance(t + (60 * 60),
        2 * (60 * 60), :summary => "2 hours")

      Delorean.time_travel_to( Time.at(t + (90 * 60)) )

      ec.end_scheduled_maintenance(t + (60 * 60))

      smps = ec.maintenances(nil, nil, :scheduled => true)
      smps.should_not be_nil
      smps.should be_an(Array)
      smps.should_not be_empty
      smps.should have(1).item
      smps.first[:duration].should == (30 * 60)
    end

    it "does not alter or remove a scheduled maintenance period covering a past time", :time => true do
      t = Time.now.to_i
      ec = Flapjack::Data::EntityCheck.for_entity_name(name, check)
      ec.create_scheduled_maintenance(t + (60 * 60),
        2 * (60 * 60), :summary => "2 hours")

      Delorean.time_travel_to( Time.at(t + (6 * (60 * 60)) ))

      ec.end_scheduled_maintenance(t + (60 * 60))

      smps = ec.maintenances(nil, nil, :scheduled => true)
      smps.should_not be_nil
      smps.should be_an(Array)
      smps.should_not be_empty
      smps.should have(1).item
      smps.first[:duration].should == 2 * (60 * 60)
    end

    it "returns a list of scheduled maintenance periods" do
      t = Time.now.to_i
      five_hours_ago = t - (60 * 60 * 5)
      three_hours_ago = t - (60 * 60 * 3)

      ec = Flapjack::Data::EntityCheck.for_entity_name(name, check)
      ec.create_scheduled_maintenance(five_hours_ago, half_an_hour,
        :summary => "first")
      ec.create_scheduled_maintenance(three_hours_ago, half_an_hour,
        :summary => "second")

      smp = ec.maintenances(nil, nil, :scheduled => true)
      smp.should_not be_nil
      smp.should be_an(Array)
      smp.should have(2).scheduled_maintenance_periods
      smp[0].should == {:start_time => five_hours_ago,
                        :end_time   => five_hours_ago + half_an_hour,
                        :duration   => half_an_hour,
                        :summary    => "first"}
      smp[1].should == {:start_time => three_hours_ago,
                        :end_time   => three_hours_ago + half_an_hour,
                        :duration   => half_an_hour,
                        :summary    => "second"}
    end

    it "returns a list of unscheduled maintenance periods" do
      t = Time.now.to_i
      five_hours_ago = t - (60 * 60 * 5)
      three_hours_ago = t - (60 * 60 * 3)

      ec = Flapjack::Data::EntityCheck.for_entity_name(name, check)
      ec.create_unscheduled_maintenance(five_hours_ago,
        half_an_hour, :summary => "first")
      ec.create_unscheduled_maintenance(three_hours_ago,
        half_an_hour, :summary => "second")

      ump =  ec.maintenances(nil, nil, :scheduled => false)
      ump.should_not be_nil
      ump.should be_an(Array)
      ump.should have(2).unscheduled_maintenance_periods
      ump[0].should == {:start_time => five_hours_ago,
                        :end_time   => five_hours_ago + half_an_hour,
                        :duration   => half_an_hour,
                        :summary    => "first"}
      ump[1].should == {:start_time => three_hours_ago,
                        :end_time   => three_hours_ago + half_an_hour,
                        :duration   => half_an_hour,
                        :summary    => "second"}
    end

  end

  it "returns its state" do
    Flapjack.redis.hset("check:#{name}:#{check}", 'state', 'ok')

    ec = Flapjack::Data::EntityCheck.for_entity_name(name, check)
    state = ec.state
    state.should_not be_nil
    state.should == 'ok'
  end

  it "updates state" do
    Flapjack.redis.hset("check:#{name}:#{check}", 'state', 'ok')

<<<<<<< HEAD
    ec = Flapjack::Data::EntityCheck.for_entity_name(name, check)
=======
    old_timestamp = @redis.hget("check:#{name}:#{check}", 'last_update')

    ec = Flapjack::Data::EntityCheck.for_entity_name(name, check, :redis => @redis)
>>>>>>> 05b18b45
    ec.update_state('critical')

    state = Flapjack.redis.hget("check:#{name}:#{check}", 'state')
    state.should_not be_nil
    state.should == 'critical'

    new_timestamp = @redis.hget("check:#{name}:#{check}", 'last_update')
    new_timestamp.should_not == old_timestamp
  end

  it "updates enabled checks" do
    ts = Time.now.to_i
    ec = Flapjack::Data::EntityCheck.for_entity_name(name, check)
    ec.last_update = ts

    saved_check_ts = Flapjack.redis.zscore("current_checks:#{name}", check)
    saved_check_ts.should_not be_nil
    saved_check_ts.should == ts
    saved_entity_ts = Flapjack.redis.zscore("current_entities", name)
    saved_entity_ts.should_not be_nil
    saved_entity_ts.should == ts
  end

  it "exposes that it is enabled" do
    Flapjack.redis.zadd("current_checks:#{name}", Time.now.to_i, check)
    Flapjack.redis.zadd("current_entities", Time.now.to_i, name)
    ec = Flapjack::Data::EntityCheck.for_entity_name(name, check)

    e = ec.enabled?
    e.should be_true
  end

  it "exposes that it is disabled" do
    ec = Flapjack::Data::EntityCheck.for_entity_name(name, check)

    e = ec.enabled?
    e.should be_false
  end

  it "disables checks" do
    Flapjack.redis.zadd("current_checks:#{name}", Time.now.to_i, check)
    Flapjack.redis.zadd("current_entities", Time.now.to_i, name)
    ec = Flapjack::Data::EntityCheck.for_entity_name(name, check)
    ec.disable!

    saved_check_ts = Flapjack.redis.zscore("current_checks:#{name}", check)
    saved_entity_ts = Flapjack.redis.zscore("current_entities", name)
    saved_check_ts.should be_nil
    saved_entity_ts.should be_nil
  end

  it "does not update state with invalid value" do
    Flapjack.redis.hset("check:#{name}:#{check}", 'state', 'ok')

    ec = Flapjack::Data::EntityCheck.for_entity_name(name, check)
    ec.update_state('silly')

    state = Flapjack.redis.hget("check:#{name}:#{check}", 'state')
    state.should_not be_nil
    state.should == 'ok'
  end

  it "does not update state with a repeated state value" do
    ec = Flapjack::Data::EntityCheck.for_entity_name(name, check)
    ec.update_state('critical', :summary => 'small problem')
    changed_at = Flapjack.redis.hget("check:#{name}:#{check}", 'last_change')
    summary = Flapjack.redis.hget("check:#{name}:#{check}", 'summary')

    ec.update_state('critical', :summary => 'big problem')
    new_changed_at = Flapjack.redis.hget("check:#{name}:#{check}", 'last_change')
    new_summary = Flapjack.redis.hget("check:#{name}:#{check}", 'summary')

    changed_at.should_not be_nil
    new_changed_at.should_not be_nil
    new_changed_at.should == changed_at

    summary.should_not be_nil
    new_summary.should_not be_nil
    new_summary.should_not == summary
    summary.should == 'small problem'
    new_summary.should == 'big problem'
  end

  def time_before(t, min, sec = 0)
    t - ((60 * min) + sec)
  end

  it "returns a list of historical states for a time range" do
    ec = Flapjack::Data::EntityCheck.for_entity_name(name, check)

    t = Time.now.to_i
    ec.update_state('ok', :timestamp => time_before(t, 5), :summary => 'a')
    ec.update_state('critical', :timestamp => time_before(t, 4), :summary => 'b')
    ec.update_state('ok', :timestamp => time_before(t, 3), :summary => 'c')
    ec.update_state('critical', :timestamp => time_before(t, 2), :summary => 'd')
    ec.update_state('ok', :timestamp => time_before(t, 1), :summary => 'e')

    states = ec.historical_states(time_before(t, 4), t)
    states.should_not be_nil
    states.should be_an(Array)
    states.should have(4).data_hashes
    states[0][:summary].should == 'b'
    states[1][:summary].should == 'c'
    states[2][:summary].should == 'd'
    states[3][:summary].should == 'e'
  end

  it "returns a list of historical unscheduled maintenances for a time range" do
    ec = Flapjack::Data::EntityCheck.for_entity_name(name, check)

    t = Time.now.to_i
    ec.update_state('ok', :timestamp => time_before(t, 5), :summary => 'a')
    ec.update_state('critical', :timestamp => time_before(t, 4), :summary => 'b')
    ec.update_state('ok', :timestamp => time_before(t, 3), :summary => 'c')
    ec.update_state('critical', :timestamp => time_before(t, 2), :summary => 'd')
    ec.update_state('ok', :timestamp => time_before(t, 1), :summary => 'e')

    states = ec.historical_states(time_before(t, 4), t)
    states.should_not be_nil
    states.should be_an(Array)
    states.should have(4).data_hashes
    states[0][:summary].should == 'b'
    states[1][:summary].should == 'c'
    states[2][:summary].should == 'd'
    states[3][:summary].should == 'e'
  end

  it "returns a list of historical scheduled maintenances for a time range" do
    ec = Flapjack::Data::EntityCheck.for_entity_name(name, check)

    t = Time.now.to_i

    ec.create_scheduled_maintenance(time_before(t, 180),
      half_an_hour, :summary => "a")
    ec.create_scheduled_maintenance(time_before(t, 120),
      half_an_hour, :summary => "b")
    ec.create_scheduled_maintenance(time_before(t, 60),
      half_an_hour, :summary => "c")

    sched_maint_periods = ec.maintenances(time_before(t, 150), t,
      :scheduled => true)
    sched_maint_periods.should_not be_nil
    sched_maint_periods.should be_an(Array)
    sched_maint_periods.should have(2).data_hashes
    sched_maint_periods[0][:summary].should == 'b'
    sched_maint_periods[1][:summary].should == 'c'
  end

  it "returns that it has failed" do
    ec = Flapjack::Data::EntityCheck.for_entity_name(name, check)

    Flapjack.redis.hset("check:#{name}:#{check}", 'state', 'warning')
    ec.should be_failed

    Flapjack.redis.hset("check:#{name}:#{check}", 'state', 'critical')
    ec.should be_failed

    Flapjack.redis.hset("check:#{name}:#{check}", 'state', 'unknown')
    ec.should be_failed
  end

  it "returns that it has not failed" do
    ec = Flapjack::Data::EntityCheck.for_entity_name(name, check)

    Flapjack.redis.hset("check:#{name}:#{check}", 'state', 'ok')
    ec.should_not be_failed

    Flapjack.redis.hset("check:#{name}:#{check}", 'state', 'acknowledgement')
    ec.should_not be_failed
  end

  it "returns a status summary" do
    ec = Flapjack::Data::EntityCheck.for_entity_name(name, check)

    t = Time.now.to_i
    ec.update_state('ok', :timestamp => time_before(t, 5), :summary => 'a')
    ec.update_state('critical', :timestamp => time_before(t, 4), :summary => 'b')
    ec.update_state('ok', :timestamp => time_before(t, 3), :summary => 'c')
    ec.update_state('critical', :timestamp => time_before(t, 2), :summary => 'd')

    summary = ec.summary
    summary.should == 'd'
  end

  it "returns timestamps for its last notifications" do
    t = Time.now.to_i
    Flapjack.redis.set("#{name}:#{check}:last_problem_notification", t - 30)
    Flapjack.redis.set("#{name}:#{check}:last_acknowledgement_notification", t - 15)
    Flapjack.redis.set("#{name}:#{check}:last_recovery_notification", t)

    ec = Flapjack::Data::EntityCheck.for_entity_name(name, check)
    ec.last_notification_for_state(:problem)[:timestamp].should == t - 30
    ec.last_notification_for_state(:acknowledgement)[:timestamp].should == t - 15
    ec.last_notification_for_state(:recovery)[:timestamp].should == t
  end

  it "finds all related contacts" do
    ec = Flapjack::Data::EntityCheck.for_entity_name(name, check)
    contacts = ec.contacts
    contacts.should_not be_nil
    contacts.should be_an(Array)
    contacts.should have(1).contact
    contacts.first.name.should == 'John Johnson'
  end

  it "generates ephemeral tags for itself" do
    ec = Flapjack::Data::EntityCheck.for_entity_name('foo-app-01.example.com', 'Disk / Utilisation')
    tags = ec.tags
    tags.should_not be_nil
    tags.should be_a(Flapjack::Data::TagSet)
    ['foo-app-01', 'example.com', 'disk', '/', 'utilisation'].to_set.subset?(tags).should be_true
  end

end<|MERGE_RESOLUTION|>--- conflicted
+++ resolved
@@ -388,20 +388,15 @@
   it "updates state" do
     Flapjack.redis.hset("check:#{name}:#{check}", 'state', 'ok')
 
-<<<<<<< HEAD
-    ec = Flapjack::Data::EntityCheck.for_entity_name(name, check)
-=======
-    old_timestamp = @redis.hget("check:#{name}:#{check}", 'last_update')
-
-    ec = Flapjack::Data::EntityCheck.for_entity_name(name, check, :redis => @redis)
->>>>>>> 05b18b45
+    old_timestamp = Flapjack.redis.hget("check:#{name}:#{check}", 'last_update')
+    ec = Flapjack::Data::EntityCheck.for_entity_name(name, check)
     ec.update_state('critical')
 
     state = Flapjack.redis.hget("check:#{name}:#{check}", 'state')
     state.should_not be_nil
     state.should == 'critical'
 
-    new_timestamp = @redis.hget("check:#{name}:#{check}", 'last_update')
+    new_timestamp = Flapjack.redis.hget("check:#{name}:#{check}", 'last_update')
     new_timestamp.should_not == old_timestamp
   end
 
