require 'spec_helper'
require 'flapjack/data/event'

describe Flapjack::Data::Event do

  let(:entity_name) { 'xyz-example.com' }
  let(:check)       { 'ping' }
<<<<<<< HEAD
  let(:redis)  { mock(Redis) }
=======
  let(:mock_redis)  { double(::Redis) }
>>>>>>> 4a0187ea

  let!(:time) { Time.now}

  let(:event_data) { {'type'    => 'service',
                      'state'   => 'critical',
                      'entity'  => entity_name,
                      'check'   => check,
                      'time'    => time.to_i,
                      'summary' => "timeout",
                      'details' => "couldn't access",
                      'acknowledgement_id' => '1234',
                      'duration' => (60 * 60) }
  }

  context 'class' do

    before(:each) do
      Flapjack.stub(:redis).and_return(redis)
    end

    it "returns the next event (non-blocking, archiving)" do
      redis.should_receive(:rpoplpush).with('events', /^events_archive:/).and_return(event_data.to_json, nil)
      redis.should_receive(:expire)

      Flapjack::Data::Event.foreach_on_queue('events', :archive_events => true) {|result|
        result.should be_an_instance_of(Flapjack::Data::Event)
      }
    end

    it "returns the next event (non-blocking, not archiving)" do
      redis.should_receive(:rpop).with('events').and_return(event_data.to_json, nil)

      Flapjack::Data::Event.foreach_on_queue('events', :archive_events => false) {|result|
        result.should be_an_instance_of(Flapjack::Data::Event)
      }
    end

    it "blocks waiting for an event wakeup"

    it "handles invalid event JSON"

    it "returns a count of pending events" do
      events_len = 23
      redis.should_receive(:llen).with('events').and_return(events_len)

      pc = Flapjack::Data::Event.pending_count('events')
      pc.should == events_len
    end

    it "creates a notification testing event" do
      Time.should_receive(:now).and_return(time)
      redis.should_receive(:multi).and_yield
      redis.should_receive(:lpush).with('events', /"testing"/ )
      redis.should_receive(:lpush).with('events_actions', anything)

      Flapjack::Data::Event.test_notifications('events', entity_name, check,
        :summary => 'test', :details => 'testing')
    end

    it "creates an acknowledgement event" do
      Time.should_receive(:now).and_return(time)
      redis.should_receive(:multi).and_yield
      redis.should_receive(:lpush).with('events', /"acking"/ )
      redis.should_receive(:lpush).with('events_actions', anything)

      Flapjack::Data::Event.create_acknowledgement('events', entity_name, check,
        :summary => 'acking', :time => time.to_i)
    end

  end

  context 'instance' do
    subject { Flapjack::Data::Event.new(event_data) }

    its(:entity)   { should == event_data['entity'] }
    its(:state)    { should == event_data['state'] }
    its(:duration) { should == event_data['duration'] }
    its(:time)     { should == event_data['time'] }
    its(:id)       { should == 'xyz-example.com:ping' }
    its(:type)     { should == 'service' }

    it { should be_a_service }
    it { should_not be_an_acknowledgement }
    it { should_not be_a_test_notifications }
    it { should_not be_ok }
    it { should be_a_failure }
  end

end<|MERGE_RESOLUTION|>--- conflicted
+++ resolved
@@ -5,11 +5,7 @@
 
   let(:entity_name) { 'xyz-example.com' }
   let(:check)       { 'ping' }
-<<<<<<< HEAD
-  let(:redis)  { mock(Redis) }
-=======
-  let(:mock_redis)  { double(::Redis) }
->>>>>>> 4a0187ea
+  let(:redis)  { double(Redis) }
 
   let!(:time) { Time.now}
 
