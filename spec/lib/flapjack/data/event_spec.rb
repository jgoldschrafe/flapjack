require 'spec_helper'
require 'flapjack/data/event'

describe Flapjack::Data::Event do

  let(:entity_name) { 'xyz-example.com' }
  let(:check_name)  { 'ping' }
  let(:redis)  { double(Redis) }

  let!(:time) { Time.now}

<<<<<<< HEAD
  let(:event_data) { {'type'    => 'service',
                      'state'   => 'critical',
                      'entity'  => entity_name,
                      'check'   => check_name,
                      'time'    => time.to_i,
                      'summary' => "timeout",
                      'details' => "couldn't access",
=======
  let(:event_data) { {'type'     => 'service',
                      'state'    => 'critical',
                      'entity'   => entity_name,
                      'check'    => check,
                      'time'     => time.to_i,
                      'summary'  => 'timeout',
                      'details'  => "couldn't access",
                      'perfdata' => "/=5504MB;5554;6348;0;7935",
>>>>>>> 2228ecf8
                      'acknowledgement_id' => '1234',
                      'duration' => (60 * 60),
                      'tags'     => ['dev'] }
  }

  context 'class' do

<<<<<<< HEAD
    before(:each) do
      allow(Flapjack).to receive(:redis).and_return(redis)
=======
    it "returns the next event (blocking, archiving)" do
      expect(mock_redis).to receive(:brpoplpush).
        with('events', /^events_archive:/, 0).and_return(event_data.to_json)
      expect(mock_redis).to receive(:expire)

      result = Flapjack::Data::Event.next('events', :block => true,
        :archive_events => true, :redis => mock_redis)
      expect(result).to be_an_instance_of(Flapjack::Data::Event)
    end

    it "returns the next event (blocking, not archiving)" do
      expect(mock_redis).to receive(:brpop).with('events', 0).
        and_return(['events', event_data.to_json])

      result = Flapjack::Data::Event.next('events',:block => true,
        :archive_events => false, :redis => mock_redis)
      expect(result).to be_an_instance_of(Flapjack::Data::Event)
    end

    it "returns the next event (non-blocking, archiving)" do
      expect(mock_redis).to receive(:rpoplpush).
        with('events', /^events_archive:/).and_return(event_data.to_json)
      expect(mock_redis).to receive(:expire)

      result = Flapjack::Data::Event.next('events', :block => false,
        :archive_events => true, :redis => mock_redis)
      expect(result).to be_an_instance_of(Flapjack::Data::Event)
    end

    it "returns the next event (non-blocking, not archiving)" do
      expect(mock_redis).to receive(:rpop).with('events').
        and_return(event_data.to_json)

      result = Flapjack::Data::Event.next('events', :block => false,
        :archive_events => false, :redis => mock_redis)
      expect(result).to be_an_instance_of(Flapjack::Data::Event)
    end

    it "rejects invalid event JSON (archiving)" do
      bad_event_json = '{{{'
      expect(mock_redis).to receive(:brpoplpush).
        with('events', /^events_archive:/, 0).and_return(bad_event_json)
      expect(mock_redis).to receive(:multi)
      expect(mock_redis).to receive(:lrem).with(/^events_archive:/, 1, bad_event_json)
      expect(mock_redis).to receive(:lpush).with(/^events_rejected:/, bad_event_json)
      expect(mock_redis).to receive(:exec)
      expect(mock_redis).to receive(:expire)

      result = Flapjack::Data::Event.next('events', :block => true,
        :archive_events => true, :redis => mock_redis)
      expect(result).to be_nil
    end

    it "rejects invalid event JSON (not archiving)" do
      bad_event_json = '{{{'
      expect(mock_redis).to receive(:brpop).with('events', 0).
        and_return(['events', bad_event_json])
      expect(mock_redis).to receive(:lpush).with(/^events_rejected:/, bad_event_json)

      result = Flapjack::Data::Event.next('events', :block => true,
        :archive_events => false, :redis => mock_redis)
      expect(result).to be_nil
    end

    ['type', 'state', 'entity', 'check', 'summary'].each do |required_key|

      it "rejects an event with missing '#{required_key}' key (archiving)" do
        bad_event_data = event_data.clone
        bad_event_data.delete(required_key)
        bad_event_json = bad_event_data.to_json
        expect(mock_redis).to receive(:brpoplpush).
          with('events', /^events_archive:/, 0).and_return(bad_event_json)
        expect(mock_redis).to receive(:multi)
        expect(mock_redis).to receive(:lrem).with(/^events_archive:/, 1, bad_event_json)
        expect(mock_redis).to receive(:lpush).with(/^events_rejected:/, bad_event_json)
        expect(mock_redis).to receive(:exec)
        expect(mock_redis).to receive(:expire)

        result = Flapjack::Data::Event.next('events', :block => true,
          :archive_events => true, :redis => mock_redis)
        expect(result).to be_nil
      end

      it "rejects an event with missing '#{required_key}' key (not archiving)" do
        bad_event_data = event_data.clone
        bad_event_data.delete(required_key)
        bad_event_json = bad_event_data.to_json
        expect(mock_redis).to receive(:brpop).with('events', 0).
          and_return(['events', bad_event_json])
        expect(mock_redis).to receive(:lpush).with(/^events_rejected:/, bad_event_json)

        result = Flapjack::Data::Event.next('events', :block => true,
          :archive_events => false, :redis => mock_redis)
        expect(result).to be_nil
      end

      it "rejects an event with invalid '#{required_key}' key (archiving)" do
        bad_event_data = event_data.clone
        bad_event_data[required_key] = {'hello' => 'there'}
        bad_event_json = bad_event_data.to_json
        expect(mock_redis).to receive(:brpoplpush).
          with('events', /^events_archive:/, 0).and_return(bad_event_json)
        expect(mock_redis).to receive(:multi)
        expect(mock_redis).to receive(:lrem).with(/^events_archive:/, 1, bad_event_json)
        expect(mock_redis).to receive(:lpush).with(/^events_rejected:/, bad_event_json)
        expect(mock_redis).to receive(:exec)
        expect(mock_redis).to receive(:expire)

        result = Flapjack::Data::Event.next('events', :block => true,
          :archive_events => true, :redis => mock_redis)
        expect(result).to be_nil
      end

      it "rejects an event with invalid '#{required_key}' key (not archiving)" do
        bad_event_data = event_data.clone
        bad_event_data[required_key] = {'hello' => 'there'}
        bad_event_json = bad_event_data.to_json
        expect(mock_redis).to receive(:brpop).with('events', 0).
          and_return(['events', bad_event_json])
        expect(mock_redis).to receive(:lpush).with(/^events_rejected:/, bad_event_json)

        result = Flapjack::Data::Event.next('events', :block => true,
          :archive_events => false, :redis => mock_redis)
        expect(result).to be_nil
      end
    end

    ['time', 'details', 'perfdata', 'acknowledgement_id', 'duration', 'tags'].each do |optional_key|
      it "rejects an event with invalid '#{optional_key}' key (archiving)" do
        bad_event_data = event_data.clone
        bad_event_data[optional_key] = {'hello' => 'there'}
        bad_event_json = bad_event_data.to_json
        expect(mock_redis).to receive(:brpoplpush).
          with('events', /^events_archive:/, 0).and_return(bad_event_json)
        expect(mock_redis).to receive(:multi)
        expect(mock_redis).to receive(:lrem).with(/^events_archive:/, 1, bad_event_json)
        expect(mock_redis).to receive(:lpush).with(/^events_rejected:/, bad_event_json)
        expect(mock_redis).to receive(:exec)
        expect(mock_redis).to receive(:expire)

        result = Flapjack::Data::Event.next('events', :block => true,
          :archive_events => true, :redis => mock_redis)
        expect(result).to be_nil
      end

      it "rejects an event with invalid '#{optional_key}' key (not archiving)" do
        bad_event_data = event_data.clone
        bad_event_data[optional_key] = {'hello' => 'there'}
        bad_event_json = bad_event_data.to_json
        expect(mock_redis).to receive(:brpop).with('events', 0).
          and_return(['events', bad_event_json])
        expect(mock_redis).to receive(:lpush).with(/^events_rejected:/, bad_event_json)

        result = Flapjack::Data::Event.next('events', :block => true,
          :archive_events => false, :redis => mock_redis)
        expect(result).to be_nil
      end
    end

    ['type', 'state'].each do |key|

      it "it matches case-insensitively for #{key} (archiving)" do
        case_event_data = event_data.clone
        case_event_data[key] = event_data[key].upcase
        expect(mock_redis).to receive(:brpoplpush).
          with('events', /^events_archive:/, 0).and_return(case_event_data.to_json)
        expect(mock_redis).to receive(:expire)

        result = Flapjack::Data::Event.next('events', :block => true,
          :archive_events => true, :redis => mock_redis)
        expect(result).to be_an_instance_of(Flapjack::Data::Event)
      end

      it "it matches case-insensitively for #{key} (not archiving)" do
        case_event_data = event_data.clone
        case_event_data[key] = event_data[key].upcase
        expect(mock_redis).to receive(:brpop).with('events', 0).
          and_return(['events', case_event_data.to_json])

        result = Flapjack::Data::Event.next('events',:block => true,
          :archive_events => false, :redis => mock_redis)
        expect(result).to be_an_instance_of(Flapjack::Data::Event)
      end
    end

    ['time', 'duration'].each do |key|

      it "it accepts an event with a numeric #{key} key (archiving)" do
        num_event_data = event_data.clone
        num_event_data[key] = event_data[key].to_i.to_s
        expect(mock_redis).to receive(:brpoplpush).
          with('events', /^events_archive:/, 0).and_return(num_event_data.to_json)
        expect(mock_redis).to receive(:expire)

        result = Flapjack::Data::Event.next('events', :block => true,
          :archive_events => true, :redis => mock_redis)
        expect(result).to be_an_instance_of(Flapjack::Data::Event)
      end

      it "it accepts an event with a numeric #{key} key (not archiving)" do
        num_event_data = event_data.clone
        num_event_data[key] = event_data[key].to_i.to_s
        expect(mock_redis).to receive(:brpop).with('events', 0).
          and_return(['events', num_event_data.to_json])

        result = Flapjack::Data::Event.next('events',:block => true,
          :archive_events => false, :redis => mock_redis)
        expect(result).to be_an_instance_of(Flapjack::Data::Event)
      end

      it "rejects an event with a non-numeric string #{key} key (archiving)" do
        bad_event_data = event_data.clone
        bad_event_data[key] = 'NaN'
        bad_event_json = bad_event_data.to_json
        expect(mock_redis).to receive(:brpoplpush).
          with('events', /^events_archive:/, 0).and_return(bad_event_json)
        expect(mock_redis).to receive(:multi)
        expect(mock_redis).to receive(:lrem).with(/^events_archive:/, 1, bad_event_json)
        expect(mock_redis).to receive(:lpush).with(/^events_rejected:/, bad_event_json)
        expect(mock_redis).to receive(:exec)
        expect(mock_redis).to receive(:expire)

        result = Flapjack::Data::Event.next('events', :block => true,
          :archive_events => true, :redis => mock_redis)
        expect(result).to be_nil
      end

      it "rejects an event with a non-numeric string #{key} key (not archiving)" do
        bad_event_data = event_data.clone
        bad_event_data[key] = 'NaN'
        bad_event_json = bad_event_data.to_json
        expect(mock_redis).to receive(:brpop).with('events', 0).
          and_return(['events', bad_event_json])
        expect(mock_redis).to receive(:lpush).with(/^events_rejected:/, bad_event_json)

        result = Flapjack::Data::Event.next('events', :block => true,
          :archive_events => false, :redis => mock_redis)
        expect(result).to be_nil
      end

>>>>>>> 2228ecf8
    end

    it "returns a count of pending events" do
      events_len = 23
      expect(redis).to receive(:llen).with('events').and_return(events_len)

      pc = Flapjack::Data::Event.pending_count('events')
      expect(pc).to eq(events_len)
    end

    it "creates a notification testing event" do
      expect(Time).to receive(:now).and_return(time)
      expect(redis).to receive(:multi).and_yield
      expect(redis).to receive(:lpush).with('events', /"testing"/ )
      expect(redis).to receive(:lpush).with('events_actions', anything)

      Flapjack::Data::Event.test_notifications('events', entity_name, check_name,
        :summary => 'test', :details => 'testing')
    end

    it "creates an acknowledgement event" do
      expect(Time).to receive(:now).and_return(time)
      expect(redis).to receive(:multi).and_yield
      expect(redis).to receive(:lpush).with('events', /"acking"/ )
      expect(redis).to receive(:lpush).with('events_actions', anything)

      Flapjack::Data::Event.create_acknowledgement('events', entity_name, check_name,
        :summary => 'acking', :time => time.to_i)
    end

  end

  context 'instance' do
    let(:event) { Flapjack::Data::Event.new(event_data) }

    it "matches the data it is initialised with" do
      expect(event.entity_name).to eq(event_data['entity'])
      expect(event.state).to eq(event_data['state'])
      expect(event.duration).to eq(event_data['duration'])
      expect(event.time).to eq(event_data['time'])
      expect(event.id).to eq('xyz-example.com:ping')
      expect(event.type).to eq('service')
      expect(event.tags).to be_an_instance_of(Flapjack::Data::TagSet)
      expect(event.tags).to include('dev')
      expect(event.tags).to_not include('prod')

      expect(event).to be_a_service
      expect(event).to be_a_service
      expect(event).not_to be_an_acknowledgement
      expect(event).not_to be_a_test_notifications
    end
  end

  ['type', 'state', 'entity', 'check', 'summary'].each do |required_key|

    it "rejects an event with missing '#{required_key}' key" do
      bad_event_data = event_data.clone
      bad_event_data.delete(required_key)
      bad_event_json = bad_event_data.to_json

      expect( Flapjack::Data::Event.parse_and_validate(bad_event_json) ).to be_nil
    end

    it "rejects an event with invalid '#{required_key}' key" do
      bad_event_data = event_data.clone
      bad_event_data[required_key] = {'hello' => 'there'}
      bad_event_json = bad_event_data.to_json

      expect( Flapjack::Data::Event.parse_and_validate(bad_event_json) ).to be_nil
    end
  end

  ['time', 'details', 'acknowledgement_id', 'duration'].each do |optional_key|
    it "rejects an event with invalid '#{optional_key}' key" do
      bad_event_data = event_data.clone
      bad_event_data[optional_key] = {'hello' => 'there'}
      bad_event_json = bad_event_data.to_json

      expect( Flapjack::Data::Event.parse_and_validate(bad_event_json) ).to be_nil
    end
  end

  ['time', 'duration'].each do |key|

    it "accepts an event with a numeric string #{key} key" do
      numstr_event_data = event_data.clone
      numstr_event_data[key] = '352'
      numstr_event_json = numstr_event_data.to_json

      expect( Flapjack::Data::Event.parse_and_validate(numstr_event_json) ).to_not be_nil
    end

    it "rejects an event with a non-numeric or numeric string #{key} key" do
      bad_event_data = event_data.clone
      bad_event_data[key] = 'NaN'
      bad_event_json = bad_event_data.to_json

      expect( Flapjack::Data::Event.parse_and_validate(bad_event_json) ).to be_nil
    end

  end

end<|MERGE_RESOLUTION|>--- conflicted
+++ resolved
@@ -9,276 +9,23 @@
 
   let!(:time) { Time.now}
 
-<<<<<<< HEAD
-  let(:event_data) { {'type'    => 'service',
-                      'state'   => 'critical',
-                      'entity'  => entity_name,
-                      'check'   => check_name,
-                      'time'    => time.to_i,
-                      'summary' => "timeout",
-                      'details' => "couldn't access",
-=======
   let(:event_data) { {'type'     => 'service',
                       'state'    => 'critical',
                       'entity'   => entity_name,
-                      'check'    => check,
+                      'check'    => check_name,
                       'time'     => time.to_i,
                       'summary'  => 'timeout',
                       'details'  => "couldn't access",
                       'perfdata' => "/=5504MB;5554;6348;0;7935",
->>>>>>> 2228ecf8
                       'acknowledgement_id' => '1234',
                       'duration' => (60 * 60),
                       'tags'     => ['dev'] }
-  }
+                   }
 
   context 'class' do
 
-<<<<<<< HEAD
     before(:each) do
       allow(Flapjack).to receive(:redis).and_return(redis)
-=======
-    it "returns the next event (blocking, archiving)" do
-      expect(mock_redis).to receive(:brpoplpush).
-        with('events', /^events_archive:/, 0).and_return(event_data.to_json)
-      expect(mock_redis).to receive(:expire)
-
-      result = Flapjack::Data::Event.next('events', :block => true,
-        :archive_events => true, :redis => mock_redis)
-      expect(result).to be_an_instance_of(Flapjack::Data::Event)
-    end
-
-    it "returns the next event (blocking, not archiving)" do
-      expect(mock_redis).to receive(:brpop).with('events', 0).
-        and_return(['events', event_data.to_json])
-
-      result = Flapjack::Data::Event.next('events',:block => true,
-        :archive_events => false, :redis => mock_redis)
-      expect(result).to be_an_instance_of(Flapjack::Data::Event)
-    end
-
-    it "returns the next event (non-blocking, archiving)" do
-      expect(mock_redis).to receive(:rpoplpush).
-        with('events', /^events_archive:/).and_return(event_data.to_json)
-      expect(mock_redis).to receive(:expire)
-
-      result = Flapjack::Data::Event.next('events', :block => false,
-        :archive_events => true, :redis => mock_redis)
-      expect(result).to be_an_instance_of(Flapjack::Data::Event)
-    end
-
-    it "returns the next event (non-blocking, not archiving)" do
-      expect(mock_redis).to receive(:rpop).with('events').
-        and_return(event_data.to_json)
-
-      result = Flapjack::Data::Event.next('events', :block => false,
-        :archive_events => false, :redis => mock_redis)
-      expect(result).to be_an_instance_of(Flapjack::Data::Event)
-    end
-
-    it "rejects invalid event JSON (archiving)" do
-      bad_event_json = '{{{'
-      expect(mock_redis).to receive(:brpoplpush).
-        with('events', /^events_archive:/, 0).and_return(bad_event_json)
-      expect(mock_redis).to receive(:multi)
-      expect(mock_redis).to receive(:lrem).with(/^events_archive:/, 1, bad_event_json)
-      expect(mock_redis).to receive(:lpush).with(/^events_rejected:/, bad_event_json)
-      expect(mock_redis).to receive(:exec)
-      expect(mock_redis).to receive(:expire)
-
-      result = Flapjack::Data::Event.next('events', :block => true,
-        :archive_events => true, :redis => mock_redis)
-      expect(result).to be_nil
-    end
-
-    it "rejects invalid event JSON (not archiving)" do
-      bad_event_json = '{{{'
-      expect(mock_redis).to receive(:brpop).with('events', 0).
-        and_return(['events', bad_event_json])
-      expect(mock_redis).to receive(:lpush).with(/^events_rejected:/, bad_event_json)
-
-      result = Flapjack::Data::Event.next('events', :block => true,
-        :archive_events => false, :redis => mock_redis)
-      expect(result).to be_nil
-    end
-
-    ['type', 'state', 'entity', 'check', 'summary'].each do |required_key|
-
-      it "rejects an event with missing '#{required_key}' key (archiving)" do
-        bad_event_data = event_data.clone
-        bad_event_data.delete(required_key)
-        bad_event_json = bad_event_data.to_json
-        expect(mock_redis).to receive(:brpoplpush).
-          with('events', /^events_archive:/, 0).and_return(bad_event_json)
-        expect(mock_redis).to receive(:multi)
-        expect(mock_redis).to receive(:lrem).with(/^events_archive:/, 1, bad_event_json)
-        expect(mock_redis).to receive(:lpush).with(/^events_rejected:/, bad_event_json)
-        expect(mock_redis).to receive(:exec)
-        expect(mock_redis).to receive(:expire)
-
-        result = Flapjack::Data::Event.next('events', :block => true,
-          :archive_events => true, :redis => mock_redis)
-        expect(result).to be_nil
-      end
-
-      it "rejects an event with missing '#{required_key}' key (not archiving)" do
-        bad_event_data = event_data.clone
-        bad_event_data.delete(required_key)
-        bad_event_json = bad_event_data.to_json
-        expect(mock_redis).to receive(:brpop).with('events', 0).
-          and_return(['events', bad_event_json])
-        expect(mock_redis).to receive(:lpush).with(/^events_rejected:/, bad_event_json)
-
-        result = Flapjack::Data::Event.next('events', :block => true,
-          :archive_events => false, :redis => mock_redis)
-        expect(result).to be_nil
-      end
-
-      it "rejects an event with invalid '#{required_key}' key (archiving)" do
-        bad_event_data = event_data.clone
-        bad_event_data[required_key] = {'hello' => 'there'}
-        bad_event_json = bad_event_data.to_json
-        expect(mock_redis).to receive(:brpoplpush).
-          with('events', /^events_archive:/, 0).and_return(bad_event_json)
-        expect(mock_redis).to receive(:multi)
-        expect(mock_redis).to receive(:lrem).with(/^events_archive:/, 1, bad_event_json)
-        expect(mock_redis).to receive(:lpush).with(/^events_rejected:/, bad_event_json)
-        expect(mock_redis).to receive(:exec)
-        expect(mock_redis).to receive(:expire)
-
-        result = Flapjack::Data::Event.next('events', :block => true,
-          :archive_events => true, :redis => mock_redis)
-        expect(result).to be_nil
-      end
-
-      it "rejects an event with invalid '#{required_key}' key (not archiving)" do
-        bad_event_data = event_data.clone
-        bad_event_data[required_key] = {'hello' => 'there'}
-        bad_event_json = bad_event_data.to_json
-        expect(mock_redis).to receive(:brpop).with('events', 0).
-          and_return(['events', bad_event_json])
-        expect(mock_redis).to receive(:lpush).with(/^events_rejected:/, bad_event_json)
-
-        result = Flapjack::Data::Event.next('events', :block => true,
-          :archive_events => false, :redis => mock_redis)
-        expect(result).to be_nil
-      end
-    end
-
-    ['time', 'details', 'perfdata', 'acknowledgement_id', 'duration', 'tags'].each do |optional_key|
-      it "rejects an event with invalid '#{optional_key}' key (archiving)" do
-        bad_event_data = event_data.clone
-        bad_event_data[optional_key] = {'hello' => 'there'}
-        bad_event_json = bad_event_data.to_json
-        expect(mock_redis).to receive(:brpoplpush).
-          with('events', /^events_archive:/, 0).and_return(bad_event_json)
-        expect(mock_redis).to receive(:multi)
-        expect(mock_redis).to receive(:lrem).with(/^events_archive:/, 1, bad_event_json)
-        expect(mock_redis).to receive(:lpush).with(/^events_rejected:/, bad_event_json)
-        expect(mock_redis).to receive(:exec)
-        expect(mock_redis).to receive(:expire)
-
-        result = Flapjack::Data::Event.next('events', :block => true,
-          :archive_events => true, :redis => mock_redis)
-        expect(result).to be_nil
-      end
-
-      it "rejects an event with invalid '#{optional_key}' key (not archiving)" do
-        bad_event_data = event_data.clone
-        bad_event_data[optional_key] = {'hello' => 'there'}
-        bad_event_json = bad_event_data.to_json
-        expect(mock_redis).to receive(:brpop).with('events', 0).
-          and_return(['events', bad_event_json])
-        expect(mock_redis).to receive(:lpush).with(/^events_rejected:/, bad_event_json)
-
-        result = Flapjack::Data::Event.next('events', :block => true,
-          :archive_events => false, :redis => mock_redis)
-        expect(result).to be_nil
-      end
-    end
-
-    ['type', 'state'].each do |key|
-
-      it "it matches case-insensitively for #{key} (archiving)" do
-        case_event_data = event_data.clone
-        case_event_data[key] = event_data[key].upcase
-        expect(mock_redis).to receive(:brpoplpush).
-          with('events', /^events_archive:/, 0).and_return(case_event_data.to_json)
-        expect(mock_redis).to receive(:expire)
-
-        result = Flapjack::Data::Event.next('events', :block => true,
-          :archive_events => true, :redis => mock_redis)
-        expect(result).to be_an_instance_of(Flapjack::Data::Event)
-      end
-
-      it "it matches case-insensitively for #{key} (not archiving)" do
-        case_event_data = event_data.clone
-        case_event_data[key] = event_data[key].upcase
-        expect(mock_redis).to receive(:brpop).with('events', 0).
-          and_return(['events', case_event_data.to_json])
-
-        result = Flapjack::Data::Event.next('events',:block => true,
-          :archive_events => false, :redis => mock_redis)
-        expect(result).to be_an_instance_of(Flapjack::Data::Event)
-      end
-    end
-
-    ['time', 'duration'].each do |key|
-
-      it "it accepts an event with a numeric #{key} key (archiving)" do
-        num_event_data = event_data.clone
-        num_event_data[key] = event_data[key].to_i.to_s
-        expect(mock_redis).to receive(:brpoplpush).
-          with('events', /^events_archive:/, 0).and_return(num_event_data.to_json)
-        expect(mock_redis).to receive(:expire)
-
-        result = Flapjack::Data::Event.next('events', :block => true,
-          :archive_events => true, :redis => mock_redis)
-        expect(result).to be_an_instance_of(Flapjack::Data::Event)
-      end
-
-      it "it accepts an event with a numeric #{key} key (not archiving)" do
-        num_event_data = event_data.clone
-        num_event_data[key] = event_data[key].to_i.to_s
-        expect(mock_redis).to receive(:brpop).with('events', 0).
-          and_return(['events', num_event_data.to_json])
-
-        result = Flapjack::Data::Event.next('events',:block => true,
-          :archive_events => false, :redis => mock_redis)
-        expect(result).to be_an_instance_of(Flapjack::Data::Event)
-      end
-
-      it "rejects an event with a non-numeric string #{key} key (archiving)" do
-        bad_event_data = event_data.clone
-        bad_event_data[key] = 'NaN'
-        bad_event_json = bad_event_data.to_json
-        expect(mock_redis).to receive(:brpoplpush).
-          with('events', /^events_archive:/, 0).and_return(bad_event_json)
-        expect(mock_redis).to receive(:multi)
-        expect(mock_redis).to receive(:lrem).with(/^events_archive:/, 1, bad_event_json)
-        expect(mock_redis).to receive(:lpush).with(/^events_rejected:/, bad_event_json)
-        expect(mock_redis).to receive(:exec)
-        expect(mock_redis).to receive(:expire)
-
-        result = Flapjack::Data::Event.next('events', :block => true,
-          :archive_events => true, :redis => mock_redis)
-        expect(result).to be_nil
-      end
-
-      it "rejects an event with a non-numeric string #{key} key (not archiving)" do
-        bad_event_data = event_data.clone
-        bad_event_data[key] = 'NaN'
-        bad_event_json = bad_event_data.to_json
-        expect(mock_redis).to receive(:brpop).with('events', 0).
-          and_return(['events', bad_event_json])
-        expect(mock_redis).to receive(:lpush).with(/^events_rejected:/, bad_event_json)
-
-        result = Flapjack::Data::Event.next('events', :block => true,
-          :archive_events => false, :redis => mock_redis)
-        expect(result).to be_nil
-      end
-
->>>>>>> 2228ecf8
     end
 
     it "returns a count of pending events" do
@@ -290,22 +37,31 @@
     end
 
     it "creates a notification testing event" do
+      entity = double(Flapjack::Data::Entity)
+      check = double(Flapjack::Data::Check)
+      expect(check).to receive(:entity_name).and_return(entity_name)
+      expect(check).to receive(:name).and_return(check_name)
+
       expect(Time).to receive(:now).and_return(time)
       expect(redis).to receive(:multi).and_yield
       expect(redis).to receive(:lpush).with('events', /"testing"/ )
       expect(redis).to receive(:lpush).with('events_actions', anything)
 
-      Flapjack::Data::Event.test_notifications('events', entity_name, check_name,
+      Flapjack::Data::Event.test_notifications('events', entity, check,
         :summary => 'test', :details => 'testing')
     end
 
     it "creates an acknowledgement event" do
+      check = double(Flapjack::Data::Check)
+      expect(check).to receive(:entity_name).and_return(entity_name)
+      expect(check).to receive(:name).and_return(check_name)
+
       expect(Time).to receive(:now).and_return(time)
       expect(redis).to receive(:multi).and_yield
       expect(redis).to receive(:lpush).with('events', /"acking"/ )
       expect(redis).to receive(:lpush).with('events_actions', anything)
 
-      Flapjack::Data::Event.create_acknowledgement('events', entity_name, check_name,
+      Flapjack::Data::Event.create_acknowledgement('events', check,
         :summary => 'acking', :time => time.to_i)
     end
 
@@ -321,9 +77,6 @@
       expect(event.time).to eq(event_data['time'])
       expect(event.id).to eq('xyz-example.com:ping')
       expect(event.type).to eq('service')
-      expect(event.tags).to be_an_instance_of(Flapjack::Data::TagSet)
-      expect(event.tags).to include('dev')
-      expect(event.tags).to_not include('prod')
 
       expect(event).to be_a_service
       expect(event).to be_a_service
@@ -333,7 +86,6 @@
   end
 
   ['type', 'state', 'entity', 'check', 'summary'].each do |required_key|
-
     it "rejects an event with missing '#{required_key}' key" do
       bad_event_data = event_data.clone
       bad_event_data.delete(required_key)
@@ -351,7 +103,7 @@
     end
   end
 
-  ['time', 'details', 'acknowledgement_id', 'duration'].each do |optional_key|
+  ['time', 'details', 'perfdata', 'acknowledgement_id', 'duration', 'tags'].each do |optional_key|
     it "rejects an event with invalid '#{optional_key}' key" do
       bad_event_data = event_data.clone
       bad_event_data[optional_key] = {'hello' => 'there'}
@@ -362,7 +114,6 @@
   end
 
   ['time', 'duration'].each do |key|
-
     it "accepts an event with a numeric string #{key} key" do
       numstr_event_data = event_data.clone
       numstr_event_data[key] = '352'
