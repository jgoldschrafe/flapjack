require 'spec_helper'
require 'flapjack/data/event'

describe Flapjack::Data::Event do

  let(:entity_name) { 'xyz-example.com' }
  let(:check_name)  { 'ping' }
  let(:redis)  { double(Redis) }

  let!(:time) { Time.now}

  let(:event_data) { {'type'    => 'service',
                      'state'   => 'critical',
                      'entity'  => entity_name,
                      'check'   => check_name,
                      'time'    => time.to_i,
                      'summary' => "timeout",
                      'details' => "couldn't access",
                      'acknowledgement_id' => '1234',
                      'duration' => (60 * 60) }
  }

  context 'class' do

    before(:each) do
      allow(Flapjack).to receive(:redis).and_return(redis)
    end

<<<<<<< HEAD
    it "blocks waiting for an event wakeup"
=======
    it "returns the next event (archiving)" do
      expect(redis).to receive(:rpoplpush).with('events', /^events_archive:/).and_return(event_data.to_json, nil)
      expect(redis).to receive(:expire)

      Flapjack::Data::Event.foreach_on_queue('events', :archive_events => true) {|result|
        expect(result).to be_an_instance_of(Flapjack::Data::Event)
      }
    end

    it "returns the next event (not archiving)" do
      expect(redis).to receive(:rpop).with('events').and_return(event_data.to_json, nil)

      Flapjack::Data::Event.foreach_on_queue('events', :archive_events => false) {|result|
        expect(result).to be_an_instance_of(Flapjack::Data::Event)
      }
    end

    it "rejects invalid event JSON (archiving)" do
      bad_event_json = '{{{'
      expect(redis).to receive(:rpoplpush).
        with('events', /^events_archive:/).and_return(bad_event_json, nil)
      expect(redis).to receive(:multi)
      expect(redis).to receive(:lrem).with(/^events_archive:/, 1, bad_event_json)
      expect(redis).to receive(:lpush).with(/^events_rejected:/, bad_event_json)
      expect(redis).to receive(:exec)
      expect(redis).to receive(:expire)

      Flapjack::Data::Event.foreach_on_queue('events', :archive_events => true) {|result|
        expect(result).to be_nil
      }
    end

    it "rejects invalid event JSON (not archiving)" do
      bad_event_json = '{{{'
      expect(redis).to receive(:rpop).with('events').
        and_return(bad_event_json, nil)
      expect(redis).to receive(:lpush).with(/^events_rejected:/, bad_event_json)

      Flapjack::Data::Event.foreach_on_queue('events', :archive_events => false) {|result|
        expect(result).to be_nil
      }
    end

    ['type', 'state', 'entity', 'check', 'summary'].each do |required_key|

      it "rejects an event with missing '#{required_key}' key (archiving)" do
        bad_event_data = event_data.clone
        bad_event_data.delete(required_key)
        bad_event_json = bad_event_data.to_json
        expect(redis).to receive(:rpoplpush).
          with('events', /^events_archive:/).and_return(bad_event_json, nil)
        expect(redis).to receive(:multi)
        expect(redis).to receive(:lrem).with(/^events_archive:/, 1, bad_event_json)
        expect(redis).to receive(:lpush).with(/^events_rejected:/, bad_event_json)
        expect(redis).to receive(:exec)
        expect(redis).to receive(:expire)

        Flapjack::Data::Event.foreach_on_queue('events', :archive_events => true) {|result|
          expect(result).to be_nil
        }
      end

      it "rejects an event with missing '#{required_key}' key (not archiving)" do
        bad_event_data = event_data.clone
        bad_event_data.delete(required_key)
        bad_event_json = bad_event_data.to_json
        expect(redis).to receive(:rpop).with('events').
          and_return(bad_event_json, nil)
        expect(redis).to receive(:lpush).with(/^events_rejected:/, bad_event_json)

        Flapjack::Data::Event.foreach_on_queue('events', :archive_events => false) {|result|
          expect(result).to be_nil
        }
      end

      it "rejects an event with invalid '#{required_key}' key (archiving)" do
        bad_event_data = event_data.clone
        bad_event_data[required_key] = {'hello' => 'there'}
        bad_event_json = bad_event_data.to_json
        expect(redis).to receive(:rpoplpush).
          with('events', /^events_archive:/).and_return(bad_event_json, nil)
        expect(redis).to receive(:multi)
        expect(redis).to receive(:lrem).with(/^events_archive:/, 1, bad_event_json)
        expect(redis).to receive(:lpush).with(/^events_rejected:/, bad_event_json)
        expect(redis).to receive(:exec)
        expect(redis).to receive(:expire)

        Flapjack::Data::Event.foreach_on_queue('events', :archive_events => true) {|result|
          expect(result).to be_nil
        }
      end

      it "rejects an event with invalid '#{required_key}' key (not archiving)" do
        bad_event_data = event_data.clone
        bad_event_data[required_key] = {'hello' => 'there'}
        bad_event_json = bad_event_data.to_json
        expect(redis).to receive(:rpop).with('events').
          and_return(bad_event_json, nil)
        expect(redis).to receive(:lpush).with(/^events_rejected:/, bad_event_json)

        Flapjack::Data::Event.foreach_on_queue('events', :archive_events => false) {|result|
          expect(result).to be_nil
        }
      end
    end
>>>>>>> 448ceb96

    ['time', 'details', 'acknowledgement_id', 'duration'].each do |optional_key|
      it "rejects an event with invalid '#{optional_key}' key (archiving)" do
        bad_event_data = event_data.clone
        bad_event_data[optional_key] = {'hello' => 'there'}
        bad_event_json = bad_event_data.to_json
        expect(redis).to receive(:rpoplpush).
          with('events', /^events_archive:/).and_return(bad_event_json, nil)
        expect(redis).to receive(:multi)
        expect(redis).to receive(:lrem).with(/^events_archive:/, 1, bad_event_json)
        expect(redis).to receive(:lpush).with(/^events_rejected:/, bad_event_json)
        expect(redis).to receive(:exec)
        expect(redis).to receive(:expire)

        Flapjack::Data::Event.foreach_on_queue('events', :archive_events => true) {|result|
          expect(result).to be_nil
        }
      end

      it "rejects an event with invalid '#{optional_key}' key (not archiving)" do
        bad_event_data = event_data.clone
        bad_event_data[optional_key] = {'hello' => 'there'}
        bad_event_json = bad_event_data.to_json
        expect(redis).to receive(:rpop).with('events').
          and_return(bad_event_json, nil)
        expect(redis).to receive(:lpush).with(/^events_rejected:/, bad_event_json)

        Flapjack::Data::Event.foreach_on_queue('events', :archive_events => false) {|result|
          expect(result).to be_nil
        }
      end
    end

    ['time', 'duration'].each do |key|

      it "rejects an event with a non-numeric or numeric string #{key} key (not archiving)" do
        bad_event_data = event_data.clone
        bad_event_data[key] = 'NaN'
        bad_event_json = bad_event_data.to_json
        expect(redis).to receive(:rpop).with('events').
          and_return(bad_event_json, nil)
        expect(redis).to receive(:lpush).with(/^events_rejected:/, bad_event_json)

        Flapjack::Data::Event.foreach_on_queue('events', :archive_events => false) {|result|
          expect(result).to be_nil
        }
      end

      it "rejects an event with a non-numeric or numeric string #{key} key (not archiving)" do
        bad_event_data = event_data.clone
        bad_event_data[key] = 'NaN'
        bad_event_json = bad_event_data.to_json
        expect(redis).to receive(:rpop).with('events').
          and_return(bad_event_json, nil)
        expect(redis).to receive(:lpush).with(/^events_rejected:/, bad_event_json)

        Flapjack::Data::Event.foreach_on_queue('events', :archive_events => false) {|result|
          expect(result).to be_nil
        }
      end

    end

    it "returns a count of pending events" do
      events_len = 23
      expect(redis).to receive(:llen).with('events').and_return(events_len)

      pc = Flapjack::Data::Event.pending_count('events')
      expect(pc).to eq(events_len)
    end

    it "creates a notification testing event" do
      expect(Time).to receive(:now).and_return(time)
      expect(redis).to receive(:multi).and_yield
      expect(redis).to receive(:lpush).with('events', /"testing"/ )
      expect(redis).to receive(:lpush).with('events_actions', anything)

      Flapjack::Data::Event.test_notifications('events', entity_name, check_name,
        :summary => 'test', :details => 'testing')
    end

    it "creates an acknowledgement event" do
      expect(Time).to receive(:now).and_return(time)
      expect(redis).to receive(:multi).and_yield
      expect(redis).to receive(:lpush).with('events', /"acking"/ )
      expect(redis).to receive(:lpush).with('events_actions', anything)

      Flapjack::Data::Event.create_acknowledgement('events', entity_name, check_name,
        :summary => 'acking', :time => time.to_i)
    end

  end

  context 'instance' do
    let(:event) { Flapjack::Data::Event.new(event_data) }

    it "matches the data it is initialised with" do
      expect(event.entity_name).to eq(event_data['entity'])
      expect(event.state).to eq(event_data['state'])
      expect(event.duration).to eq(event_data['duration'])
      expect(event.time).to eq(event_data['time'])
      expect(event.id).to eq('xyz-example.com:ping')
      expect(event.type).to eq('service')

      expect(event).to be_a_service
      expect(event).to be_a_service
      expect(event).not_to be_an_acknowledgement
      expect(event).not_to be_a_test_notifications
    end
  end

end<|MERGE_RESOLUTION|>--- conflicted
+++ resolved
@@ -24,178 +24,6 @@
 
     before(:each) do
       allow(Flapjack).to receive(:redis).and_return(redis)
-    end
-
-<<<<<<< HEAD
-    it "blocks waiting for an event wakeup"
-=======
-    it "returns the next event (archiving)" do
-      expect(redis).to receive(:rpoplpush).with('events', /^events_archive:/).and_return(event_data.to_json, nil)
-      expect(redis).to receive(:expire)
-
-      Flapjack::Data::Event.foreach_on_queue('events', :archive_events => true) {|result|
-        expect(result).to be_an_instance_of(Flapjack::Data::Event)
-      }
-    end
-
-    it "returns the next event (not archiving)" do
-      expect(redis).to receive(:rpop).with('events').and_return(event_data.to_json, nil)
-
-      Flapjack::Data::Event.foreach_on_queue('events', :archive_events => false) {|result|
-        expect(result).to be_an_instance_of(Flapjack::Data::Event)
-      }
-    end
-
-    it "rejects invalid event JSON (archiving)" do
-      bad_event_json = '{{{'
-      expect(redis).to receive(:rpoplpush).
-        with('events', /^events_archive:/).and_return(bad_event_json, nil)
-      expect(redis).to receive(:multi)
-      expect(redis).to receive(:lrem).with(/^events_archive:/, 1, bad_event_json)
-      expect(redis).to receive(:lpush).with(/^events_rejected:/, bad_event_json)
-      expect(redis).to receive(:exec)
-      expect(redis).to receive(:expire)
-
-      Flapjack::Data::Event.foreach_on_queue('events', :archive_events => true) {|result|
-        expect(result).to be_nil
-      }
-    end
-
-    it "rejects invalid event JSON (not archiving)" do
-      bad_event_json = '{{{'
-      expect(redis).to receive(:rpop).with('events').
-        and_return(bad_event_json, nil)
-      expect(redis).to receive(:lpush).with(/^events_rejected:/, bad_event_json)
-
-      Flapjack::Data::Event.foreach_on_queue('events', :archive_events => false) {|result|
-        expect(result).to be_nil
-      }
-    end
-
-    ['type', 'state', 'entity', 'check', 'summary'].each do |required_key|
-
-      it "rejects an event with missing '#{required_key}' key (archiving)" do
-        bad_event_data = event_data.clone
-        bad_event_data.delete(required_key)
-        bad_event_json = bad_event_data.to_json
-        expect(redis).to receive(:rpoplpush).
-          with('events', /^events_archive:/).and_return(bad_event_json, nil)
-        expect(redis).to receive(:multi)
-        expect(redis).to receive(:lrem).with(/^events_archive:/, 1, bad_event_json)
-        expect(redis).to receive(:lpush).with(/^events_rejected:/, bad_event_json)
-        expect(redis).to receive(:exec)
-        expect(redis).to receive(:expire)
-
-        Flapjack::Data::Event.foreach_on_queue('events', :archive_events => true) {|result|
-          expect(result).to be_nil
-        }
-      end
-
-      it "rejects an event with missing '#{required_key}' key (not archiving)" do
-        bad_event_data = event_data.clone
-        bad_event_data.delete(required_key)
-        bad_event_json = bad_event_data.to_json
-        expect(redis).to receive(:rpop).with('events').
-          and_return(bad_event_json, nil)
-        expect(redis).to receive(:lpush).with(/^events_rejected:/, bad_event_json)
-
-        Flapjack::Data::Event.foreach_on_queue('events', :archive_events => false) {|result|
-          expect(result).to be_nil
-        }
-      end
-
-      it "rejects an event with invalid '#{required_key}' key (archiving)" do
-        bad_event_data = event_data.clone
-        bad_event_data[required_key] = {'hello' => 'there'}
-        bad_event_json = bad_event_data.to_json
-        expect(redis).to receive(:rpoplpush).
-          with('events', /^events_archive:/).and_return(bad_event_json, nil)
-        expect(redis).to receive(:multi)
-        expect(redis).to receive(:lrem).with(/^events_archive:/, 1, bad_event_json)
-        expect(redis).to receive(:lpush).with(/^events_rejected:/, bad_event_json)
-        expect(redis).to receive(:exec)
-        expect(redis).to receive(:expire)
-
-        Flapjack::Data::Event.foreach_on_queue('events', :archive_events => true) {|result|
-          expect(result).to be_nil
-        }
-      end
-
-      it "rejects an event with invalid '#{required_key}' key (not archiving)" do
-        bad_event_data = event_data.clone
-        bad_event_data[required_key] = {'hello' => 'there'}
-        bad_event_json = bad_event_data.to_json
-        expect(redis).to receive(:rpop).with('events').
-          and_return(bad_event_json, nil)
-        expect(redis).to receive(:lpush).with(/^events_rejected:/, bad_event_json)
-
-        Flapjack::Data::Event.foreach_on_queue('events', :archive_events => false) {|result|
-          expect(result).to be_nil
-        }
-      end
-    end
->>>>>>> 448ceb96
-
-    ['time', 'details', 'acknowledgement_id', 'duration'].each do |optional_key|
-      it "rejects an event with invalid '#{optional_key}' key (archiving)" do
-        bad_event_data = event_data.clone
-        bad_event_data[optional_key] = {'hello' => 'there'}
-        bad_event_json = bad_event_data.to_json
-        expect(redis).to receive(:rpoplpush).
-          with('events', /^events_archive:/).and_return(bad_event_json, nil)
-        expect(redis).to receive(:multi)
-        expect(redis).to receive(:lrem).with(/^events_archive:/, 1, bad_event_json)
-        expect(redis).to receive(:lpush).with(/^events_rejected:/, bad_event_json)
-        expect(redis).to receive(:exec)
-        expect(redis).to receive(:expire)
-
-        Flapjack::Data::Event.foreach_on_queue('events', :archive_events => true) {|result|
-          expect(result).to be_nil
-        }
-      end
-
-      it "rejects an event with invalid '#{optional_key}' key (not archiving)" do
-        bad_event_data = event_data.clone
-        bad_event_data[optional_key] = {'hello' => 'there'}
-        bad_event_json = bad_event_data.to_json
-        expect(redis).to receive(:rpop).with('events').
-          and_return(bad_event_json, nil)
-        expect(redis).to receive(:lpush).with(/^events_rejected:/, bad_event_json)
-
-        Flapjack::Data::Event.foreach_on_queue('events', :archive_events => false) {|result|
-          expect(result).to be_nil
-        }
-      end
-    end
-
-    ['time', 'duration'].each do |key|
-
-      it "rejects an event with a non-numeric or numeric string #{key} key (not archiving)" do
-        bad_event_data = event_data.clone
-        bad_event_data[key] = 'NaN'
-        bad_event_json = bad_event_data.to_json
-        expect(redis).to receive(:rpop).with('events').
-          and_return(bad_event_json, nil)
-        expect(redis).to receive(:lpush).with(/^events_rejected:/, bad_event_json)
-
-        Flapjack::Data::Event.foreach_on_queue('events', :archive_events => false) {|result|
-          expect(result).to be_nil
-        }
-      end
-
-      it "rejects an event with a non-numeric or numeric string #{key} key (not archiving)" do
-        bad_event_data = event_data.clone
-        bad_event_data[key] = 'NaN'
-        bad_event_json = bad_event_data.to_json
-        expect(redis).to receive(:rpop).with('events').
-          and_return(bad_event_json, nil)
-        expect(redis).to receive(:lpush).with(/^events_rejected:/, bad_event_json)
-
-        Flapjack::Data::Event.foreach_on_queue('events', :archive_events => false) {|result|
-          expect(result).to be_nil
-        }
-      end
-
     end
 
     it "returns a count of pending events" do
@@ -246,4 +74,53 @@
     end
   end
 
+  ['type', 'state', 'entity', 'check', 'summary'].each do |required_key|
+
+    it "rejects an event with missing '#{required_key}' key" do
+      bad_event_data = event_data.clone
+      bad_event_data.delete(required_key)
+      bad_event_json = bad_event_data.to_json
+
+      expect( Flapjack::Data::Event.parse_and_validate(bad_event_json) ).to be_nil
+    end
+
+    it "rejects an event with invalid '#{required_key}' key" do
+      bad_event_data = event_data.clone
+      bad_event_data[required_key] = {'hello' => 'there'}
+      bad_event_json = bad_event_data.to_json
+
+      expect( Flapjack::Data::Event.parse_and_validate(bad_event_json) ).to be_nil
+    end
+  end
+
+  ['time', 'details', 'acknowledgement_id', 'duration'].each do |optional_key|
+    it "rejects an event with invalid '#{optional_key}' key" do
+      bad_event_data = event_data.clone
+      bad_event_data[optional_key] = {'hello' => 'there'}
+      bad_event_json = bad_event_data.to_json
+
+      expect( Flapjack::Data::Event.parse_and_validate(bad_event_json) ).to be_nil
+    end
+  end
+
+  ['time', 'duration'].each do |key|
+
+    it "accepts an event with a numeric string #{key} key" do
+      numstr_event_data = event_data.clone
+      numstr_event_data[key] = '352'
+      numstr_event_json = numstr_event_data.to_json
+
+      expect( Flapjack::Data::Event.parse_and_validate(numstr_event_json) ).to_not be_nil
+    end
+
+    it "rejects an event with a non-numeric or numeric string #{key} key" do
+      bad_event_data = event_data.clone
+      bad_event_data[key] = 'NaN'
+      bad_event_json = bad_event_data.to_json
+
+      expect( Flapjack::Data::Event.parse_and_validate(bad_event_json) ).to be_nil
+    end
+
+  end
+
 end