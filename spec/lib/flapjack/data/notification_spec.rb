require 'spec_helper'
require 'flapjack/data/notification'

describe Flapjack::Data::Notification, :redis => true, :logger => true do

  let(:event)   { double(Flapjack::Data::Event) }

<<<<<<< HEAD
  let(:entity_check) { mock(Flapjack::Data::Check) }
  let(:check_state) { mock(Flapjack::Data::CheckState) }

  let(:contact) { mock(Flapjack::Data::Contact) }
=======
  let(:contact) { double(Flapjack::Data::Contact) }
>>>>>>> 5abe4e23

  let(:timezone) { double('timezone') }

  it "generates a notification for an event" # do
  #   notification = Flapjack::Data::Notification.for_event(event, :type => 'problem',
  #     :max_notified_severity => nil, :contacts => [contact],
  #     :default_timezone => timezone, :logger => @logger)
  #   notification.should_not be_nil
  #   notification.event.should == event
  #   notification.type.should == 'problem'
  # end

  it "generates messages for contacts" do
    # TODO sensible default values for notification, check that they're passed
    # in message.notification_contents
    notification = Flapjack::Data::Notification.new(
      :entity_check_id   => 'abcde',
      :state_id          => 'fghij',
      :state_duration    => 16,
      :previous_state_id => nil,
      :severity          => 'critical',
      :type              => 'problem',
      :time              => Time.now,
      :duration          => nil,
      :tags              => Set.new
      )

    entity_check.should_receive(:entity_name).and_return('example.com')
    entity_check.should_receive(:name).and_return('ping')

    Flapjack::Data::Check.should_receive(:find_by_id).with('abcde').and_return(entity_check)

    check_state.should_receive(:state).and_return('critical')

    Flapjack::Data::CheckState.should_receive(:find_by_id).with('fghij').and_return(check_state)

    medium_1 = mock(Flapjack::Data::Medium)
    medium_1.should_receive(:type).and_return('email')
    medium_1.should_receive(:address).and_return('example@example.com')

    medium_2 = mock(Flapjack::Data::Medium)
    medium_2.should_receive(:type).and_return('sms')
    medium_2.should_receive(:address).and_return('0123456789')

    message_1 = mock(Flapjack::Data::Message)
    message_2 = mock(Flapjack::Data::Message)

    Flapjack::Data::Message.should_receive(:for_contact).
      with(contact, :medium => 'email', :address => 'example@example.com').
      and_return(message_1)

    Flapjack::Data::Message.should_receive(:for_contact).
      with(contact, :medium => 'sms', :address => '0123456789').
      and_return(message_2)

    contact.should_receive(:id).and_return('23')
    contact.should_receive(:notification_rules).and_return([])
<<<<<<< HEAD
    all_media = mock('all_media', :all => [medium_1, medium_2])
    all_media.should_receive(:collect).and_yield(medium_1).
                                         and_yield(medium_2).and_return([message_1, message_2])
    contact.should_receive(:media).and_return(all_media)
=======
    contact.should_receive(:media).and_return('email' => 'example@example.com',
                                              'sms'   => '0123456789')
    contact.should_receive(:add_alerting_check_for_media).with("email", nil)
    contact.should_receive(:add_alerting_check_for_media).with("sms", nil)
    contact.should_receive(:clean_alerting_checks_for_media).with("email").and_return(0)
    contact.should_receive(:clean_alerting_checks_for_media).with("sms").and_return(0)
    contact.should_receive(:count_alerting_checks_for_media).with("email").and_return(0)
    contact.should_receive(:count_alerting_checks_for_media).with("sms").and_return(0)
    contact.should_receive(:rollup_threshold_for_media).with("email").and_return(nil)
    contact.should_receive(:rollup_threshold_for_media).with("sms").and_return(nil)
>>>>>>> 5abe4e23

    messages = notification.messages([contact], :default_timezone => timezone,
      :logger => @logger)
    messages.should_not be_nil
    messages.should have(2).items
    messages.should == [message_1, message_2]
  end

end<|MERGE_RESOLUTION|>--- conflicted
+++ resolved
@@ -5,14 +5,10 @@
 
   let(:event)   { double(Flapjack::Data::Event) }
 
-<<<<<<< HEAD
-  let(:entity_check) { mock(Flapjack::Data::Check) }
-  let(:check_state) { mock(Flapjack::Data::CheckState) }
+  let(:entity_check) { double(Flapjack::Data::Check) }
+  let(:check_state) { double(Flapjack::Data::CheckState) }
 
-  let(:contact) { mock(Flapjack::Data::Contact) }
-=======
   let(:contact) { double(Flapjack::Data::Contact) }
->>>>>>> 5abe4e23
 
   let(:timezone) { double('timezone') }
 
@@ -42,6 +38,7 @@
 
     entity_check.should_receive(:entity_name).and_return('example.com')
     entity_check.should_receive(:name).and_return('ping')
+    entity_check.should_receive(:id).twice.and_return('abcde')
 
     Flapjack::Data::Check.should_receive(:find_by_id).with('abcde').and_return(entity_check)
 
@@ -49,44 +46,56 @@
 
     Flapjack::Data::CheckState.should_receive(:find_by_id).with('fghij').and_return(check_state)
 
-    medium_1 = mock(Flapjack::Data::Medium)
-    medium_1.should_receive(:type).and_return('email')
-    medium_1.should_receive(:address).and_return('example@example.com')
+    alerting_checks_1 = double('alerting_checks_1')
+    alerting_checks_1.should_receive(:find_by_id).with('abcde').and_return(nil)
+    alerting_checks_1.should_receive(:<<).with(entity_check)
+    alerting_checks_1.should_receive(:count).and_return(1)
 
-    medium_2 = mock(Flapjack::Data::Medium)
-    medium_2.should_receive(:type).and_return('sms')
-    medium_2.should_receive(:address).and_return('0123456789')
+    alerting_checks_2 = double('alerting_checks_1')
+    alerting_checks_2.should_receive(:find_by_id).with('abcde').and_return(nil)
+    alerting_checks_2.should_receive(:<<).with(entity_check)
+    alerting_checks_2.should_receive(:count).and_return(1)
 
-    message_1 = mock(Flapjack::Data::Message)
-    message_2 = mock(Flapjack::Data::Message)
+    medium_1 = double(Flapjack::Data::Medium)
+    medium_1.should_receive(:type).twice.and_return('email')
+    medium_1.should_receive(:address).twice.and_return('example@example.com')
+    medium_1.should_receive(:alerting_checks).exactly(3).times.and_return(alerting_checks_1)
+    medium_1.should_receive(:clean_alerting_checks).and_return(0)
+    medium_1.should_receive(:rollup_threshold).exactly(3).times.and_return(10)
+
+    medium_2 = double(Flapjack::Data::Medium)
+    medium_2.should_receive(:type).twice.and_return('sms')
+    medium_2.should_receive(:address).twice.and_return('0123456789')
+    medium_2.should_receive(:alerting_checks).exactly(3).times.and_return(alerting_checks_2)
+    medium_2.should_receive(:clean_alerting_checks).and_return(0)
+    medium_2.should_receive(:rollup_threshold).exactly(3).times.and_return(10)
+
+    message_1 = double(Flapjack::Data::Message)
+    message_2 = double(Flapjack::Data::Message)
 
     Flapjack::Data::Message.should_receive(:for_contact).
-      with(contact, :medium => 'email', :address => 'example@example.com').
+      with(contact, :medium => 'email', :address => 'example@example.com', :rollup => nil).
       and_return(message_1)
 
     Flapjack::Data::Message.should_receive(:for_contact).
-      with(contact, :medium => 'sms', :address => '0123456789').
+      with(contact, :medium => 'sms', :address => '0123456789', :rollup => nil).
       and_return(message_2)
 
     contact.should_receive(:id).and_return('23')
     contact.should_receive(:notification_rules).and_return([])
-<<<<<<< HEAD
-    all_media = mock('all_media', :all => [medium_1, medium_2])
+    all_media = double('all_media', :all => [medium_1, medium_2])
     all_media.should_receive(:collect).and_yield(medium_1).
                                          and_yield(medium_2).and_return([message_1, message_2])
     contact.should_receive(:media).and_return(all_media)
-=======
-    contact.should_receive(:media).and_return('email' => 'example@example.com',
-                                              'sms'   => '0123456789')
-    contact.should_receive(:add_alerting_check_for_media).with("email", nil)
-    contact.should_receive(:add_alerting_check_for_media).with("sms", nil)
-    contact.should_receive(:clean_alerting_checks_for_media).with("email").and_return(0)
-    contact.should_receive(:clean_alerting_checks_for_media).with("sms").and_return(0)
-    contact.should_receive(:count_alerting_checks_for_media).with("email").and_return(0)
-    contact.should_receive(:count_alerting_checks_for_media).with("sms").and_return(0)
-    contact.should_receive(:rollup_threshold_for_media).with("email").and_return(nil)
-    contact.should_receive(:rollup_threshold_for_media).with("sms").and_return(nil)
->>>>>>> 5abe4e23
+
+    # contact.should_receive(:add_alerting_check_for_media).with("email", nil)
+    # contact.should_receive(:add_alerting_check_for_media).with("sms", nil)
+    # contact.should_receive(:clean_alerting_checks_for_media).with("email").and_return(0)
+    # contact.should_receive(:clean_alerting_checks_for_media).with("sms").and_return(0)
+    # contact.should_receive(:count_alerting_checks_for_media).with("email").and_return(0)
+    # contact.should_receive(:count_alerting_checks_for_media).with("sms").and_return(0)
+    # contact.should_receive(:rollup_threshold_for_media).with("email").and_return(nil)
+    # contact.should_receive(:rollup_threshold_for_media).with("sms").and_return(nil)
 
     messages = notification.messages([contact], :default_timezone => timezone,
       :logger => @logger)
