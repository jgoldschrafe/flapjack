--- conflicted
+++ resolved
@@ -206,11 +206,7 @@
 
     get "/contacts/#{contact.id}/notification_rules"
     expect(last_response).to be_ok
-<<<<<<< HEAD
-    expect(last_response.body).to eq( '["rule_1","rule_2"]' )
-=======
     expect(last_response.body).to eq('["rule_1","rule_2"]')
->>>>>>> 1149537e
   end
 
   it "does not list notification rules for a contact that does not exist" do
