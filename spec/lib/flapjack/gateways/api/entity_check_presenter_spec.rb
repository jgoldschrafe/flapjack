--- conflicted
+++ resolved
@@ -3,30 +3,26 @@
 
 describe 'Flapjack::Gateways::API::EntityCheckPresenter' do
 
-<<<<<<< HEAD
-  let(:entity_check) { mock(Flapjack::Data::Check) }
-=======
-  let(:entity_check) { double(Flapjack::Data::EntityCheck) }
->>>>>>> 5abe4e23
+  let(:entity_check) { double(Flapjack::Data::Check) }
 
   let(:time) { Time.now.to_i }
 
   let(:states) {
-    [mock(Flapjack::Data::CheckState, :state => 'critical',
+    [double(Flapjack::Data::CheckState, :state => 'critical',
             :timestamp => time - (4 * 60 * 60), :summary => '', :details => ''),
-     mock(Flapjack::Data::CheckState, :state => 'ok',
+     double(Flapjack::Data::CheckState, :state => 'ok',
             :timestamp => time - (4 * 60 * 60) + (5 * 60), :summary => '', :details => ''),
-     mock(Flapjack::Data::CheckState, :state => 'critical',
+     double(Flapjack::Data::CheckState, :state => 'critical',
             :timestamp => time - (3 * 60 * 60), :summary => '', :details => ''),
-     mock(Flapjack::Data::CheckState, :state => 'ok',
+     double(Flapjack::Data::CheckState, :state => 'ok',
             :timestamp => time - (3 * 60 * 60) + (10 * 60), :summary => '', :details => ''),
-     mock(Flapjack::Data::CheckState, :state => 'critical',
+     double(Flapjack::Data::CheckState, :state => 'critical',
             :timestamp => time - (2 * 60 * 60), :summary => '', :details => ''),
-     mock(Flapjack::Data::CheckState, :state => 'ok',
+     double(Flapjack::Data::CheckState, :state => 'ok',
             :timestamp => time - (2 * 60 * 60) + (15 * 60), :summary => '', :details => ''),
-     mock(Flapjack::Data::CheckState, :state => 'critical',
+     double(Flapjack::Data::CheckState, :state => 'critical',
             :timestamp => time - (1 * 60 * 60), :summary => '', :details => ''),
-     mock(Flapjack::Data::CheckState, :state => 'ok',
+     double(Flapjack::Data::CheckState, :state => 'ok',
             :timestamp => time - (1 * 60 * 60) + (20 * 60), :summary => '', :details => '')
     ]
   }
@@ -34,19 +30,19 @@
   # one overlap at start, one overlap at end, one wholly overlapping,
   # one wholly contained
   let(:unscheduled_maintenances) {
-    [mock(Flapjack::Data::UnscheduledMaintenance,
+    [double(Flapjack::Data::UnscheduledMaintenance,
             :start_time => time - ((4 * 60 * 60) + (1 * 60)), # 1 minute before outage starts
             :end_time   => time - (4 * 60 * 60) + (2 * 60),   # 2 minutes after outage starts
             :duration => (3 * 60)),
-     mock(Flapjack::Data::UnscheduledMaintenance,
+     double(Flapjack::Data::UnscheduledMaintenance,
             :start_time => time - (3 * 60 * 60) + (8 * 60),   # 2 minutes before outage ends
             :end_time   => time - (3 * 60 * 60) + (11 * 60),  # 1 minute after outage ends
             :duration => (3 * 60)),
-     mock(Flapjack::Data::UnscheduledMaintenance,
+     double(Flapjack::Data::UnscheduledMaintenance,
             :start_time => time - ((2 * 60 * 60) + (1 * 60)), # 1 minute before outage starts
             :end_time   => time - (2 * 60 * 60) + (17 * 60),  # 2 minutes after outage ends
             :duration => (3 * 60)),
-     mock(Flapjack::Data::UnscheduledMaintenance,
+     double(Flapjack::Data::UnscheduledMaintenance,
             :start_time => time - (1 * 60 * 60) + (1 * 60),   # 1 minute after outage starts
             :end_time   => time - (1 * 60 * 60) + (10 * 60),  # 10 minutes before outage ends
             :duration => (9 * 60))
@@ -54,19 +50,19 @@
   }
 
   let(:scheduled_maintenances) {
-    [mock(Flapjack::Data::ScheduledMaintenance,
+    [double(Flapjack::Data::ScheduledMaintenance,
             :start_time => time - ((4 * 60 * 60) + (1 * 60)), # 1 minute before outage starts
             :end_time   => time - (4 * 60 * 60) + (2 * 60),   # 2 minutes after outage starts
             :duration => (3 * 60)),
-     mock(Flapjack::Data::ScheduledMaintenance,
+     double(Flapjack::Data::ScheduledMaintenance,
             :start_time => time - (3 * 60 * 60) + (8 * 60),   # 2 minutes before outage ends
             :end_time   => time - (3 * 60 * 60) + (11 * 60),  # 1 minute after outage ends
             :duration => (3 * 60)),
-     mock(Flapjack::Data::ScheduledMaintenance,
+     double(Flapjack::Data::ScheduledMaintenance,
             :start_time => time - ((2 * 60 * 60) + (1 * 60)), # 1 minute before outage starts
             :end_time   => time - (2 * 60 * 60) + (17 * 60),  # 2 minutes after outage ends
             :duration => (3 * 60)),
-     mock(Flapjack::Data::ScheduledMaintenance,
+     double(Flapjack::Data::ScheduledMaintenance,
             :start_time => time - (1 * 60 * 60) + (1 * 60),   # 1 minute after outage starts
             :end_time   => time - (1 * 60 * 60) + (10 * 60),  # 10 minutes before outage ends
             :duration => (9 * 60))
@@ -74,10 +70,10 @@
   }
 
   it "returns a list of outage hashes for an entity check" do
-    all_states = mock('all_states', :all => states)
-    no_states = mock('no_states', :all => [])
-
-    states_assoc = mock('states_assoc')
+    all_states = double('all_states', :all => states)
+    no_states = double('no_states', :all => [])
+
+    states_assoc = double('states_assoc')
     states_assoc.should_receive(:intersect_range).
       with(time - (5 * 60 * 60), time - (2 * 60 * 60), :by_score => true).
       and_return(all_states)
@@ -96,9 +92,9 @@
   end
 
   it "returns a list of outage hashes with no start and end time set" do
-    all_states = mock('all_states', :all => states)
-
-    states_assoc = mock('states_assoc')
+    all_states = double('all_states', :all => states)
+
+    states_assoc = double('states_assoc')
     states_assoc.should_receive(:intersect_range).
       with(nil, nil, :by_score => true).
       and_return(all_states)
@@ -114,16 +110,16 @@
   end
 
   it "returns a consolidated list of outage hashes with repeated state events" do
-    states[1] = mock(Flapjack::Data::CheckState, :state => 'critical',
+    states[1] = double(Flapjack::Data::CheckState, :state => 'critical',
                        :timestamp => time - (4 * 60 * 60) + (5 * 60),
                        :summary => '', :details => '')
-    states[2] = mock(Flapjack::Data::CheckState, :state => 'ok',
+    states[2] = double(Flapjack::Data::CheckState, :state => 'ok',
                        :timestamp => time - (3 * 60 * 60),
                        :summary => '', :details => '')
 
-    all_states = mock('all_states', :all => states)
-
-    states_assoc = mock('states_assoc')
+    all_states = double('all_states', :all => states)
+
+    states_assoc = double('states_assoc')
     states_assoc.should_receive(:intersect_range).
       with(nil, nil, :by_score => true).
       and_return(all_states)
@@ -137,12 +133,12 @@
   end
 
   it "returns a (small) outage hash for a single state change" do
-    all_states = mock('all_states',
-      :all => [mock(Flapjack::Data::CheckState, :state => 'critical',
+    all_states = double('all_states',
+      :all => [double(Flapjack::Data::CheckState, :state => 'critical',
                       :timestamp => time - (4 * 60 * 60) ,
                       :summary => '', :details => '')])
 
-    states_assoc = mock('states_assoc')
+    states_assoc = double('states_assoc')
     states_assoc.should_receive(:intersect_range).
       with(nil, nil, :by_score => true).
       and_return(all_states)
@@ -156,10 +152,10 @@
   end
 
   it "a list of unscheduled maintenances for an entity check" do
-    all_unsched = mock('all_unsched', :all => unscheduled_maintenances)
-    no_unsched = mock('no_unsched', :all => [])
-
-    unsched_assoc = mock('unsched_assoc')
+    all_unsched = double('all_unsched', :all => unscheduled_maintenances)
+    no_unsched = double('no_unsched', :all => [])
+
+    unsched_assoc = double('unsched_assoc')
     unsched_assoc.should_receive(:intersect_range).
       with(time - (12 * 60 * 60), time, :by_score => true).
       and_return(all_unsched)
@@ -177,10 +173,10 @@
   end
 
   it "a list of scheduled maintenances for an entity check" do
-    all_sched = mock('all_sched', :all => scheduled_maintenances)
-    no_sched = mock('no_sched', :all => [])
-
-    sched_assoc = mock('sched_assoc')
+    all_sched = double('all_sched', :all => scheduled_maintenances)
+    no_sched = double('no_sched', :all => [])
+
+    sched_assoc = double('sched_assoc')
     sched_assoc.should_receive(:intersect_range).
       with(time - (12 * 60 * 60), time, :by_score => true).
       and_return(all_sched)
@@ -198,10 +194,10 @@
   end
 
   it "returns downtime and percentage for a downtime check" do
-    all_states = mock('all_states', :all => states)
-    no_states = mock('no_states', :all => [])
-
-    states_assoc = mock('states_assoc')
+    all_states = double('all_states', :all => states)
+    no_states = double('no_states', :all => [])
+
+    states_assoc = double('states_assoc')
     states_assoc.should_receive(:intersect_range).
       with(time - (12 * 60 * 60), time, :by_score => true).
       and_return(all_states)
@@ -210,10 +206,10 @@
            :order => "desc").and_return(no_states)
     entity_check.should_receive(:states).twice.and_return(states_assoc)
 
-    all_sched = mock('all_sched', :all => scheduled_maintenances)
-    no_sched = mock('no_sched', :all => [])
-
-    sched_assoc = mock('sched_assoc')
+    all_sched = double('all_sched', :all => scheduled_maintenances)
+    no_sched = double('no_sched', :all => [])
+
+    sched_assoc = double('sched_assoc')
     sched_assoc.should_receive(:intersect_range).
       with(time - (12 * 60 * 60), time, :by_score => true).
       and_return(all_sched)
@@ -237,17 +233,17 @@
   end
 
   it "returns downtime (but no percentage) for an unbounded downtime check" do
-    all_states = mock('all_states', :all => states)
-
-    states_assoc = mock('states_assoc')
-    states_assoc.should_receive(:intersect_range).
-      with(nil, nil, :by_score => true).
-      and_return(all_states)
-    entity_check.should_receive(:states).and_return(states_assoc)
-
-    all_sched = mock('all_sched', :all => scheduled_maintenances)
-
-    sched_assoc = mock('sched_assoc')
+    all_states = double('all_states', :all => states)
+
+    states_assoc = double('states_assoc')
+    states_assoc.should_receive(:intersect_range).
+      with(nil, nil, :by_score => true).
+      and_return(all_states)
+    entity_check.should_receive(:states).and_return(states_assoc)
+
+    all_sched = double('all_sched', :all => scheduled_maintenances)
+
+    sched_assoc = double('sched_assoc')
     sched_assoc.should_receive(:intersect_range).
       with(nil, nil, :by_score => true).
       and_return(all_sched)
@@ -267,27 +263,27 @@
   end
 
   it "returns downtime and handles an unfinished problem state" do
-    current = [mock(Flapjack::Data::CheckState, :state => 'critical',
+    current = [double(Flapjack::Data::CheckState, :state => 'critical',
                       :timestamp => time - (4 * 60 * 60),
                       :summary => '', :details => ''),
-               mock(Flapjack::Data::CheckState, :state => 'ok',
+               double(Flapjack::Data::CheckState, :state => 'ok',
                       :timestamp => time - (4 * 60 * 60) + (5 * 60),
                       :summary => '', :details => ''),
-               mock(Flapjack::Data::CheckState, :state => 'critical',
+               double(Flapjack::Data::CheckState, :state => 'critical',
                       :timestamp => time - (3 * 60 * 60),
                       :summary => '', :details => '')]
 
-    all_states = mock('all_states', :all => current)
-
-    states_assoc = mock('states_assoc')
-    states_assoc.should_receive(:intersect_range).
-      with(nil, nil, :by_score => true).
-      and_return(all_states)
-    entity_check.should_receive(:states).and_return(states_assoc)
-
-    all_sched = mock('all_sched', :all => scheduled_maintenances)
-
-    sched_assoc = mock('sched_assoc')
+    all_states = double('all_states', :all => current)
+
+    states_assoc = double('states_assoc')
+    states_assoc.should_receive(:intersect_range).
+      with(nil, nil, :by_score => true).
+      and_return(all_states)
+    entity_check.should_receive(:states).and_return(states_assoc)
+
+    all_sched = double('all_sched', :all => scheduled_maintenances)
+
+    sched_assoc = double('sched_assoc')
     sched_assoc.should_receive(:intersect_range).
       with(nil, nil, :by_score => true).
       and_return(all_sched)
