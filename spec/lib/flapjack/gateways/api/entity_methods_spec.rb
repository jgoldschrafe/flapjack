require 'spec_helper'
require 'flapjack/gateways/api'

describe 'Flapjack::Gateways::API::EntityMethods', :sinatra => true, :logger => true do

  def app
    Flapjack::Gateways::API
  end

  let(:json_data)       { {'valid' => 'json'} }
  # let(:json_response)   { '{"valid" : "json"}' }

  let(:entity)          { double(Flapjack::Data::Entity) }
  let(:all_entities)    { double('all_entities', :all => [entity]) }
  let(:no_entities)     { double('no_entities', :all => []) }

  let(:check)      { double(Flapjack::Data::Check) }
  let(:all_checks) { double('all_checks', :all => [check]) }
  let(:no_checks)  { double('no_checks', :all => []) }

  let(:entity_name)     { 'www.example.net'}
  let(:entity_name_esc) { URI.escape(entity_name) }
  let(:check_name)      { 'ping' }

  let(:entity_presenter) { double(Flapjack::Gateways::API::EntityPresenter) }
  let(:check_presenter)  { double(Flapjack::Gateways::API::CheckPresenter) }

  let(:redis)           { double(::Redis) }

  before(:all) do
    Flapjack::Gateways::API.class_eval {
      set :raise_errors, true
    }
  end

  before(:each) do
    allow(Flapjack).to receive(:redis).and_return(redis)
    Flapjack::Gateways::API.instance_variable_set('@config', {})
    Flapjack::Gateways::API.instance_variable_set('@logger', @logger)
    Flapjack::Gateways::API.start
  end

  it "returns a list of checks for an entity" do
<<<<<<< HEAD
    all_json_checks = double('all_checks', :all => [json_data])

    expect(entity).to receive(:checks).and_return(all_json_checks)
    expect(Flapjack::Data::Entity).to receive(:intersect).
      with(:name => entity_name).and_return(all_entities)

    get "/checks/#{entity_name_esc}"
    expect(last_response).to be_ok
    expect(last_response.body).to eq([json_data].to_json)
=======
    expect(entity).to receive(:check_list).and_return([check])
    expect(Flapjack::Data::Entity).to receive(:find_by_name).
      with(entity_name).and_return(entity)

    get "/checks/#{entity_name_esc}"
    expect(last_response).to be_ok
    expect(last_response.body).to eq([check].to_json)
>>>>>>> c880f101
  end

  context 'non-bulk API calls' do

    it "returns the status for all checks on an entity" do
<<<<<<< HEAD
      result = {:entity => entity_name, :check => check, :status => json_data}
=======
      status = double('status', :to_json => 'status!'.to_json)
      result = {:entity => entity_name, :check => check, :status => status}
>>>>>>> c880f101
      expect(entity_presenter).to receive(:status).and_return(result)

      expect(Flapjack::Gateways::API::EntityPresenter).to receive(:new).
        with(entity).and_return(entity_presenter)

<<<<<<< HEAD
     expect(Flapjack::Data::Entity).to receive(:intersect).
        with(:name => entity_name).and_return(all_entities)

      get "/status/#{entity_name_esc}"
      expect(last_response).to be_ok
      expect(last_response.body).to eq([json_data].to_json)
    end

    it "should not show the status for an entity that's not found" do
      expect(Flapjack::Data::Entity).to receive(:intersect).
        with(:name => entity_name).and_return(no_entities)
=======
      expect(Flapjack::Data::Entity).to receive(:find_by_name).
        with(entity_name).and_return(entity)

      get "/status/#{entity_name_esc}"
      expect(last_response).to be_ok
      expect(last_response.body).to eq(['status!'].to_json)
    end

    it "should not show the status for an entity that's not found" do
      expect(Flapjack::Data::Entity).to receive(:find_by_name).
        with(entity_name).and_return(nil)
>>>>>>> c880f101

      get "/status/#{entity_name_esc}"
      expect(last_response).to be_forbidden
    end

    it "returns the status for a check on an entity" do
<<<<<<< HEAD
      expect(check_presenter).to receive(:status).and_return(json_data)

      expect(Flapjack::Gateways::API::CheckPresenter).to receive(:new).
        with(check).and_return(check_presenter)

      expect(Flapjack::Data::Check).to receive(:intersect).
        with(:entity_name => entity_name, :name => check_name).and_return(all_checks)

      get "/status/#{entity_name_esc}/ping"
      expect(last_response).to be_ok
      expect(last_response.body).to eq(json_data.to_json)
    end

    it "should not show the status for a check that's not found on an entity" do
      expect(Flapjack::Data::Check).to receive(:intersect).
        with(:entity_name => entity_name, :name => check_name).and_return(no_checks)

      get "/status/#{entity_name_esc}/ping"
=======
      status = double('status', :to_json => 'status!'.to_json)
      expect(entity_check_presenter).to receive(:status).and_return(status)

      expect(Flapjack::Gateways::API::EntityCheckPresenter).to receive(:new).
        with(entity_check).and_return(entity_check_presenter)

      expect(Flapjack::Data::EntityCheck).to receive(:for_entity).
        with(entity, check).and_return(entity_check)

      expect(Flapjack::Data::Entity).to receive(:find_by_name).
        with(entity_name).and_return(entity)

      get "/status/#{entity_name_esc}/#{check}"
      expect(last_response).to be_ok
      expect(last_response.body).to eq('status!'.to_json)
    end

    it "should not show the status for a check on an entity that's not found" do
      expect(Flapjack::Data::Entity).to receive(:find_by_name).
        with(entity_name).and_return(nil)

      get "/status/#{entity_name_esc}/#{check}"
      expect(last_response).to be_forbidden
    end

    it "should not show the status for a check that's not found on an entity" do
      expect(Flapjack::Data::Entity).to receive(:find_by_name).
        with(entity_name).and_return(entity)

      expect(Flapjack::Data::EntityCheck).to receive(:for_entity).
        with(entity, check).and_return(nil)

      get "/status/#{entity_name_esc}/#{check}"
>>>>>>> c880f101
      expect(last_response).to be_forbidden
    end

    it "returns a list of scheduled maintenance periods for an entity" do
<<<<<<< HEAD
      result = {:entity => entity_name, :check => check_name, :scheduled_maintenances => json_data}
      expect(entity_presenter).to receive(:scheduled_maintenances).with(nil, nil).and_return(result)
      expect(Flapjack::Gateways::API::EntityPresenter).to receive(:new).
        with(entity).and_return(entity_presenter)
      expect(Flapjack::Data::Entity).to receive(:intersect).
        with(:name => entity_name).and_return(all_entities)

      get "/scheduled_maintenances/#{entity_name_esc}"
      expect(last_response).to be_ok
      expect(last_response.body).to eq([{:check => check_name, :scheduled_maintenance => json_data}].to_json)
=======
      sched = double('sched', :to_json => 'sched!'.to_json)
      result = {:entity => entity_name, :check => check, :scheduled_maintenances => sched}
      expect(entity_presenter).to receive(:scheduled_maintenances).with(nil, nil).and_return(result)
      expect(Flapjack::Gateways::API::EntityPresenter).to receive(:new).
        with(entity).and_return(entity_presenter)
      expect(Flapjack::Data::Entity).to receive(:find_by_name).
        with(entity_name).and_return(entity)

      get "/scheduled_maintenances/#{entity_name_esc}"
      expect(last_response).to be_ok
      expect(last_response.body).to eq([{:check => check, :scheduled_maintenance => sched}].to_json)
>>>>>>> c880f101
    end

    it "returns a list of scheduled maintenance periods within a time window for an entity" do
      start  = Time.parse('1 Jan 2012')
      finish = Time.parse('6 Jan 2012')

<<<<<<< HEAD
      result = {:entity => entity_name, :check => check_name, :scheduled_maintenances => json_data}
      expect(entity_presenter).to receive(:scheduled_maintenances).with(start.to_i, finish.to_i).and_return(result)
      expect(Flapjack::Gateways::API::EntityPresenter).to receive(:new).
        with(entity).and_return(entity_presenter)
      expect(Flapjack::Data::Entity).to receive(:intersect).
        with(:name => entity_name).and_return(all_entities)
=======
      sched = double('sched', :to_json => 'sched!'.to_json)
      result = {:entity => entity_name, :check => check, :scheduled_maintenances => sched}
      expect(entity_presenter).to receive(:scheduled_maintenances).with(start.to_i, finish.to_i).and_return(result)
      expect(Flapjack::Gateways::API::EntityPresenter).to receive(:new).
        with(entity).and_return(entity_presenter)
      expect(Flapjack::Data::Entity).to receive(:find_by_name).
        with(entity_name).and_return(entity)
>>>>>>> c880f101

      get "/scheduled_maintenances/#{entity_name_esc}?" +
        "start_time=#{CGI.escape(start.iso8601)}&end_time=#{CGI.escape(finish.iso8601)}"
      expect(last_response).to be_ok
<<<<<<< HEAD
      expect(last_response.body).to eq([{:check => check_name, :scheduled_maintenance => json_data}].to_json)
    end

    it "returns a list of scheduled maintenance periods for a check on an entity" do
      expect(check_presenter).to receive(:scheduled_maintenances).with(nil, nil).and_return(json_data)
      expect(Flapjack::Gateways::API::CheckPresenter).to receive(:new).
        with(check).and_return(check_presenter)
      expect(Flapjack::Data::Check).to receive(:intersect).
        with(:entity_name => entity_name, :name => check_name).and_return(all_checks)

      get "/scheduled_maintenances/#{entity_name_esc}/ping"
      expect(last_response).to be_ok
      expect(last_response.body).to eq(json_data.to_json)
    end

    it "creates an acknowledgement for an entity check" do
      expect(check).to receive(:entity_name).and_return(entity_name)
      expect(check).to receive(:name).and_return(check_name)

      expect(Flapjack::Data::Check).to receive(:intersect).
        with(:entity_name => entity_name, :name => check_name).and_return(all_checks)
      expect(Flapjack::Data::Event).to receive(:create_acknowledgement).
        with('events', entity_name, check_name, :summary => nil, :duration => (4 * 60 * 60))

      post "/acknowledgements/#{entity_name_esc}/ping"
=======
      expect(last_response.body).to eq([{:check => check, :scheduled_maintenance => sched}].to_json)
    end

    it "returns a list of scheduled maintenance periods for a check on an entity" do
      sched = double('sched', :to_json => 'sched!'.to_json)
      expect(entity_check_presenter).to receive(:scheduled_maintenances).with(nil, nil).and_return(sched)
      expect(Flapjack::Gateways::API::EntityCheckPresenter).to receive(:new).
        with(entity_check).and_return(entity_check_presenter)
      expect(Flapjack::Data::Entity).to receive(:find_by_name).
        with(entity_name).and_return(entity)
      expect(Flapjack::Data::EntityCheck).to receive(:for_entity).
        with(entity, check).and_return(entity_check)

      get "/scheduled_maintenances/#{entity_name_esc}/#{check}"
      expect(last_response).to be_ok
      expect(last_response.body).to eq('sched!'.to_json)
    end

    it "creates an acknowledgement for an entity check" do
      expect(entity_check).to receive(:entity_name).and_return(entity_name)
      expect(entity_check).to receive(:check).and_return(check)

      expect(Flapjack::Data::Entity).to receive(:find_by_name).
        with(entity_name).and_return(entity)
      expect(Flapjack::Data::EntityCheck).to receive(:for_entity).
        with(entity, check).and_return(entity_check)
      expect(Flapjack::Data::Event).to receive(:create_acknowledgement).
        with('events', entity_name, check, :summary => nil, :duration => (4 * 60 * 60))

      post "/acknowledgements/#{entity_name_esc}/#{check}"
>>>>>>> c880f101
      expect(last_response.status).to eq(204)
    end

    it "returns a list of unscheduled maintenance periods for an entity" do
<<<<<<< HEAD
      result = {:entity => entity_name, :check => check_name, :unscheduled_maintenances => json_data}
      expect(entity_presenter).to receive(:unscheduled_maintenances).with(nil, nil).and_return(result)
      expect(Flapjack::Gateways::API::EntityPresenter).to receive(:new).
        with(entity).and_return(entity_presenter)
      expect(Flapjack::Data::Entity).to receive(:intersect).
        with(:name => entity_name).and_return(all_entities)

      get "/unscheduled_maintenances/#{entity_name_esc}"
      expect(last_response).to be_ok
      expect(last_response.body).to eq([{:check => check_name, :unscheduled_maintenance => json_data}].to_json)
    end

    it "returns a list of unscheduled maintenance periods for a check on an entity" do
      expect(check_presenter).to receive(:unscheduled_maintenances).with(nil, nil).and_return(json_data)
      expect(Flapjack::Gateways::API::CheckPresenter).to receive(:new).
        with(check).and_return(check_presenter)
      expect(Flapjack::Data::Check).to receive(:intersect).
        with(:entity_name => entity_name, :name => check_name).and_return(all_checks)

      get "/unscheduled_maintenances/#{entity_name_esc}/ping"
      expect(last_response).to be_ok
      expect(last_response.body).to eq(json_data.to_json)
=======
      unsched = double('unsched', :to_json => 'unsched!'.to_json)
      result = {:entity => entity_name, :check => check, :unscheduled_maintenances => unsched}
      expect(entity_presenter).to receive(:unscheduled_maintenances).with(nil, nil).and_return(result)
      expect(Flapjack::Gateways::API::EntityPresenter).to receive(:new).
        with(entity).and_return(entity_presenter)
      expect(Flapjack::Data::Entity).to receive(:find_by_name).
        with(entity_name).and_return(entity)

      get "/unscheduled_maintenances/#{entity_name_esc}"
      expect(last_response).to be_ok
      expect(last_response.body).to eq([{:check => check, :unscheduled_maintenance => unsched}].to_json)
    end

    it "returns a list of unscheduled maintenance periods for a check on an entity" do
      unsched = double('unsched', :to_json => 'unsched!'.to_json)
      expect(entity_check_presenter).to receive(:unscheduled_maintenances).with(nil, nil).and_return(unsched)
      expect(Flapjack::Gateways::API::EntityCheckPresenter).to receive(:new).
        with(entity_check).and_return(entity_check_presenter)
      expect(Flapjack::Data::Entity).to receive(:find_by_name).
        with(entity_name).and_return(entity)
      expect(Flapjack::Data::EntityCheck).to receive(:for_entity).
        with(entity, check).and_return(entity_check)

      get "/unscheduled_maintenances/#{entity_name_esc}/#{check}"
      expect(last_response).to be_ok
      expect(last_response.body).to eq('unsched!'.to_json)
>>>>>>> c880f101
    end

    it "returns a list of unscheduled maintenance periods within a time window for a check an entity" do
      start    = Time.parse('1 Jan 2012')
      finish   = Time.parse('6 Jan 2012')

<<<<<<< HEAD
      expect(check_presenter).to receive(:unscheduled_maintenances).with(start.to_i, finish.to_i).and_return(json_data)
      expect(Flapjack::Gateways::API::CheckPresenter).to receive(:new).
        with(check).and_return(check_presenter)
      expect(Flapjack::Data::Check).to receive(:intersect).
        with(:entity_name => entity_name, :name => check_name).and_return(all_checks)
=======
      unsched = double('unsched', :to_json => 'unsched!'.to_json)
      expect(entity_check_presenter).to receive(:unscheduled_maintenances).with(start.to_i, finish.to_i).and_return(unsched)
      expect(Flapjack::Gateways::API::EntityCheckPresenter).to receive(:new).
        with(entity_check).and_return(entity_check_presenter)
      expect(Flapjack::Data::Entity).to receive(:find_by_name).
        with(entity_name).and_return(entity)
      expect(Flapjack::Data::EntityCheck).to receive(:for_entity).
        with(entity, check).and_return(entity_check)
>>>>>>> c880f101

      get "/unscheduled_maintenances/#{entity_name_esc}/ping" +
        "?start_time=#{CGI.escape(start.iso8601)}&end_time=#{CGI.escape(finish.iso8601)}"
      expect(last_response).to be_ok
<<<<<<< HEAD
      expect(last_response.body).to eq(json_data.to_json)
    end

    it "returns a list of outages for an entity" do
      result = {:entity => entity_name, :check => check_name, :outages => json_data}
      expect(entity_presenter).to receive(:outages).with(nil, nil).and_return(result)
      expect(Flapjack::Gateways::API::EntityPresenter).to receive(:new).
        with(entity).and_return(entity_presenter)
      expect(Flapjack::Data::Entity).to receive(:intersect).
        with(:name => entity_name).and_return(all_entities)

      get "/outages/#{entity_name_esc}"
      expect(last_response).to be_ok
      expect(last_response.body).to eq([{:check => check_name, :outages => json_data}].to_json)
    end

    it "returns a list of outages for a check on an entity" do
      expect(check_presenter).to receive(:outages).with(nil, nil).and_return(json_data)
      expect(Flapjack::Gateways::API::CheckPresenter).to receive(:new).
        with(check).and_return(check_presenter)
      expect(Flapjack::Data::Check).to receive(:intersect).
        with(:entity_name => entity_name, :name => check_name).and_return(all_checks)

      get "/outages/#{entity_name_esc}/ping"
      expect(last_response).to be_ok
      expect(last_response.body).to eq(json_data.to_json)
    end

    it "returns a list of downtimes for an entity" do
      result = {:entity => entity_name, :check => check_name, :downtime => json_data}
      expect(entity_presenter).to receive(:downtime).with(nil, nil).and_return(result)
      expect(Flapjack::Gateways::API::EntityPresenter).to receive(:new).
        with(entity).and_return(entity_presenter)
      expect(Flapjack::Data::Entity).to receive(:intersect).
        with(:name => entity_name).and_return(all_entities)

      get "/downtime/#{entity_name_esc}"
      expect(last_response).to be_ok
      expect(last_response.body).to eq([{:check => check_name, :downtime => json_data}].to_json)
    end

    it "returns a list of downtimes for a check on an entity" do
      expect(check_presenter).to receive(:downtime).with(nil, nil).and_return(json_data)
      expect(Flapjack::Gateways::API::CheckPresenter).to receive(:new).
        with(check).and_return(check_presenter)
      expect(Flapjack::Data::Check).to receive(:intersect).
        with(:entity_name => entity_name, :name => check_name).and_return(all_checks)

      get "/downtime/#{entity_name_esc}/ping"
      expect(last_response).to be_ok
      expect(last_response.body).to eq(json_data.to_json)
    end

    it "creates a test notification event for check on an entity" do
      expect(entity).to receive(:name).and_return(entity_name)
      expect(check).to receive(:entity).and_return(entity)
      expect(check).to receive(:entity_name).and_return(entity_name)
      expect(check).to receive(:name).and_return('foo')
      expect(Flapjack::Data::Check).to receive(:intersect).
        with(:entity_name => entity_name, :name => 'foo').and_return(all_checks)
=======
      expect(last_response.body).to eq('unsched!'.to_json)
    end

    it "returns a list of outages for an entity" do
      out = double('out', :to_json => 'out!'.to_json)
      result = {:entity => entity_name, :check => check, :outages => out}
      expect(entity_presenter).to receive(:outages).with(nil, nil).and_return(result)
      expect(Flapjack::Gateways::API::EntityPresenter).to receive(:new).
        with(entity).and_return(entity_presenter)
      expect(Flapjack::Data::Entity).to receive(:find_by_name).
        with(entity_name).and_return(entity)

      get "/outages/#{entity_name_esc}"
      expect(last_response).to be_ok
      expect(last_response.body).to eq([{:check => check, :outages => out}].to_json)
    end

    it "returns a list of outages for a check on an entity" do
      out = double('out', :to_json => 'out!'.to_json)
      expect(entity_check_presenter).to receive(:outages).with(nil, nil).and_return(out)
      expect(Flapjack::Gateways::API::EntityCheckPresenter).to receive(:new).
        with(entity_check).and_return(entity_check_presenter)
      expect(Flapjack::Data::Entity).to receive(:find_by_name).
        with(entity_name).and_return(entity)
      expect(Flapjack::Data::EntityCheck).to receive(:for_entity).
        with(entity, check).and_return(entity_check)

      get "/outages/#{entity_name_esc}/#{check}"
      expect(last_response).to be_ok
      expect(last_response.body).to eq('out!'.to_json)
    end

    it "returns a list of downtimes for an entity" do
      down = double('down', :to_json => 'down!'.to_json)
      result = {:entity => entity_name, :check => check, :downtime => down}
      expect(entity_presenter).to receive(:downtime).with(nil, nil).and_return(result)
      expect(Flapjack::Gateways::API::EntityPresenter).to receive(:new).
        with(entity).and_return(entity_presenter)
      expect(Flapjack::Data::Entity).to receive(:find_by_name).
        with(entity_name).and_return(entity)

      get "/downtime/#{entity_name_esc}"
      expect(last_response).to be_ok
      expect(last_response.body).to eq([{:check => check, :downtime => down}].to_json)
    end

    it "returns a list of downtimes for a check on an entity" do
      down = double('down', :to_json => 'down!'.to_json)
      expect(entity_check_presenter).to receive(:downtime).with(nil, nil).and_return(down)
      expect(Flapjack::Gateways::API::EntityCheckPresenter).to receive(:new).
        with(entity_check).and_return(entity_check_presenter)
      expect(Flapjack::Data::Entity).to receive(:find_by_name).
        with(entity_name).and_return(entity)
      expect(Flapjack::Data::EntityCheck).to receive(:for_entity).
        with(entity, check).and_return(entity_check)

      get "/downtime/#{entity_name_esc}/#{check}"
      expect(last_response).to be_ok
      expect(last_response.body).to eq('down!'.to_json)
    end

    it "creates a test notification event for check on an entity" do
      expect(Flapjack::Data::Entity).to receive(:find_by_name).
        with(entity_name).and_return(entity)
      expect(entity).to receive(:name).and_return(entity_name)
      expect(entity_check).to receive(:entity).and_return(entity)
      expect(entity_check).to receive(:entity_name).and_return(entity_name)
      expect(entity_check).to receive(:check).and_return('foo')
      expect(Flapjack::Data::EntityCheck).to receive(:for_entity).
        with(entity, 'foo').and_return(entity_check)
>>>>>>> c880f101

      expect(Flapjack::Data::Event).to receive(:test_notifications).
        with('events', entity_name, 'foo', an_instance_of(Hash))

      post "/test_notifications/#{entity_name_esc}/foo"
      expect(last_response.status).to eq(204)
    end

  end

  context 'bulk API calls' do

    it "returns the status for all checks on an entity" do
<<<<<<< HEAD
      result = [{:entity => entity_name, :check => check_name, :status => json_data}]
=======
      status = double('status')
      result = [{:entity => entity_name, :check => check, :status => status}]
>>>>>>> c880f101
      expect(entity_presenter).to receive(:status).and_return(result)

      expect(Flapjack::Gateways::API::EntityPresenter).to receive(:new).
        with(entity).and_return(entity_presenter)

<<<<<<< HEAD
      expect(Flapjack::Data::Entity).to receive(:intersect).
        with(:name => entity_name).and_return(all_entities)
=======
      expect(Flapjack::Data::Entity).to receive(:find_by_name).
        with(entity_name).and_return(entity)
>>>>>>> c880f101

      get "/status", :entity => entity_name
      expect(last_response.body).to eq(result.to_json)
    end

    it "should not show the status for an entity that's not found" do
<<<<<<< HEAD
      expect(Flapjack::Data::Entity).to receive(:intersect).
        with(:name => entity_name).and_return(no_entities)
=======
      expect(Flapjack::Data::Entity).to receive(:find_by_name).
        with(entity_name).and_return(nil)
>>>>>>> c880f101

      get "/status", :entity => entity_name
      expect(last_response).to be_forbidden
    end

    it "returns the status for a check on an entity" do
<<<<<<< HEAD
      result = [{:entity => entity_name, :check => check_name, :status => json_data}]
      expect(check_presenter).to receive(:status).and_return(json_data)

      expect(Flapjack::Gateways::API::CheckPresenter).to receive(:new).
        with(check).and_return(check_presenter)

      expect(Flapjack::Data::Check).to receive(:intersect).
        with(:entity_name => entity_name, :name => check_name).and_return(all_checks)

      get "/status", :check => {entity_name => check_name}
      expect(last_response).to be_ok
      expect(last_response.body).to eq(result.to_json)
    end

    it "should not show the status for a check that's not found on an entity" do
      expect(Flapjack::Data::Check).to receive(:intersect).
        with(:entity_name => entity_name, :name => check_name).and_return(no_checks)

      get "/status", :check => {entity_name => check_name}
=======
      status = double('status')
      result = [{:entity => entity_name, :check => check, :status => status}]
      expect(entity_check_presenter).to receive(:status).and_return(status)

      expect(Flapjack::Gateways::API::EntityCheckPresenter).to receive(:new).
        with(entity_check).and_return(entity_check_presenter)

      expect(Flapjack::Data::EntityCheck).to receive(:for_entity).
        with(entity, check).and_return(entity_check)

      expect(Flapjack::Data::Entity).to receive(:find_by_name).
        with(entity_name).and_return(entity)

      get "/status", :check => {entity_name => check}
      expect(last_response).to be_ok
      expect(last_response.body).to eq(result.to_json)
    end

    it "should not show the status for a check on an entity that's not found" do
      expect(Flapjack::Data::Entity).to receive(:find_by_name).
        with(entity_name).and_return(nil)

      get "/status", :check => {entity_name => check}
      expect(last_response).to be_forbidden
    end

    it "should not show the status for a check that's not found on an entity" do
      expect(Flapjack::Data::Entity).to receive(:find_by_name).
        with(entity_name).and_return(entity)

      expect(Flapjack::Data::EntityCheck).to receive(:for_entity).
        with(entity, check).and_return(nil)

      get "/status", :check => {entity_name => check}
>>>>>>> c880f101
      expect(last_response).to be_forbidden
    end

    it "creates an acknowledgement for an entity check" do
<<<<<<< HEAD
      expect(Flapjack::Data::Check).to receive(:intersect).
        with(:entity_name => entity_name, :name => check_name).and_return(all_checks)

      expect(check).to receive(:entity_name).and_return(entity_name)
      expect(check).to receive(:name).and_return(check_name)

      expect(Flapjack::Data::Event).to receive(:create_acknowledgement).
        with('events', entity_name, check_name, :summary => nil, :duration => (4 * 60 * 60))

      post '/acknowledgements',:check => {entity_name => check_name}
=======
      expect(Flapjack::Data::Entity).to receive(:find_by_name).
        with(entity_name).and_return(entity)
      expect(Flapjack::Data::EntityCheck).to receive(:for_entity).
        with(entity, check).and_return(entity_check)

      expect(entity_check).to receive(:entity_name).and_return(entity_name)
      expect(entity_check).to receive(:check).and_return(check)

      expect(Flapjack::Data::Event).to receive(:create_acknowledgement).
        with('events', entity_name, check, :summary => nil, :duration => (4 * 60 * 60))

      post '/acknowledgements',:check => {entity_name => check}
>>>>>>> c880f101
      expect(last_response.status).to eq(204)
    end

    it "deletes an unscheduled maintenance period for an entity check" do
      end_time = Time.now + (60 * 60) # an hour from now
<<<<<<< HEAD
      expect(check).to receive(:clear_unscheduled_maintenance).with(end_time.to_i)

      expect(Flapjack::Data::Check).to receive(:intersect).
        with(:entity_name => entity_name, :name => check_name).and_return(all_checks)

      delete "/unscheduled_maintenances", :check => {entity_name => check_name}, :end_time => end_time.iso8601
=======
      expect(entity_check).to receive(:end_unscheduled_maintenance).with(end_time.to_i)

      expect(Flapjack::Data::EntityCheck).to receive(:for_entity).
        with(entity, check).and_return(entity_check)

      expect(Flapjack::Data::Entity).to receive(:find_by_name).
        with(entity_name).and_return(entity)

      delete "/unscheduled_maintenances", :check => {entity_name => check}, :end_time => end_time.iso8601
>>>>>>> c880f101
      expect(last_response.status).to eq(204)
    end

    it "creates a scheduled maintenance period for an entity check" do
      start = Time.at(Time.now.to_i + (60 * 60)) # an hour from now
      duration = (2 * 60 * 60)     # two hours
<<<<<<< HEAD
      expect(Flapjack::Data::Check).to receive(:intersect).
        with(:entity_name => entity_name, :name => check_name).and_return(all_checks)

      sched_maint = double(Flapjack::Data::ScheduledMaintenance)
      expect(Flapjack::Data::ScheduledMaintenance).to receive(:new).
        with(:start_time => start.to_i, :end_time => start.to_i + duration,
             :summary => 'test').and_return(sched_maint)
      expect(sched_maint).to receive(:save).and_return(true)

      expect(check).to receive(:add_scheduled_maintenance).
        with(sched_maint)

      post "/scheduled_maintenances/#{entity_name_esc}/ping?" +
=======
      expect(Flapjack::Data::Entity).to receive(:find_by_name).
        with(entity_name).and_return(entity)
      expect(Flapjack::Data::EntityCheck).to receive(:for_entity).
        with(entity, check).and_return(entity_check)
      expect(entity_check).to receive(:create_scheduled_maintenance).
        with(start.getutc.to_i, duration, :summary => 'test')

      post "/scheduled_maintenances/#{entity_name_esc}/#{check}?" +
>>>>>>> c880f101
         "start_time=#{CGI.escape(start.iso8601)}&summary=test&duration=#{duration}"
      expect(last_response.status).to eq(204)
    end

    it "doesn't create a scheduled maintenance period if the start time isn't passed" do
      duration = (2 * 60 * 60)     # two hours

      post "/scheduled_maintenances/#{entity_name_esc}/ping?" +
         "summary=test&duration=#{duration}"
      expect(last_response.status).to eq(403)
    end

    it "deletes a scheduled maintenance period for an entity check" do
<<<<<<< HEAD
      start = Time.at(Time.now.to_i + (60 * 60)) # an hour from now

      sched_maint = double(Flapjack::Data::ScheduledMaintenance)
      all_sched_maints = double('all_sched_maints', :all => [sched_maint])

      sched_maints = double('sched_maints')
      expect(sched_maints).to receive(:intersect_range).
        with(start.to_i, start.to_i, :by_score => true).
        and_return(all_sched_maints)
      expect(check).to receive(:scheduled_maintenances_by_start).and_return(sched_maints)
      expect(check).to receive(:end_scheduled_maintenance).with(sched_maint, an_instance_of(Time))

      expect(Flapjack::Data::Check).to receive(:intersect).
        with(:entity_name => entity_name, :name => check_name).and_return(all_checks)

      delete "/scheduled_maintenances", :check => {entity_name => check_name}, :start_time => start.iso8601
=======
      start_time = Time.now + (60 * 60) # an hour from now
      expect(entity_check).to receive(:end_scheduled_maintenance).with(start_time.to_i)

      expect(Flapjack::Data::EntityCheck).to receive(:for_entity).
        with(entity, check).and_return(entity_check)

      expect(Flapjack::Data::Entity).to receive(:find_by_name).
        with(entity_name).and_return(entity)

      delete "/scheduled_maintenances", :check => {entity_name => check}, :start_time => start_time.iso8601
>>>>>>> c880f101
      expect(last_response.status).to eq(204)
    end

    it "doesn't delete a scheduled maintenance period if the start time isn't passed" do
<<<<<<< HEAD
      expect(check).not_to receive(:end_scheduled_maintenance)

      delete "/scheduled_maintenances", :check => {entity_name => check_name}
=======
      expect(entity_check).not_to receive(:end_scheduled_maintenance)

      delete "/scheduled_maintenances", :check => {entity_name => check}
>>>>>>> c880f101
      expect(last_response.status).to eq(403)
    end

    it "deletes scheduled maintenance periods for multiple entity checks" do
      start = Time.at(Time.now.to_i + (60 * 60)) # an hour from now

      sched_maint = double(Flapjack::Data::ScheduledMaintenance)
      all_sched_maints = double('all_sched_maints', :all => [sched_maint])

      sched_maint_2 = double(Flapjack::Data::ScheduledMaintenance)
      all_sched_maints_2 = double('all_sched_maints', :all => [sched_maint_2])

      check_2 = double(Flapjack::Data::Check)

      expect(Flapjack::Data::Check).to receive(:intersect).
        with(:entity_name => entity_name, :name => check_name).and_return(all_checks)

<<<<<<< HEAD
      all_checks_2 = double('all_checks_2', :all => [check_2])
      expect(Flapjack::Data::Check).to receive(:intersect).
        with(:entity_name => entity_name, :name => 'foo').and_return(all_checks_2)

      sched_maints = double('sched_maints')
      expect(sched_maints).to receive(:intersect_range).
        with(start.to_i, start.to_i, :by_score => true).
        and_return(all_sched_maints)
      sched_maints_2 = double('sched_maints_2')
      expect(sched_maints_2).to receive(:intersect_range).
        with(start.to_i, start.to_i, :by_score => true).
        and_return(all_sched_maints_2)

      expect(check).to receive(:scheduled_maintenances_by_start).and_return(sched_maints)
      expect(check_2).to receive(:scheduled_maintenances_by_start).and_return(sched_maints_2)

      expect(check).to receive(:end_scheduled_maintenance).with(sched_maint, an_instance_of(Time))
      expect(check_2).to receive(:end_scheduled_maintenance).with(sched_maint_2, an_instance_of(Time))

      delete "/scheduled_maintenances", :check => {entity_name => [check_name, 'foo']}, :start_time => start.iso8601
=======
      expect(entity_check).to receive(:end_scheduled_maintenance).with(start_time.to_i)
      expect(entity_check_2).to receive(:end_scheduled_maintenance).with(start_time.to_i)

      expect(Flapjack::Data::EntityCheck).to receive(:for_entity).
        with(entity, check).and_return(entity_check)
      expect(Flapjack::Data::EntityCheck).to receive(:for_entity).
        with(entity, 'foo').and_return(entity_check_2)

      expect(Flapjack::Data::Entity).to receive(:find_by_name).
        with(entity_name).and_return(entity)

      delete "/scheduled_maintenances", :check => {entity_name => [check, 'foo']}, :start_time => start_time.iso8601
>>>>>>> c880f101
      expect(last_response.status).to eq(204)
    end

    it "returns a list of scheduled maintenance periods for an entity" do
      result = [{:entity => entity_name, :check => check_name, :scheduled_maintenances => json_data}]

      expect(entity_presenter).to receive(:scheduled_maintenances).with(nil, nil).and_return(result)

      expect(Flapjack::Gateways::API::EntityPresenter).to receive(:new).
        with(entity).and_return(entity_presenter)

<<<<<<< HEAD
      expect(Flapjack::Data::Entity).to receive(:intersect).
        with(:name => entity_name).and_return(all_entities)
=======
      expect(Flapjack::Data::Entity).to receive(:find_by_name).
        with(entity_name).and_return(entity)
>>>>>>> c880f101

      get "/scheduled_maintenances", :entity => entity_name
      expect(last_response).to be_ok
      expect(last_response.body).to eq(result.to_json)
    end

    it "returns a list of scheduled maintenance periods within a time window for an entity" do
      start  = Time.parse('1 Jan 2012')
      finish = Time.parse('6 Jan 2012')

      result = [{:entity => entity_name, :check => check_name, :scheduled_maintenances => json_data}]

      expect(entity_presenter).to receive(:scheduled_maintenances).with(start.to_i, finish.to_i).and_return(result)

      expect(Flapjack::Gateways::API::EntityPresenter).to receive(:new).
        with(entity).and_return(entity_presenter)

<<<<<<< HEAD
      expect(Flapjack::Data::Entity).to receive(:intersect).
        with(:name => entity_name).and_return(all_entities)
=======
      expect(Flapjack::Data::Entity).to receive(:find_by_name).
        with(entity_name).and_return(entity)
>>>>>>> c880f101

      get "/scheduled_maintenances", :entity => entity_name,
        :start_time => start.iso8601, :end_time => finish.iso8601
      expect(last_response).to be_ok
      expect(last_response.body).to eq(result.to_json)
    end

    it "returns a list of scheduled maintenance periods for a check on an entity" do
<<<<<<< HEAD
      result = [{:entity => entity_name, :check => check_name, :scheduled_maintenances => json_data}]

      expect(check_presenter).to receive(:scheduled_maintenances).with(nil, nil).and_return(json_data)

      expect(Flapjack::Gateways::API::CheckPresenter).to receive(:new).
        with(check).and_return(check_presenter)

      expect(Flapjack::Data::Check).to receive(:intersect).
        with(:entity_name => entity_name, :name => check_name).and_return(all_checks)

      get "/scheduled_maintenances", :check => {entity_name => check_name}
=======
      sm = double('sched_maint')
      result = [{:entity => entity_name, :check => check, :scheduled_maintenances => sm}]

      expect(entity_check_presenter).to receive(:scheduled_maintenances).with(nil, nil).and_return(sm)

      expect(Flapjack::Gateways::API::EntityCheckPresenter).to receive(:new).
        with(entity_check).and_return(entity_check_presenter)

      expect(Flapjack::Data::EntityCheck).to receive(:for_entity).
        with(entity, check).and_return(entity_check)

      expect(Flapjack::Data::Entity).to receive(:find_by_name).
        with(entity_name).and_return(entity)

      get "/scheduled_maintenances", :check => {entity_name => check}
>>>>>>> c880f101
      expect(last_response).to be_ok
      expect(last_response.body).to eq(result.to_json)
    end

    it "returns a list of unscheduled maintenance periods for an entity" do
      result = [{:entity => entity_name, :check => check_name, :unscheduled_maintenances => json_data}]

      expect(entity_presenter).to receive(:unscheduled_maintenances).with(nil, nil).and_return(result)

      expect(Flapjack::Gateways::API::EntityPresenter).to receive(:new).
        with(entity).and_return(entity_presenter)

<<<<<<< HEAD
      expect(Flapjack::Data::Entity).to receive(:intersect).
        with(:name => entity_name).and_return(all_entities)
=======
      expect(Flapjack::Data::Entity).to receive(:find_by_name).
        with(entity_name).and_return(entity)
>>>>>>> c880f101

      get "/unscheduled_maintenances", :entity => entity_name
      expect(last_response).to be_ok
      expect(last_response.body).to eq(result.to_json)
    end

    it "returns a list of unscheduled maintenance periods for a check on an entity" do
      result = [{:entity => entity_name, :check => check_name, :unscheduled_maintenances => json_data}]

<<<<<<< HEAD
      expect(check_presenter).to receive(:unscheduled_maintenances).with(nil, nil).and_return(json_data)

      expect(Flapjack::Gateways::API::CheckPresenter).to receive(:new).
        with(check).and_return(check_presenter)

      expect(Flapjack::Data::Check).to receive(:intersect).
        with(:entity_name => entity_name, :name => check_name).and_return(all_checks)

      get "/unscheduled_maintenances", :check => {entity_name => check_name}
=======
      expect(entity_check_presenter).to receive(:unscheduled_maintenances).with(nil, nil).and_return(um)

      expect(Flapjack::Gateways::API::EntityCheckPresenter).to receive(:new).
        with(entity_check).and_return(entity_check_presenter)

      expect(Flapjack::Data::EntityCheck).to receive(:for_entity).
        with(entity, check).and_return(entity_check)

      expect(Flapjack::Data::Entity).to receive(:find_by_name).
        with(entity_name).and_return(entity)

      get "/unscheduled_maintenances", :check => {entity_name => check}
>>>>>>> c880f101
      expect(last_response).to be_ok
      expect(last_response.body).to eq(result.to_json)
    end

    it "returns a list of unscheduled maintenance periods within a time window for a check an entity" do
      start  = Time.parse('1 Jan 2012')
      finish = Time.parse('6 Jan 2012')

<<<<<<< HEAD
      result = [{:entity => entity_name, :check => check_name, :unscheduled_maintenances => json_data}]

      expect(check_presenter).to receive(:unscheduled_maintenances).with(start.to_i, finish.to_i).and_return(json_data)

      expect(Flapjack::Gateways::API::CheckPresenter).to receive(:new).
        with(check).and_return(check_presenter)

      expect(Flapjack::Data::Check).to receive(:intersect).
        with(:entity_name => entity_name, :name => check_name).and_return(all_checks)
=======
      um = double('unsched_maint')
      result = [{:entity => entity_name, :check => check, :unscheduled_maintenances => um}]

      expect(entity_check_presenter).to receive(:unscheduled_maintenances).with(start.to_i, finish.to_i).and_return(um)

      expect(Flapjack::Gateways::API::EntityCheckPresenter).to receive(:new).
        with(entity_check).and_return(entity_check_presenter)

      expect(Flapjack::Data::EntityCheck).to receive(:for_entity).
        with(entity, check).and_return(entity_check)

      expect(Flapjack::Data::Entity).to receive(:find_by_name).
        with(entity_name).and_return(entity)
>>>>>>> c880f101

      get "/unscheduled_maintenances", :check => {entity_name => check_name},
        :start_time => start.iso8601, :end_time => finish.iso8601
      expect(last_response).to be_ok
      expect(last_response.body).to eq(result.to_json)
    end

    it "returns a list of outages, for one whole entity and two checks on another entity" do
      json_data_2 = {'other' => 'data'}
      json_data_3 = {'more' => 'data'}

      entity_2_name = 'entity_2'
      entity_2 = double(Flapjack::Data::Entity)

      result = [{:entity => entity_name,   :check => check_name, :outages => json_data},
                {:entity => entity_2_name, :check => 'foo', :outages => json_data_2},
                {:entity => entity_2_name, :check => 'bar', :outages => json_data_3}]

      foo_check = double(Flapjack::Data::Check)
      all_foo_checks = double('all_foo_checks', :all => [foo_check])
      bar_check = double(Flapjack::Data::Check)
      all_bar_checks = double('all_bar_checks', :all => [bar_check])

      foo_check_presenter = double(Flapjack::Gateways::API::CheckPresenter)
      bar_check_presenter = double(Flapjack::Gateways::API::CheckPresenter)

      expect(entity_presenter).to receive(:outages).with(nil, nil).and_return(result[0])
<<<<<<< HEAD
      expect(foo_check_presenter).to receive(:outages).with(nil, nil).and_return(json_data_2)
      expect(bar_check_presenter).to receive(:outages).with(nil, nil).and_return(json_data_3)
=======
      expect(foo_check_presenter).to receive(:outages).with(nil, nil).and_return(outages_2)
      expect(bar_check_presenter).to receive(:outages).with(nil, nil).and_return(outages_3)
>>>>>>> c880f101

      expect(Flapjack::Gateways::API::EntityPresenter).to receive(:new).
        with(entity).and_return(entity_presenter)

<<<<<<< HEAD
      expect(Flapjack::Gateways::API::CheckPresenter).to receive(:new).
        with(foo_check).and_return(foo_check_presenter)
      expect(Flapjack::Gateways::API::CheckPresenter).to receive(:new).
        with(bar_check).and_return(bar_check_presenter)

      expect(Flapjack::Data::Entity).to receive(:intersect).
        with(:name => entity_name).and_return(all_entities)

      expect(Flapjack::Data::Check).to receive(:intersect).
        with(:entity_name => entity_2_name, :name => 'foo').and_return(all_foo_checks)
      expect(Flapjack::Data::Check).to receive(:intersect).
        with(:entity_name => entity_2_name, :name => 'bar').and_return(all_bar_checks)
=======
      expect(Flapjack::Gateways::API::EntityCheckPresenter).to receive(:new).
        with(foo_check).and_return(foo_check_presenter)
      expect(Flapjack::Gateways::API::EntityCheckPresenter).to receive(:new).
        with(bar_check).and_return(bar_check_presenter)

      expect(Flapjack::Data::Entity).to receive(:find_by_name).
        with(entity_name).and_return(entity)
      expect(Flapjack::Data::Entity).to receive(:find_by_name).
        with(entity_2_name).and_return(entity_2)

      expect(Flapjack::Data::EntityCheck).to receive(:for_entity).
        with(entity_2, 'foo').and_return(foo_check)
      expect(Flapjack::Data::EntityCheck).to receive(:for_entity).
        with(entity_2, 'bar').and_return(bar_check)
>>>>>>> c880f101

      get "/outages", :entity => entity_name, :check => {entity_2_name => ['foo', 'bar']}
      expect(last_response).to be_ok
      expect(last_response.body).to eq(result.to_json)
    end

    it "returns a list of outages for a check on an entity" do
      result = [{:entity => entity_name, :check => check_name, :outages => json_data}]

<<<<<<< HEAD
      expect(check_presenter).to receive(:outages).with(nil, nil).and_return(json_data)

      expect(Flapjack::Gateways::API::CheckPresenter).to receive(:new).
        with(check).and_return(check_presenter)

      expect(Flapjack::Data::Check).to receive(:intersect).
        with(:entity_name => entity_name, :name => check_name).and_return(all_checks)

      get "/outages", :check => {entity_name => check_name}
=======
      expect(entity_check_presenter).to receive(:outages).with(nil, nil).and_return(outages)

      expect(Flapjack::Gateways::API::EntityCheckPresenter).to receive(:new).
        with(entity_check).and_return(entity_check_presenter)

      expect(Flapjack::Data::EntityCheck).to receive(:for_entity).
        with(entity, check).and_return(entity_check)

      expect(Flapjack::Data::Entity).to receive(:find_by_name).
        with(entity_name).and_return(entity)

      get "/outages", :check => {entity_name => check}
>>>>>>> c880f101
      expect(last_response).to be_ok
      expect(last_response.body).to eq(result.to_json)
    end

    it "returns a list of downtimes for an entity" do
      result = [{:entity => entity_name, :check => check_name, :downtime => json_data}]

      expect(entity_presenter).to receive(:downtime).with(nil, nil).and_return(result)

      expect(Flapjack::Gateways::API::EntityPresenter).to receive(:new).
        with(entity).and_return(entity_presenter)

<<<<<<< HEAD
      expect(Flapjack::Data::Entity).to receive(:intersect).
        with(:name => entity_name).and_return(all_entities)
=======
      expect(Flapjack::Data::Entity).to receive(:find_by_name).
        with(entity_name).and_return(entity)
>>>>>>> c880f101

      get "/downtime", :entity => entity_name
      expect(last_response).to be_ok
      expect(last_response.body).to eq(result.to_json)
    end

    it "returns a list of downtimes for a check on an entity" do
<<<<<<< HEAD
      result = [{:entity => entity_name, :check => check_name, :downtime => json_data}]

      expect(check_presenter).to receive(:downtime).with(nil, nil).and_return(json_data)

      expect(Flapjack::Gateways::API::CheckPresenter).to receive(:new).
        with(check).and_return(check_presenter)

      expect(Flapjack::Data::Check).to receive(:intersect).
        with(:entity_name => entity_name, :name => check_name).and_return(all_checks)

      get "/downtime", :check => {entity_name => check_name}
=======
      downtime = double('downtime')
      result = [{:entity => entity_name, :check => check, :downtime => downtime}]

      expect(entity_check_presenter).to receive(:downtime).with(nil, nil).and_return(downtime)

      expect(Flapjack::Gateways::API::EntityCheckPresenter).to receive(:new).
        with(entity_check).and_return(entity_check_presenter)

      expect(Flapjack::Data::EntityCheck).to receive(:for_entity).
        with(entity, check).and_return(entity_check)

      expect(Flapjack::Data::Entity).to receive(:find_by_name).
        with(entity_name).and_return(entity)

      get "/downtime", :check => {entity_name => check}
>>>>>>> c880f101
      expect(last_response).to be_ok
      expect(last_response.body).to eq(result.to_json)
    end

    it "creates test notification events for all checks on an entity" do
<<<<<<< HEAD
      expect(check).to receive(:entity).and_return(entity)
      expect(check).to receive(:entity_name).and_return(entity_name)
      expect(check).to receive(:name).twice.and_return(check_name)

      check_2 = double(Flapjack::Data::Check)
      expect(check_2).to receive(:entity).and_return(entity)
      expect(check_2).to receive(:entity_name).and_return(entity_name)
      expect(check_2).to receive(:name).twice.and_return('foo')

      all_checks = double('all_checks', :all => [check, check_2])

      expect(entity).to receive(:checks).and_return(all_checks)
      expect(entity).to receive(:name).twice.and_return(entity_name)
      expect(Flapjack::Data::Entity).to receive(:intersect).
        with(:name => entity_name).and_return(all_entities)

      expect(Flapjack::Data::Event).to receive(:test_notifications).
        with('events', entity_name, check_name, an_instance_of(Hash))
=======
      expect(entity).to receive(:check_list).and_return([check, 'foo'])
      expect(entity).to receive(:name).twice.and_return(entity_name)
      expect(Flapjack::Data::Entity).to receive(:find_by_name).
        with(entity_name).and_return(entity)

      expect(entity_check).to receive(:entity).and_return(entity)
      expect(entity_check).to receive(:entity_name).and_return(entity_name)
      expect(entity_check).to receive(:check).and_return(check)

      expect(Flapjack::Data::EntityCheck).to receive(:for_entity).
        with(entity, check).and_return(entity_check)

      entity_check_2 = double(Flapjack::Data::EntityCheck)
      expect(entity_check_2).to receive(:entity).and_return(entity)
      expect(entity_check_2).to receive(:entity_name).and_return(entity_name)
      expect(entity_check_2).to receive(:check).and_return('foo')

      expect(Flapjack::Data::EntityCheck).to receive(:for_entity).
        with(entity, 'foo').and_return(entity_check_2)

      expect(Flapjack::Data::Event).to receive(:test_notifications).
        with('events', entity_name, check, an_instance_of(Hash))
>>>>>>> c880f101

      expect(Flapjack::Data::Event).to receive(:test_notifications).
        with('events', entity_name, 'foo', an_instance_of(Hash))

      post '/test_notifications', :entity => entity_name
      expect(last_response.status).to eq(204)
    end

    it "creates a test notification event for check on an entity" do
<<<<<<< HEAD
      expect(entity).to receive(:name).and_return(entity_name)
      expect(check).to receive(:entity).and_return(entity)
      expect(check).to receive(:entity_name).and_return(entity_name)
      expect(check).to receive(:name).and_return(check)
      expect(Flapjack::Data::Check).to receive(:intersect).
        with(:entity_name => entity_name, :name => check_name).and_return(all_checks)
=======
      expect(Flapjack::Data::Entity).to receive(:find_by_name).
        with(entity_name).and_return(entity)
      expect(entity).to receive(:name).and_return(entity_name)
      expect(entity_check).to receive(:entity).and_return(entity)
      expect(entity_check).to receive(:entity_name).and_return(entity_name)
      expect(entity_check).to receive(:check).and_return(check)
      expect(Flapjack::Data::EntityCheck).to receive(:for_entity).
        with(entity, check).and_return(entity_check)
>>>>>>> c880f101

      expect(Flapjack::Data::Event).to receive(:test_notifications).
      with('events', entity_name, check, an_instance_of(Hash))

<<<<<<< HEAD
      post '/test_notifications', :check => {entity_name => check_name}
=======

      post '/test_notifications', :check => {entity_name => check}
>>>>>>> c880f101
      expect(last_response.status).to eq(204)
    end

    it "creates entities from a submitted list" do
      entities = {'entities' =>
        [
         {"id" => "10001",
          "name" => "clientx-app-01",
          "contacts" => ["0362","0363","0364"]
         },
         {"id" => "10002",
          "name" => "clientx-app-02",
          "contacts" => ["0362"]
         }
        ]
      }
<<<<<<< HEAD

      expect(Flapjack::Data::Entity).to receive(:intersect).
        with(:name => 'clientx-app-01').and_return(no_entities)
      expect(Flapjack::Data::Entity).to receive(:intersect).
        with(:name => 'clientx-app-02').and_return(no_entities)

      expect(Flapjack::Data::Contact).to receive(:find_by_id).exactly(4).times.and_return(nil)

      expect(entity).to receive(:valid?).and_return(true)
      expect(entity).to receive(:save).and_return(true)
      expect(entity).to receive(:id).and_return('10001')

      entity_2 = double(Flapjack::Data::Entity)
      expect(entity_2).to receive(:valid?).and_return(true)
      expect(entity_2).to receive(:save).and_return(true)
      expect(entity_2).to receive(:id).and_return('10002')

      expect(Flapjack::Data::Entity).to receive(:new).
        with(:id => '10001', :name => 'clientx-app-01', :enabled => false).
        and_return(entity)
      expect(Flapjack::Data::Entity).to receive(:new).
        with(:id => '10002', :name => 'clientx-app-02', :enabled => false).
        and_return(entity_2)
=======
      expect(Flapjack::Data::Entity).to receive(:add).twice
>>>>>>> c880f101

      post "/entities", entities.to_json, {'CONTENT_TYPE' => 'application/json'}
      expect(last_response.status).to eq(204)
    end

    it "does not create entities if the data is improperly formatted" do
<<<<<<< HEAD
      expect(Flapjack::Data::Entity).not_to receive(:new)
=======
      expect(Flapjack::Data::Entity).not_to receive(:add)
>>>>>>> c880f101

      post "/entities", {'entities' => ["Hello", "there"]}.to_json,
        {'CONTENT_TYPE' => 'application/json'}
      expect(last_response.status).to eq(403)
<<<<<<< HEAD
=======
    end

    it "does not create entities if they don't contain an id" do
      entities = {'entities' =>
        [
         {"id" => "10001",
          "name" => "clientx-app-01",
          "contacts" => ["0362","0363","0364"]
         },
         {"name" => "clientx-app-02",
          "contacts" => ["0362"]
         }
        ]
      }
      expect(Flapjack::Data::Entity).to receive(:add)

      post "/entities", entities.to_json, {'CONTENT_TYPE' => 'application/json'}
      expect(last_response.status).to eq(403)
>>>>>>> c880f101
    end

  end

  context "tags" do

    it "sets a single tag on an entity and returns current tags" do
<<<<<<< HEAD
      tags = ['web']
      expect(entity).to receive(:tags=).with(Set.new(tags))
      expect(entity).to receive(:tags).twice.and_return(Set.new, Set.new(tags))
      expect(entity).to receive(:save).and_return(true)
      expect(Flapjack::Data::Entity).to receive(:intersect).
        with(:name => entity_name).and_return(all_entities)

      post "entities/#{entity_name}/tags", :tag => tags.first
      expect(last_response).to be_ok
      expect(last_response.body).to eq( tags.to_json )
    end

    it "does not set a single tag on an entity that's not found" do
      expect(Flapjack::Data::Entity).to receive(:intersect).
        with(:name => entity_name).and_return(no_entities)
=======
      expect(entity).to receive(:add_tags).with('web')
      expect(entity).to receive(:tags).and_return(['web'])
      expect(Flapjack::Data::Entity).to receive(:find_by_name).
        with(entity_name).and_return(entity)

      post "entities/#{entity_name}/tags", :tag => 'web'
      expect(last_response).to be_ok
      expect(last_response.body).to eq( ['web'].to_json )
    end

    it "does not set a single tag on an entity that's not found" do
      expect(Flapjack::Data::Entity).to receive(:find_by_name).
        with(entity_name).and_return(nil)
>>>>>>> c880f101

      post "entities/#{entity_name}/tags", :tag => 'web'
      expect(last_response).to be_forbidden
    end

    it "sets multiple tags on an entity and returns current tags" do
<<<<<<< HEAD
      tags = ['web', 'app']
      expect(entity).to receive(:tags=).with(Set.new(tags))
      expect(entity).to receive(:tags).twice.and_return(Set.new, Set.new(tags))
      expect(entity).to receive(:save).and_return(true)
      expect(Flapjack::Data::Entity).to receive(:intersect).
        with(:name => entity_name).and_return(all_entities)

      # NB submitted at a lower level as tag[]=web&tag[]=app
      post "entities/#{entity_name}/tags", :tag => tags
      expect(last_response).to be_ok
      expect(last_response.body).to eq( tags.to_json )
    end

    it "does not set multiple tags on an entity that's not found" do
      expect(Flapjack::Data::Entity).to receive(:intersect).
        with(:name => entity_name).and_return(no_entities)
=======
      expect(entity).to receive(:add_tags).with('web', 'app')
      expect(entity).to receive(:tags).and_return(['web', 'app'])
      expect(Flapjack::Data::Entity).to receive(:find_by_name).
        with(entity_name).and_return(entity)

      # NB submitted at a lower level as tag[]=web&tag[]=app
      post "entities/#{entity_name}/tags", :tag => ['web', 'app']
      expect(last_response).to be_ok
      expect(last_response.body).to eq( ['web', 'app'].to_json )
    end

    it "does not set multiple tags on an entity that's not found" do
      expect(Flapjack::Data::Entity).to receive(:find_by_name).
        with(entity_name).and_return(nil)
>>>>>>> c880f101

      post "entities/#{entity_name}/tags", :tag => ['web', 'app']
      expect(last_response).to be_forbidden
    end

    it "removes a single tag from an entity" do
<<<<<<< HEAD
      tags = ['web']
      expect(entity).to receive(:tags=).with(Set.new)
      expect(entity).to receive(:tags).and_return(Set.new(tags))
      expect(entity).to receive(:save).and_return(true)
      expect(Flapjack::Data::Entity).to receive(:intersect).
        with(:name => entity_name).and_return(all_entities)

      delete "entities/#{entity_name}/tags", :tag => tags.first
=======
      expect(entity).to receive(:delete_tags).with('web')
      expect(Flapjack::Data::Entity).to receive(:find_by_name).
        with(entity_name).and_return(entity)

      delete "entities/#{entity_name}/tags", :tag => 'web'
>>>>>>> c880f101
      expect(last_response.status).to eq(204)
    end

    it "does not remove a single tag from an entity that's not found" do
<<<<<<< HEAD
      expect(Flapjack::Data::Entity).to receive(:intersect).
        with(:name => entity_name).and_return(no_entities)
=======
      expect(Flapjack::Data::Entity).to receive(:find_by_name).
        with(entity_name).and_return(nil)
>>>>>>> c880f101

      delete "entities/#{entity_name}/tags", :tag => 'web'
      expect(last_response).to be_forbidden
    end

    it "removes multiple tags from an entity" do
<<<<<<< HEAD
      tags = ['web', 'app']
      expect(entity).to receive(:tags=).with(Set.new)
      expect(entity).to receive(:tags).and_return(Set.new(tags))
      expect(entity).to receive(:save).and_return(true)
      expect(Flapjack::Data::Entity).to receive(:intersect).
        with(:name => entity_name).and_return(all_entities)

      delete "entities/#{entity_name}/tags", :tag => tags
=======
      expect(entity).to receive(:delete_tags).with('web', 'app')
      expect(Flapjack::Data::Entity).to receive(:find_by_name).
        with(entity_name).and_return(entity)

      delete "entities/#{entity_name}/tags", :tag => ['web', 'app']
>>>>>>> c880f101
      expect(last_response.status).to eq(204)
    end

    it "does not remove multiple tags from an entity that's not found" do
<<<<<<< HEAD
      expect(Flapjack::Data::Entity).to receive(:intersect).
        with(:name => entity_name).and_return(no_entities)
=======
      expect(Flapjack::Data::Entity).to receive(:find_by_name).
        with(entity_name).and_return(nil)
>>>>>>> c880f101

      delete "entities/#{entity_name}/tags", :tag => ['web', 'app']
      expect(last_response).to be_forbidden
    end

    it "gets all tags on an entity" do
<<<<<<< HEAD
      expect(entity).to receive(:tags).and_return(Set.new(['web', 'app']))

      expect(Flapjack::Data::Entity).to receive(:intersect).
        with(:name => entity_name).and_return(all_entities)
=======
      expect(entity).to receive(:tags).and_return(['web', 'app'])
      expect(Flapjack::Data::Entity).to receive(:find_by_name).
        with(entity_name).and_return(entity)
>>>>>>> c880f101

      get "entities/#{entity_name}/tags"
      expect(last_response).to be_ok
      expect(last_response.body).to eq( ['web', 'app'].to_json )
    end

    it "does not get all tags on an entity that's not found" do
<<<<<<< HEAD
      expect(Flapjack::Data::Entity).to receive(:intersect).
        with(:name => entity_name).and_return(no_entities)
=======
      expect(Flapjack::Data::Entity).to receive(:find_by_name).
        with(entity_name).and_return(nil)
>>>>>>> c880f101

      get "entities/#{entity_name}/tags"
      expect(last_response).to be_forbidden
    end

  end

end<|MERGE_RESOLUTION|>--- conflicted
+++ resolved
@@ -41,7 +41,6 @@
   end
 
   it "returns a list of checks for an entity" do
-<<<<<<< HEAD
     all_json_checks = double('all_checks', :all => [json_data])
 
     expect(entity).to receive(:checks).and_return(all_json_checks)
@@ -51,32 +50,17 @@
     get "/checks/#{entity_name_esc}"
     expect(last_response).to be_ok
     expect(last_response.body).to eq([json_data].to_json)
-=======
-    expect(entity).to receive(:check_list).and_return([check])
-    expect(Flapjack::Data::Entity).to receive(:find_by_name).
-      with(entity_name).and_return(entity)
-
-    get "/checks/#{entity_name_esc}"
-    expect(last_response).to be_ok
-    expect(last_response.body).to eq([check].to_json)
->>>>>>> c880f101
   end
 
   context 'non-bulk API calls' do
 
     it "returns the status for all checks on an entity" do
-<<<<<<< HEAD
       result = {:entity => entity_name, :check => check, :status => json_data}
-=======
-      status = double('status', :to_json => 'status!'.to_json)
-      result = {:entity => entity_name, :check => check, :status => status}
->>>>>>> c880f101
       expect(entity_presenter).to receive(:status).and_return(result)
 
       expect(Flapjack::Gateways::API::EntityPresenter).to receive(:new).
         with(entity).and_return(entity_presenter)
 
-<<<<<<< HEAD
      expect(Flapjack::Data::Entity).to receive(:intersect).
         with(:name => entity_name).and_return(all_entities)
 
@@ -88,26 +72,12 @@
     it "should not show the status for an entity that's not found" do
       expect(Flapjack::Data::Entity).to receive(:intersect).
         with(:name => entity_name).and_return(no_entities)
-=======
-      expect(Flapjack::Data::Entity).to receive(:find_by_name).
-        with(entity_name).and_return(entity)
-
-      get "/status/#{entity_name_esc}"
-      expect(last_response).to be_ok
-      expect(last_response.body).to eq(['status!'].to_json)
-    end
-
-    it "should not show the status for an entity that's not found" do
-      expect(Flapjack::Data::Entity).to receive(:find_by_name).
-        with(entity_name).and_return(nil)
->>>>>>> c880f101
 
       get "/status/#{entity_name_esc}"
       expect(last_response).to be_forbidden
     end
 
     it "returns the status for a check on an entity" do
-<<<<<<< HEAD
       expect(check_presenter).to receive(:status).and_return(json_data)
 
       expect(Flapjack::Gateways::API::CheckPresenter).to receive(:new).
@@ -126,46 +96,10 @@
         with(:entity_name => entity_name, :name => check_name).and_return(no_checks)
 
       get "/status/#{entity_name_esc}/ping"
-=======
-      status = double('status', :to_json => 'status!'.to_json)
-      expect(entity_check_presenter).to receive(:status).and_return(status)
-
-      expect(Flapjack::Gateways::API::EntityCheckPresenter).to receive(:new).
-        with(entity_check).and_return(entity_check_presenter)
-
-      expect(Flapjack::Data::EntityCheck).to receive(:for_entity).
-        with(entity, check).and_return(entity_check)
-
-      expect(Flapjack::Data::Entity).to receive(:find_by_name).
-        with(entity_name).and_return(entity)
-
-      get "/status/#{entity_name_esc}/#{check}"
-      expect(last_response).to be_ok
-      expect(last_response.body).to eq('status!'.to_json)
-    end
-
-    it "should not show the status for a check on an entity that's not found" do
-      expect(Flapjack::Data::Entity).to receive(:find_by_name).
-        with(entity_name).and_return(nil)
-
-      get "/status/#{entity_name_esc}/#{check}"
       expect(last_response).to be_forbidden
     end
 
-    it "should not show the status for a check that's not found on an entity" do
-      expect(Flapjack::Data::Entity).to receive(:find_by_name).
-        with(entity_name).and_return(entity)
-
-      expect(Flapjack::Data::EntityCheck).to receive(:for_entity).
-        with(entity, check).and_return(nil)
-
-      get "/status/#{entity_name_esc}/#{check}"
->>>>>>> c880f101
-      expect(last_response).to be_forbidden
-    end
-
     it "returns a list of scheduled maintenance periods for an entity" do
-<<<<<<< HEAD
       result = {:entity => entity_name, :check => check_name, :scheduled_maintenances => json_data}
       expect(entity_presenter).to receive(:scheduled_maintenances).with(nil, nil).and_return(result)
       expect(Flapjack::Gateways::API::EntityPresenter).to receive(:new).
@@ -176,46 +110,22 @@
       get "/scheduled_maintenances/#{entity_name_esc}"
       expect(last_response).to be_ok
       expect(last_response.body).to eq([{:check => check_name, :scheduled_maintenance => json_data}].to_json)
-=======
-      sched = double('sched', :to_json => 'sched!'.to_json)
-      result = {:entity => entity_name, :check => check, :scheduled_maintenances => sched}
-      expect(entity_presenter).to receive(:scheduled_maintenances).with(nil, nil).and_return(result)
-      expect(Flapjack::Gateways::API::EntityPresenter).to receive(:new).
-        with(entity).and_return(entity_presenter)
-      expect(Flapjack::Data::Entity).to receive(:find_by_name).
-        with(entity_name).and_return(entity)
-
-      get "/scheduled_maintenances/#{entity_name_esc}"
-      expect(last_response).to be_ok
-      expect(last_response.body).to eq([{:check => check, :scheduled_maintenance => sched}].to_json)
->>>>>>> c880f101
     end
 
     it "returns a list of scheduled maintenance periods within a time window for an entity" do
       start  = Time.parse('1 Jan 2012')
       finish = Time.parse('6 Jan 2012')
 
-<<<<<<< HEAD
       result = {:entity => entity_name, :check => check_name, :scheduled_maintenances => json_data}
       expect(entity_presenter).to receive(:scheduled_maintenances).with(start.to_i, finish.to_i).and_return(result)
       expect(Flapjack::Gateways::API::EntityPresenter).to receive(:new).
         with(entity).and_return(entity_presenter)
       expect(Flapjack::Data::Entity).to receive(:intersect).
         with(:name => entity_name).and_return(all_entities)
-=======
-      sched = double('sched', :to_json => 'sched!'.to_json)
-      result = {:entity => entity_name, :check => check, :scheduled_maintenances => sched}
-      expect(entity_presenter).to receive(:scheduled_maintenances).with(start.to_i, finish.to_i).and_return(result)
-      expect(Flapjack::Gateways::API::EntityPresenter).to receive(:new).
-        with(entity).and_return(entity_presenter)
-      expect(Flapjack::Data::Entity).to receive(:find_by_name).
-        with(entity_name).and_return(entity)
->>>>>>> c880f101
 
       get "/scheduled_maintenances/#{entity_name_esc}?" +
         "start_time=#{CGI.escape(start.iso8601)}&end_time=#{CGI.escape(finish.iso8601)}"
       expect(last_response).to be_ok
-<<<<<<< HEAD
       expect(last_response.body).to eq([{:check => check_name, :scheduled_maintenance => json_data}].to_json)
     end
 
@@ -241,43 +151,10 @@
         with('events', entity_name, check_name, :summary => nil, :duration => (4 * 60 * 60))
 
       post "/acknowledgements/#{entity_name_esc}/ping"
-=======
-      expect(last_response.body).to eq([{:check => check, :scheduled_maintenance => sched}].to_json)
-    end
-
-    it "returns a list of scheduled maintenance periods for a check on an entity" do
-      sched = double('sched', :to_json => 'sched!'.to_json)
-      expect(entity_check_presenter).to receive(:scheduled_maintenances).with(nil, nil).and_return(sched)
-      expect(Flapjack::Gateways::API::EntityCheckPresenter).to receive(:new).
-        with(entity_check).and_return(entity_check_presenter)
-      expect(Flapjack::Data::Entity).to receive(:find_by_name).
-        with(entity_name).and_return(entity)
-      expect(Flapjack::Data::EntityCheck).to receive(:for_entity).
-        with(entity, check).and_return(entity_check)
-
-      get "/scheduled_maintenances/#{entity_name_esc}/#{check}"
-      expect(last_response).to be_ok
-      expect(last_response.body).to eq('sched!'.to_json)
-    end
-
-    it "creates an acknowledgement for an entity check" do
-      expect(entity_check).to receive(:entity_name).and_return(entity_name)
-      expect(entity_check).to receive(:check).and_return(check)
-
-      expect(Flapjack::Data::Entity).to receive(:find_by_name).
-        with(entity_name).and_return(entity)
-      expect(Flapjack::Data::EntityCheck).to receive(:for_entity).
-        with(entity, check).and_return(entity_check)
-      expect(Flapjack::Data::Event).to receive(:create_acknowledgement).
-        with('events', entity_name, check, :summary => nil, :duration => (4 * 60 * 60))
-
-      post "/acknowledgements/#{entity_name_esc}/#{check}"
->>>>>>> c880f101
       expect(last_response.status).to eq(204)
     end
 
     it "returns a list of unscheduled maintenance periods for an entity" do
-<<<<<<< HEAD
       result = {:entity => entity_name, :check => check_name, :unscheduled_maintenances => json_data}
       expect(entity_presenter).to receive(:unscheduled_maintenances).with(nil, nil).and_return(result)
       expect(Flapjack::Gateways::API::EntityPresenter).to receive(:new).
@@ -300,61 +177,21 @@
       get "/unscheduled_maintenances/#{entity_name_esc}/ping"
       expect(last_response).to be_ok
       expect(last_response.body).to eq(json_data.to_json)
-=======
-      unsched = double('unsched', :to_json => 'unsched!'.to_json)
-      result = {:entity => entity_name, :check => check, :unscheduled_maintenances => unsched}
-      expect(entity_presenter).to receive(:unscheduled_maintenances).with(nil, nil).and_return(result)
-      expect(Flapjack::Gateways::API::EntityPresenter).to receive(:new).
-        with(entity).and_return(entity_presenter)
-      expect(Flapjack::Data::Entity).to receive(:find_by_name).
-        with(entity_name).and_return(entity)
-
-      get "/unscheduled_maintenances/#{entity_name_esc}"
-      expect(last_response).to be_ok
-      expect(last_response.body).to eq([{:check => check, :unscheduled_maintenance => unsched}].to_json)
-    end
-
-    it "returns a list of unscheduled maintenance periods for a check on an entity" do
-      unsched = double('unsched', :to_json => 'unsched!'.to_json)
-      expect(entity_check_presenter).to receive(:unscheduled_maintenances).with(nil, nil).and_return(unsched)
-      expect(Flapjack::Gateways::API::EntityCheckPresenter).to receive(:new).
-        with(entity_check).and_return(entity_check_presenter)
-      expect(Flapjack::Data::Entity).to receive(:find_by_name).
-        with(entity_name).and_return(entity)
-      expect(Flapjack::Data::EntityCheck).to receive(:for_entity).
-        with(entity, check).and_return(entity_check)
-
-      get "/unscheduled_maintenances/#{entity_name_esc}/#{check}"
-      expect(last_response).to be_ok
-      expect(last_response.body).to eq('unsched!'.to_json)
->>>>>>> c880f101
     end
 
     it "returns a list of unscheduled maintenance periods within a time window for a check an entity" do
       start    = Time.parse('1 Jan 2012')
       finish   = Time.parse('6 Jan 2012')
 
-<<<<<<< HEAD
       expect(check_presenter).to receive(:unscheduled_maintenances).with(start.to_i, finish.to_i).and_return(json_data)
       expect(Flapjack::Gateways::API::CheckPresenter).to receive(:new).
         with(check).and_return(check_presenter)
       expect(Flapjack::Data::Check).to receive(:intersect).
         with(:entity_name => entity_name, :name => check_name).and_return(all_checks)
-=======
-      unsched = double('unsched', :to_json => 'unsched!'.to_json)
-      expect(entity_check_presenter).to receive(:unscheduled_maintenances).with(start.to_i, finish.to_i).and_return(unsched)
-      expect(Flapjack::Gateways::API::EntityCheckPresenter).to receive(:new).
-        with(entity_check).and_return(entity_check_presenter)
-      expect(Flapjack::Data::Entity).to receive(:find_by_name).
-        with(entity_name).and_return(entity)
-      expect(Flapjack::Data::EntityCheck).to receive(:for_entity).
-        with(entity, check).and_return(entity_check)
->>>>>>> c880f101
 
       get "/unscheduled_maintenances/#{entity_name_esc}/ping" +
         "?start_time=#{CGI.escape(start.iso8601)}&end_time=#{CGI.escape(finish.iso8601)}"
       expect(last_response).to be_ok
-<<<<<<< HEAD
       expect(last_response.body).to eq(json_data.to_json)
     end
 
@@ -415,78 +252,6 @@
       expect(check).to receive(:name).and_return('foo')
       expect(Flapjack::Data::Check).to receive(:intersect).
         with(:entity_name => entity_name, :name => 'foo').and_return(all_checks)
-=======
-      expect(last_response.body).to eq('unsched!'.to_json)
-    end
-
-    it "returns a list of outages for an entity" do
-      out = double('out', :to_json => 'out!'.to_json)
-      result = {:entity => entity_name, :check => check, :outages => out}
-      expect(entity_presenter).to receive(:outages).with(nil, nil).and_return(result)
-      expect(Flapjack::Gateways::API::EntityPresenter).to receive(:new).
-        with(entity).and_return(entity_presenter)
-      expect(Flapjack::Data::Entity).to receive(:find_by_name).
-        with(entity_name).and_return(entity)
-
-      get "/outages/#{entity_name_esc}"
-      expect(last_response).to be_ok
-      expect(last_response.body).to eq([{:check => check, :outages => out}].to_json)
-    end
-
-    it "returns a list of outages for a check on an entity" do
-      out = double('out', :to_json => 'out!'.to_json)
-      expect(entity_check_presenter).to receive(:outages).with(nil, nil).and_return(out)
-      expect(Flapjack::Gateways::API::EntityCheckPresenter).to receive(:new).
-        with(entity_check).and_return(entity_check_presenter)
-      expect(Flapjack::Data::Entity).to receive(:find_by_name).
-        with(entity_name).and_return(entity)
-      expect(Flapjack::Data::EntityCheck).to receive(:for_entity).
-        with(entity, check).and_return(entity_check)
-
-      get "/outages/#{entity_name_esc}/#{check}"
-      expect(last_response).to be_ok
-      expect(last_response.body).to eq('out!'.to_json)
-    end
-
-    it "returns a list of downtimes for an entity" do
-      down = double('down', :to_json => 'down!'.to_json)
-      result = {:entity => entity_name, :check => check, :downtime => down}
-      expect(entity_presenter).to receive(:downtime).with(nil, nil).and_return(result)
-      expect(Flapjack::Gateways::API::EntityPresenter).to receive(:new).
-        with(entity).and_return(entity_presenter)
-      expect(Flapjack::Data::Entity).to receive(:find_by_name).
-        with(entity_name).and_return(entity)
-
-      get "/downtime/#{entity_name_esc}"
-      expect(last_response).to be_ok
-      expect(last_response.body).to eq([{:check => check, :downtime => down}].to_json)
-    end
-
-    it "returns a list of downtimes for a check on an entity" do
-      down = double('down', :to_json => 'down!'.to_json)
-      expect(entity_check_presenter).to receive(:downtime).with(nil, nil).and_return(down)
-      expect(Flapjack::Gateways::API::EntityCheckPresenter).to receive(:new).
-        with(entity_check).and_return(entity_check_presenter)
-      expect(Flapjack::Data::Entity).to receive(:find_by_name).
-        with(entity_name).and_return(entity)
-      expect(Flapjack::Data::EntityCheck).to receive(:for_entity).
-        with(entity, check).and_return(entity_check)
-
-      get "/downtime/#{entity_name_esc}/#{check}"
-      expect(last_response).to be_ok
-      expect(last_response.body).to eq('down!'.to_json)
-    end
-
-    it "creates a test notification event for check on an entity" do
-      expect(Flapjack::Data::Entity).to receive(:find_by_name).
-        with(entity_name).and_return(entity)
-      expect(entity).to receive(:name).and_return(entity_name)
-      expect(entity_check).to receive(:entity).and_return(entity)
-      expect(entity_check).to receive(:entity_name).and_return(entity_name)
-      expect(entity_check).to receive(:check).and_return('foo')
-      expect(Flapjack::Data::EntityCheck).to receive(:for_entity).
-        with(entity, 'foo').and_return(entity_check)
->>>>>>> c880f101
 
       expect(Flapjack::Data::Event).to receive(:test_notifications).
         with('events', entity_name, 'foo', an_instance_of(Hash))
@@ -500,44 +265,28 @@
   context 'bulk API calls' do
 
     it "returns the status for all checks on an entity" do
-<<<<<<< HEAD
       result = [{:entity => entity_name, :check => check_name, :status => json_data}]
-=======
-      status = double('status')
-      result = [{:entity => entity_name, :check => check, :status => status}]
->>>>>>> c880f101
       expect(entity_presenter).to receive(:status).and_return(result)
 
       expect(Flapjack::Gateways::API::EntityPresenter).to receive(:new).
         with(entity).and_return(entity_presenter)
 
-<<<<<<< HEAD
-      expect(Flapjack::Data::Entity).to receive(:intersect).
-        with(:name => entity_name).and_return(all_entities)
-=======
-      expect(Flapjack::Data::Entity).to receive(:find_by_name).
-        with(entity_name).and_return(entity)
->>>>>>> c880f101
+      expect(Flapjack::Data::Entity).to receive(:intersect).
+        with(:name => entity_name).and_return(all_entities)
 
       get "/status", :entity => entity_name
       expect(last_response.body).to eq(result.to_json)
     end
 
     it "should not show the status for an entity that's not found" do
-<<<<<<< HEAD
       expect(Flapjack::Data::Entity).to receive(:intersect).
         with(:name => entity_name).and_return(no_entities)
-=======
-      expect(Flapjack::Data::Entity).to receive(:find_by_name).
-        with(entity_name).and_return(nil)
->>>>>>> c880f101
 
       get "/status", :entity => entity_name
       expect(last_response).to be_forbidden
     end
 
     it "returns the status for a check on an entity" do
-<<<<<<< HEAD
       result = [{:entity => entity_name, :check => check_name, :status => json_data}]
       expect(check_presenter).to receive(:status).and_return(json_data)
 
@@ -557,47 +306,10 @@
         with(:entity_name => entity_name, :name => check_name).and_return(no_checks)
 
       get "/status", :check => {entity_name => check_name}
-=======
-      status = double('status')
-      result = [{:entity => entity_name, :check => check, :status => status}]
-      expect(entity_check_presenter).to receive(:status).and_return(status)
-
-      expect(Flapjack::Gateways::API::EntityCheckPresenter).to receive(:new).
-        with(entity_check).and_return(entity_check_presenter)
-
-      expect(Flapjack::Data::EntityCheck).to receive(:for_entity).
-        with(entity, check).and_return(entity_check)
-
-      expect(Flapjack::Data::Entity).to receive(:find_by_name).
-        with(entity_name).and_return(entity)
-
-      get "/status", :check => {entity_name => check}
-      expect(last_response).to be_ok
-      expect(last_response.body).to eq(result.to_json)
-    end
-
-    it "should not show the status for a check on an entity that's not found" do
-      expect(Flapjack::Data::Entity).to receive(:find_by_name).
-        with(entity_name).and_return(nil)
-
-      get "/status", :check => {entity_name => check}
       expect(last_response).to be_forbidden
     end
 
-    it "should not show the status for a check that's not found on an entity" do
-      expect(Flapjack::Data::Entity).to receive(:find_by_name).
-        with(entity_name).and_return(entity)
-
-      expect(Flapjack::Data::EntityCheck).to receive(:for_entity).
-        with(entity, check).and_return(nil)
-
-      get "/status", :check => {entity_name => check}
->>>>>>> c880f101
-      expect(last_response).to be_forbidden
-    end
-
     it "creates an acknowledgement for an entity check" do
-<<<<<<< HEAD
       expect(Flapjack::Data::Check).to receive(:intersect).
         with(:entity_name => entity_name, :name => check_name).and_return(all_checks)
 
@@ -608,50 +320,23 @@
         with('events', entity_name, check_name, :summary => nil, :duration => (4 * 60 * 60))
 
       post '/acknowledgements',:check => {entity_name => check_name}
-=======
-      expect(Flapjack::Data::Entity).to receive(:find_by_name).
-        with(entity_name).and_return(entity)
-      expect(Flapjack::Data::EntityCheck).to receive(:for_entity).
-        with(entity, check).and_return(entity_check)
-
-      expect(entity_check).to receive(:entity_name).and_return(entity_name)
-      expect(entity_check).to receive(:check).and_return(check)
-
-      expect(Flapjack::Data::Event).to receive(:create_acknowledgement).
-        with('events', entity_name, check, :summary => nil, :duration => (4 * 60 * 60))
-
-      post '/acknowledgements',:check => {entity_name => check}
->>>>>>> c880f101
       expect(last_response.status).to eq(204)
     end
 
     it "deletes an unscheduled maintenance period for an entity check" do
       end_time = Time.now + (60 * 60) # an hour from now
-<<<<<<< HEAD
       expect(check).to receive(:clear_unscheduled_maintenance).with(end_time.to_i)
 
       expect(Flapjack::Data::Check).to receive(:intersect).
         with(:entity_name => entity_name, :name => check_name).and_return(all_checks)
 
       delete "/unscheduled_maintenances", :check => {entity_name => check_name}, :end_time => end_time.iso8601
-=======
-      expect(entity_check).to receive(:end_unscheduled_maintenance).with(end_time.to_i)
-
-      expect(Flapjack::Data::EntityCheck).to receive(:for_entity).
-        with(entity, check).and_return(entity_check)
-
-      expect(Flapjack::Data::Entity).to receive(:find_by_name).
-        with(entity_name).and_return(entity)
-
-      delete "/unscheduled_maintenances", :check => {entity_name => check}, :end_time => end_time.iso8601
->>>>>>> c880f101
       expect(last_response.status).to eq(204)
     end
 
     it "creates a scheduled maintenance period for an entity check" do
       start = Time.at(Time.now.to_i + (60 * 60)) # an hour from now
       duration = (2 * 60 * 60)     # two hours
-<<<<<<< HEAD
       expect(Flapjack::Data::Check).to receive(:intersect).
         with(:entity_name => entity_name, :name => check_name).and_return(all_checks)
 
@@ -665,16 +350,6 @@
         with(sched_maint)
 
       post "/scheduled_maintenances/#{entity_name_esc}/ping?" +
-=======
-      expect(Flapjack::Data::Entity).to receive(:find_by_name).
-        with(entity_name).and_return(entity)
-      expect(Flapjack::Data::EntityCheck).to receive(:for_entity).
-        with(entity, check).and_return(entity_check)
-      expect(entity_check).to receive(:create_scheduled_maintenance).
-        with(start.getutc.to_i, duration, :summary => 'test')
-
-      post "/scheduled_maintenances/#{entity_name_esc}/#{check}?" +
->>>>>>> c880f101
          "start_time=#{CGI.escape(start.iso8601)}&summary=test&duration=#{duration}"
       expect(last_response.status).to eq(204)
     end
@@ -688,7 +363,6 @@
     end
 
     it "deletes a scheduled maintenance period for an entity check" do
-<<<<<<< HEAD
       start = Time.at(Time.now.to_i + (60 * 60)) # an hour from now
 
       sched_maint = double(Flapjack::Data::ScheduledMaintenance)
@@ -705,31 +379,13 @@
         with(:entity_name => entity_name, :name => check_name).and_return(all_checks)
 
       delete "/scheduled_maintenances", :check => {entity_name => check_name}, :start_time => start.iso8601
-=======
-      start_time = Time.now + (60 * 60) # an hour from now
-      expect(entity_check).to receive(:end_scheduled_maintenance).with(start_time.to_i)
-
-      expect(Flapjack::Data::EntityCheck).to receive(:for_entity).
-        with(entity, check).and_return(entity_check)
-
-      expect(Flapjack::Data::Entity).to receive(:find_by_name).
-        with(entity_name).and_return(entity)
-
-      delete "/scheduled_maintenances", :check => {entity_name => check}, :start_time => start_time.iso8601
->>>>>>> c880f101
       expect(last_response.status).to eq(204)
     end
 
     it "doesn't delete a scheduled maintenance period if the start time isn't passed" do
-<<<<<<< HEAD
       expect(check).not_to receive(:end_scheduled_maintenance)
 
       delete "/scheduled_maintenances", :check => {entity_name => check_name}
-=======
-      expect(entity_check).not_to receive(:end_scheduled_maintenance)
-
-      delete "/scheduled_maintenances", :check => {entity_name => check}
->>>>>>> c880f101
       expect(last_response.status).to eq(403)
     end
 
@@ -747,7 +403,6 @@
       expect(Flapjack::Data::Check).to receive(:intersect).
         with(:entity_name => entity_name, :name => check_name).and_return(all_checks)
 
-<<<<<<< HEAD
       all_checks_2 = double('all_checks_2', :all => [check_2])
       expect(Flapjack::Data::Check).to receive(:intersect).
         with(:entity_name => entity_name, :name => 'foo').and_return(all_checks_2)
@@ -768,20 +423,6 @@
       expect(check_2).to receive(:end_scheduled_maintenance).with(sched_maint_2, an_instance_of(Time))
 
       delete "/scheduled_maintenances", :check => {entity_name => [check_name, 'foo']}, :start_time => start.iso8601
-=======
-      expect(entity_check).to receive(:end_scheduled_maintenance).with(start_time.to_i)
-      expect(entity_check_2).to receive(:end_scheduled_maintenance).with(start_time.to_i)
-
-      expect(Flapjack::Data::EntityCheck).to receive(:for_entity).
-        with(entity, check).and_return(entity_check)
-      expect(Flapjack::Data::EntityCheck).to receive(:for_entity).
-        with(entity, 'foo').and_return(entity_check_2)
-
-      expect(Flapjack::Data::Entity).to receive(:find_by_name).
-        with(entity_name).and_return(entity)
-
-      delete "/scheduled_maintenances", :check => {entity_name => [check, 'foo']}, :start_time => start_time.iso8601
->>>>>>> c880f101
       expect(last_response.status).to eq(204)
     end
 
@@ -793,13 +434,8 @@
       expect(Flapjack::Gateways::API::EntityPresenter).to receive(:new).
         with(entity).and_return(entity_presenter)
 
-<<<<<<< HEAD
-      expect(Flapjack::Data::Entity).to receive(:intersect).
-        with(:name => entity_name).and_return(all_entities)
-=======
-      expect(Flapjack::Data::Entity).to receive(:find_by_name).
-        with(entity_name).and_return(entity)
->>>>>>> c880f101
+      expect(Flapjack::Data::Entity).to receive(:intersect).
+        with(:name => entity_name).and_return(all_entities)
 
       get "/scheduled_maintenances", :entity => entity_name
       expect(last_response).to be_ok
@@ -817,13 +453,8 @@
       expect(Flapjack::Gateways::API::EntityPresenter).to receive(:new).
         with(entity).and_return(entity_presenter)
 
-<<<<<<< HEAD
-      expect(Flapjack::Data::Entity).to receive(:intersect).
-        with(:name => entity_name).and_return(all_entities)
-=======
-      expect(Flapjack::Data::Entity).to receive(:find_by_name).
-        with(entity_name).and_return(entity)
->>>>>>> c880f101
+      expect(Flapjack::Data::Entity).to receive(:intersect).
+        with(:name => entity_name).and_return(all_entities)
 
       get "/scheduled_maintenances", :entity => entity_name,
         :start_time => start.iso8601, :end_time => finish.iso8601
@@ -832,7 +463,6 @@
     end
 
     it "returns a list of scheduled maintenance periods for a check on an entity" do
-<<<<<<< HEAD
       result = [{:entity => entity_name, :check => check_name, :scheduled_maintenances => json_data}]
 
       expect(check_presenter).to receive(:scheduled_maintenances).with(nil, nil).and_return(json_data)
@@ -844,23 +474,6 @@
         with(:entity_name => entity_name, :name => check_name).and_return(all_checks)
 
       get "/scheduled_maintenances", :check => {entity_name => check_name}
-=======
-      sm = double('sched_maint')
-      result = [{:entity => entity_name, :check => check, :scheduled_maintenances => sm}]
-
-      expect(entity_check_presenter).to receive(:scheduled_maintenances).with(nil, nil).and_return(sm)
-
-      expect(Flapjack::Gateways::API::EntityCheckPresenter).to receive(:new).
-        with(entity_check).and_return(entity_check_presenter)
-
-      expect(Flapjack::Data::EntityCheck).to receive(:for_entity).
-        with(entity, check).and_return(entity_check)
-
-      expect(Flapjack::Data::Entity).to receive(:find_by_name).
-        with(entity_name).and_return(entity)
-
-      get "/scheduled_maintenances", :check => {entity_name => check}
->>>>>>> c880f101
       expect(last_response).to be_ok
       expect(last_response.body).to eq(result.to_json)
     end
@@ -873,13 +486,8 @@
       expect(Flapjack::Gateways::API::EntityPresenter).to receive(:new).
         with(entity).and_return(entity_presenter)
 
-<<<<<<< HEAD
-      expect(Flapjack::Data::Entity).to receive(:intersect).
-        with(:name => entity_name).and_return(all_entities)
-=======
-      expect(Flapjack::Data::Entity).to receive(:find_by_name).
-        with(entity_name).and_return(entity)
->>>>>>> c880f101
+      expect(Flapjack::Data::Entity).to receive(:intersect).
+        with(:name => entity_name).and_return(all_entities)
 
       get "/unscheduled_maintenances", :entity => entity_name
       expect(last_response).to be_ok
@@ -889,7 +497,6 @@
     it "returns a list of unscheduled maintenance periods for a check on an entity" do
       result = [{:entity => entity_name, :check => check_name, :unscheduled_maintenances => json_data}]
 
-<<<<<<< HEAD
       expect(check_presenter).to receive(:unscheduled_maintenances).with(nil, nil).and_return(json_data)
 
       expect(Flapjack::Gateways::API::CheckPresenter).to receive(:new).
@@ -899,20 +506,6 @@
         with(:entity_name => entity_name, :name => check_name).and_return(all_checks)
 
       get "/unscheduled_maintenances", :check => {entity_name => check_name}
-=======
-      expect(entity_check_presenter).to receive(:unscheduled_maintenances).with(nil, nil).and_return(um)
-
-      expect(Flapjack::Gateways::API::EntityCheckPresenter).to receive(:new).
-        with(entity_check).and_return(entity_check_presenter)
-
-      expect(Flapjack::Data::EntityCheck).to receive(:for_entity).
-        with(entity, check).and_return(entity_check)
-
-      expect(Flapjack::Data::Entity).to receive(:find_by_name).
-        with(entity_name).and_return(entity)
-
-      get "/unscheduled_maintenances", :check => {entity_name => check}
->>>>>>> c880f101
       expect(last_response).to be_ok
       expect(last_response.body).to eq(result.to_json)
     end
@@ -921,7 +514,6 @@
       start  = Time.parse('1 Jan 2012')
       finish = Time.parse('6 Jan 2012')
 
-<<<<<<< HEAD
       result = [{:entity => entity_name, :check => check_name, :unscheduled_maintenances => json_data}]
 
       expect(check_presenter).to receive(:unscheduled_maintenances).with(start.to_i, finish.to_i).and_return(json_data)
@@ -931,21 +523,6 @@
 
       expect(Flapjack::Data::Check).to receive(:intersect).
         with(:entity_name => entity_name, :name => check_name).and_return(all_checks)
-=======
-      um = double('unsched_maint')
-      result = [{:entity => entity_name, :check => check, :unscheduled_maintenances => um}]
-
-      expect(entity_check_presenter).to receive(:unscheduled_maintenances).with(start.to_i, finish.to_i).and_return(um)
-
-      expect(Flapjack::Gateways::API::EntityCheckPresenter).to receive(:new).
-        with(entity_check).and_return(entity_check_presenter)
-
-      expect(Flapjack::Data::EntityCheck).to receive(:for_entity).
-        with(entity, check).and_return(entity_check)
-
-      expect(Flapjack::Data::Entity).to receive(:find_by_name).
-        with(entity_name).and_return(entity)
->>>>>>> c880f101
 
       get "/unscheduled_maintenances", :check => {entity_name => check_name},
         :start_time => start.iso8601, :end_time => finish.iso8601
@@ -973,18 +550,12 @@
       bar_check_presenter = double(Flapjack::Gateways::API::CheckPresenter)
 
       expect(entity_presenter).to receive(:outages).with(nil, nil).and_return(result[0])
-<<<<<<< HEAD
       expect(foo_check_presenter).to receive(:outages).with(nil, nil).and_return(json_data_2)
       expect(bar_check_presenter).to receive(:outages).with(nil, nil).and_return(json_data_3)
-=======
-      expect(foo_check_presenter).to receive(:outages).with(nil, nil).and_return(outages_2)
-      expect(bar_check_presenter).to receive(:outages).with(nil, nil).and_return(outages_3)
->>>>>>> c880f101
-
-      expect(Flapjack::Gateways::API::EntityPresenter).to receive(:new).
-        with(entity).and_return(entity_presenter)
-
-<<<<<<< HEAD
+
+      expect(Flapjack::Gateways::API::EntityPresenter).to receive(:new).
+        with(entity).and_return(entity_presenter)
+
       expect(Flapjack::Gateways::API::CheckPresenter).to receive(:new).
         with(foo_check).and_return(foo_check_presenter)
       expect(Flapjack::Gateways::API::CheckPresenter).to receive(:new).
@@ -997,22 +568,6 @@
         with(:entity_name => entity_2_name, :name => 'foo').and_return(all_foo_checks)
       expect(Flapjack::Data::Check).to receive(:intersect).
         with(:entity_name => entity_2_name, :name => 'bar').and_return(all_bar_checks)
-=======
-      expect(Flapjack::Gateways::API::EntityCheckPresenter).to receive(:new).
-        with(foo_check).and_return(foo_check_presenter)
-      expect(Flapjack::Gateways::API::EntityCheckPresenter).to receive(:new).
-        with(bar_check).and_return(bar_check_presenter)
-
-      expect(Flapjack::Data::Entity).to receive(:find_by_name).
-        with(entity_name).and_return(entity)
-      expect(Flapjack::Data::Entity).to receive(:find_by_name).
-        with(entity_2_name).and_return(entity_2)
-
-      expect(Flapjack::Data::EntityCheck).to receive(:for_entity).
-        with(entity_2, 'foo').and_return(foo_check)
-      expect(Flapjack::Data::EntityCheck).to receive(:for_entity).
-        with(entity_2, 'bar').and_return(bar_check)
->>>>>>> c880f101
 
       get "/outages", :entity => entity_name, :check => {entity_2_name => ['foo', 'bar']}
       expect(last_response).to be_ok
@@ -1022,7 +577,6 @@
     it "returns a list of outages for a check on an entity" do
       result = [{:entity => entity_name, :check => check_name, :outages => json_data}]
 
-<<<<<<< HEAD
       expect(check_presenter).to receive(:outages).with(nil, nil).and_return(json_data)
 
       expect(Flapjack::Gateways::API::CheckPresenter).to receive(:new).
@@ -1032,20 +586,6 @@
         with(:entity_name => entity_name, :name => check_name).and_return(all_checks)
 
       get "/outages", :check => {entity_name => check_name}
-=======
-      expect(entity_check_presenter).to receive(:outages).with(nil, nil).and_return(outages)
-
-      expect(Flapjack::Gateways::API::EntityCheckPresenter).to receive(:new).
-        with(entity_check).and_return(entity_check_presenter)
-
-      expect(Flapjack::Data::EntityCheck).to receive(:for_entity).
-        with(entity, check).and_return(entity_check)
-
-      expect(Flapjack::Data::Entity).to receive(:find_by_name).
-        with(entity_name).and_return(entity)
-
-      get "/outages", :check => {entity_name => check}
->>>>>>> c880f101
       expect(last_response).to be_ok
       expect(last_response.body).to eq(result.to_json)
     end
@@ -1058,13 +598,8 @@
       expect(Flapjack::Gateways::API::EntityPresenter).to receive(:new).
         with(entity).and_return(entity_presenter)
 
-<<<<<<< HEAD
-      expect(Flapjack::Data::Entity).to receive(:intersect).
-        with(:name => entity_name).and_return(all_entities)
-=======
-      expect(Flapjack::Data::Entity).to receive(:find_by_name).
-        with(entity_name).and_return(entity)
->>>>>>> c880f101
+      expect(Flapjack::Data::Entity).to receive(:intersect).
+        with(:name => entity_name).and_return(all_entities)
 
       get "/downtime", :entity => entity_name
       expect(last_response).to be_ok
@@ -1072,7 +607,6 @@
     end
 
     it "returns a list of downtimes for a check on an entity" do
-<<<<<<< HEAD
       result = [{:entity => entity_name, :check => check_name, :downtime => json_data}]
 
       expect(check_presenter).to receive(:downtime).with(nil, nil).and_return(json_data)
@@ -1084,29 +618,11 @@
         with(:entity_name => entity_name, :name => check_name).and_return(all_checks)
 
       get "/downtime", :check => {entity_name => check_name}
-=======
-      downtime = double('downtime')
-      result = [{:entity => entity_name, :check => check, :downtime => downtime}]
-
-      expect(entity_check_presenter).to receive(:downtime).with(nil, nil).and_return(downtime)
-
-      expect(Flapjack::Gateways::API::EntityCheckPresenter).to receive(:new).
-        with(entity_check).and_return(entity_check_presenter)
-
-      expect(Flapjack::Data::EntityCheck).to receive(:for_entity).
-        with(entity, check).and_return(entity_check)
-
-      expect(Flapjack::Data::Entity).to receive(:find_by_name).
-        with(entity_name).and_return(entity)
-
-      get "/downtime", :check => {entity_name => check}
->>>>>>> c880f101
       expect(last_response).to be_ok
       expect(last_response.body).to eq(result.to_json)
     end
 
     it "creates test notification events for all checks on an entity" do
-<<<<<<< HEAD
       expect(check).to receive(:entity).and_return(entity)
       expect(check).to receive(:entity_name).and_return(entity_name)
       expect(check).to receive(:name).twice.and_return(check_name)
@@ -1125,30 +641,6 @@
 
       expect(Flapjack::Data::Event).to receive(:test_notifications).
         with('events', entity_name, check_name, an_instance_of(Hash))
-=======
-      expect(entity).to receive(:check_list).and_return([check, 'foo'])
-      expect(entity).to receive(:name).twice.and_return(entity_name)
-      expect(Flapjack::Data::Entity).to receive(:find_by_name).
-        with(entity_name).and_return(entity)
-
-      expect(entity_check).to receive(:entity).and_return(entity)
-      expect(entity_check).to receive(:entity_name).and_return(entity_name)
-      expect(entity_check).to receive(:check).and_return(check)
-
-      expect(Flapjack::Data::EntityCheck).to receive(:for_entity).
-        with(entity, check).and_return(entity_check)
-
-      entity_check_2 = double(Flapjack::Data::EntityCheck)
-      expect(entity_check_2).to receive(:entity).and_return(entity)
-      expect(entity_check_2).to receive(:entity_name).and_return(entity_name)
-      expect(entity_check_2).to receive(:check).and_return('foo')
-
-      expect(Flapjack::Data::EntityCheck).to receive(:for_entity).
-        with(entity, 'foo').and_return(entity_check_2)
-
-      expect(Flapjack::Data::Event).to receive(:test_notifications).
-        with('events', entity_name, check, an_instance_of(Hash))
->>>>>>> c880f101
 
       expect(Flapjack::Data::Event).to receive(:test_notifications).
         with('events', entity_name, 'foo', an_instance_of(Hash))
@@ -1158,33 +650,17 @@
     end
 
     it "creates a test notification event for check on an entity" do
-<<<<<<< HEAD
       expect(entity).to receive(:name).and_return(entity_name)
       expect(check).to receive(:entity).and_return(entity)
       expect(check).to receive(:entity_name).and_return(entity_name)
       expect(check).to receive(:name).and_return(check)
       expect(Flapjack::Data::Check).to receive(:intersect).
         with(:entity_name => entity_name, :name => check_name).and_return(all_checks)
-=======
-      expect(Flapjack::Data::Entity).to receive(:find_by_name).
-        with(entity_name).and_return(entity)
-      expect(entity).to receive(:name).and_return(entity_name)
-      expect(entity_check).to receive(:entity).and_return(entity)
-      expect(entity_check).to receive(:entity_name).and_return(entity_name)
-      expect(entity_check).to receive(:check).and_return(check)
-      expect(Flapjack::Data::EntityCheck).to receive(:for_entity).
-        with(entity, check).and_return(entity_check)
->>>>>>> c880f101
 
       expect(Flapjack::Data::Event).to receive(:test_notifications).
       with('events', entity_name, check, an_instance_of(Hash))
 
-<<<<<<< HEAD
       post '/test_notifications', :check => {entity_name => check_name}
-=======
-
-      post '/test_notifications', :check => {entity_name => check}
->>>>>>> c880f101
       expect(last_response.status).to eq(204)
     end
 
@@ -1201,7 +677,6 @@
          }
         ]
       }
-<<<<<<< HEAD
 
       expect(Flapjack::Data::Entity).to receive(:intersect).
         with(:name => 'clientx-app-01').and_return(no_entities)
@@ -1225,45 +700,17 @@
       expect(Flapjack::Data::Entity).to receive(:new).
         with(:id => '10002', :name => 'clientx-app-02', :enabled => false).
         and_return(entity_2)
-=======
-      expect(Flapjack::Data::Entity).to receive(:add).twice
->>>>>>> c880f101
 
       post "/entities", entities.to_json, {'CONTENT_TYPE' => 'application/json'}
       expect(last_response.status).to eq(204)
     end
 
     it "does not create entities if the data is improperly formatted" do
-<<<<<<< HEAD
       expect(Flapjack::Data::Entity).not_to receive(:new)
-=======
-      expect(Flapjack::Data::Entity).not_to receive(:add)
->>>>>>> c880f101
 
       post "/entities", {'entities' => ["Hello", "there"]}.to_json,
         {'CONTENT_TYPE' => 'application/json'}
       expect(last_response.status).to eq(403)
-<<<<<<< HEAD
-=======
-    end
-
-    it "does not create entities if they don't contain an id" do
-      entities = {'entities' =>
-        [
-         {"id" => "10001",
-          "name" => "clientx-app-01",
-          "contacts" => ["0362","0363","0364"]
-         },
-         {"name" => "clientx-app-02",
-          "contacts" => ["0362"]
-         }
-        ]
-      }
-      expect(Flapjack::Data::Entity).to receive(:add)
-
-      post "/entities", entities.to_json, {'CONTENT_TYPE' => 'application/json'}
-      expect(last_response.status).to eq(403)
->>>>>>> c880f101
     end
 
   end
@@ -1271,7 +718,6 @@
   context "tags" do
 
     it "sets a single tag on an entity and returns current tags" do
-<<<<<<< HEAD
       tags = ['web']
       expect(entity).to receive(:tags=).with(Set.new(tags))
       expect(entity).to receive(:tags).twice.and_return(Set.new, Set.new(tags))
@@ -1287,28 +733,12 @@
     it "does not set a single tag on an entity that's not found" do
       expect(Flapjack::Data::Entity).to receive(:intersect).
         with(:name => entity_name).and_return(no_entities)
-=======
-      expect(entity).to receive(:add_tags).with('web')
-      expect(entity).to receive(:tags).and_return(['web'])
-      expect(Flapjack::Data::Entity).to receive(:find_by_name).
-        with(entity_name).and_return(entity)
-
-      post "entities/#{entity_name}/tags", :tag => 'web'
-      expect(last_response).to be_ok
-      expect(last_response.body).to eq( ['web'].to_json )
-    end
-
-    it "does not set a single tag on an entity that's not found" do
-      expect(Flapjack::Data::Entity).to receive(:find_by_name).
-        with(entity_name).and_return(nil)
->>>>>>> c880f101
 
       post "entities/#{entity_name}/tags", :tag => 'web'
       expect(last_response).to be_forbidden
     end
 
     it "sets multiple tags on an entity and returns current tags" do
-<<<<<<< HEAD
       tags = ['web', 'app']
       expect(entity).to receive(:tags=).with(Set.new(tags))
       expect(entity).to receive(:tags).twice.and_return(Set.new, Set.new(tags))
@@ -1325,29 +755,12 @@
     it "does not set multiple tags on an entity that's not found" do
       expect(Flapjack::Data::Entity).to receive(:intersect).
         with(:name => entity_name).and_return(no_entities)
-=======
-      expect(entity).to receive(:add_tags).with('web', 'app')
-      expect(entity).to receive(:tags).and_return(['web', 'app'])
-      expect(Flapjack::Data::Entity).to receive(:find_by_name).
-        with(entity_name).and_return(entity)
-
-      # NB submitted at a lower level as tag[]=web&tag[]=app
-      post "entities/#{entity_name}/tags", :tag => ['web', 'app']
-      expect(last_response).to be_ok
-      expect(last_response.body).to eq( ['web', 'app'].to_json )
-    end
-
-    it "does not set multiple tags on an entity that's not found" do
-      expect(Flapjack::Data::Entity).to receive(:find_by_name).
-        with(entity_name).and_return(nil)
->>>>>>> c880f101
 
       post "entities/#{entity_name}/tags", :tag => ['web', 'app']
       expect(last_response).to be_forbidden
     end
 
     it "removes a single tag from an entity" do
-<<<<<<< HEAD
       tags = ['web']
       expect(entity).to receive(:tags=).with(Set.new)
       expect(entity).to receive(:tags).and_return(Set.new(tags))
@@ -1356,31 +769,18 @@
         with(:name => entity_name).and_return(all_entities)
 
       delete "entities/#{entity_name}/tags", :tag => tags.first
-=======
-      expect(entity).to receive(:delete_tags).with('web')
-      expect(Flapjack::Data::Entity).to receive(:find_by_name).
-        with(entity_name).and_return(entity)
-
-      delete "entities/#{entity_name}/tags", :tag => 'web'
->>>>>>> c880f101
       expect(last_response.status).to eq(204)
     end
 
     it "does not remove a single tag from an entity that's not found" do
-<<<<<<< HEAD
       expect(Flapjack::Data::Entity).to receive(:intersect).
         with(:name => entity_name).and_return(no_entities)
-=======
-      expect(Flapjack::Data::Entity).to receive(:find_by_name).
-        with(entity_name).and_return(nil)
->>>>>>> c880f101
 
       delete "entities/#{entity_name}/tags", :tag => 'web'
       expect(last_response).to be_forbidden
     end
 
     it "removes multiple tags from an entity" do
-<<<<<<< HEAD
       tags = ['web', 'app']
       expect(entity).to receive(:tags=).with(Set.new)
       expect(entity).to receive(:tags).and_return(Set.new(tags))
@@ -1389,40 +789,22 @@
         with(:name => entity_name).and_return(all_entities)
 
       delete "entities/#{entity_name}/tags", :tag => tags
-=======
-      expect(entity).to receive(:delete_tags).with('web', 'app')
-      expect(Flapjack::Data::Entity).to receive(:find_by_name).
-        with(entity_name).and_return(entity)
-
-      delete "entities/#{entity_name}/tags", :tag => ['web', 'app']
->>>>>>> c880f101
       expect(last_response.status).to eq(204)
     end
 
     it "does not remove multiple tags from an entity that's not found" do
-<<<<<<< HEAD
       expect(Flapjack::Data::Entity).to receive(:intersect).
         with(:name => entity_name).and_return(no_entities)
-=======
-      expect(Flapjack::Data::Entity).to receive(:find_by_name).
-        with(entity_name).and_return(nil)
->>>>>>> c880f101
 
       delete "entities/#{entity_name}/tags", :tag => ['web', 'app']
       expect(last_response).to be_forbidden
     end
 
     it "gets all tags on an entity" do
-<<<<<<< HEAD
       expect(entity).to receive(:tags).and_return(Set.new(['web', 'app']))
 
       expect(Flapjack::Data::Entity).to receive(:intersect).
         with(:name => entity_name).and_return(all_entities)
-=======
-      expect(entity).to receive(:tags).and_return(['web', 'app'])
-      expect(Flapjack::Data::Entity).to receive(:find_by_name).
-        with(entity_name).and_return(entity)
->>>>>>> c880f101
 
       get "entities/#{entity_name}/tags"
       expect(last_response).to be_ok
@@ -1430,13 +812,8 @@
     end
 
     it "does not get all tags on an entity that's not found" do
-<<<<<<< HEAD
       expect(Flapjack::Data::Entity).to receive(:intersect).
         with(:name => entity_name).and_return(no_entities)
-=======
-      expect(Flapjack::Data::Entity).to receive(:find_by_name).
-        with(entity_name).and_return(nil)
->>>>>>> c880f101
 
       get "entities/#{entity_name}/tags"
       expect(last_response).to be_forbidden
