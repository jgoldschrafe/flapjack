require 'spec_helper'
require 'flapjack/gateways/api'

describe 'Flapjack::Gateways::API::EntityMethods', :sinatra => true, :logger => true, :json => true do

  def app
    Flapjack::Gateways::API
  end

<<<<<<< HEAD
  let(:json_data)       { {'valid' => 'json'} }
  # let(:json_response)   { '{"valid" : "json"}' }

  let(:entity)          { mock(Flapjack::Data::Entity) }
  let(:all_entities)    { mock('all_entities', :all => [entity]) }
  let(:no_entities)     { mock('no_entities', :all => []) }

  let(:entity_check)      { mock(Flapjack::Data::Check) }
  let(:all_entity_checks) { mock('all_entity_checks', :all => [entity_check]) }
  let(:no_entity_checks)  { mock('no_entity_checks', :all => []) }
=======
  let(:entity)          { double(Flapjack::Data::Entity) }
  let(:entity_check)    { double(Flapjack::Data::EntityCheck) }
>>>>>>> 5abe4e23

  let(:entity_name)     { 'www.example.net'}
  let(:entity_name_esc) { URI.escape(entity_name) }
  let(:check)           { 'ping' }

  let(:entity_presenter)       { double(Flapjack::Gateways::API::EntityPresenter) }
  let(:entity_check_presenter) { double(Flapjack::Gateways::API::EntityCheckPresenter) }

  let(:redis)           { double(::Redis) }

  before(:all) do
    Flapjack::Gateways::API.class_eval {
      set :raise_errors, true
    }
  end

  before(:each) do
    Flapjack.stub(:redis).and_return(redis)
    Flapjack::Gateways::API.instance_variable_set('@config', {})
    Flapjack::Gateways::API.instance_variable_set('@logger', @logger)
    Flapjack::Gateways::API.start
  end

  it "returns a list of checks for an entity" do
    entity.should_receive(:check_list).and_return([check])
    Flapjack::Data::Entity.should_receive(:intersect).
      with(:name => entity_name).and_return(all_entities)

    get "/checks/#{entity_name_esc}"
    last_response.should be_ok
    last_response.body.should == [check].to_json
  end

  context 'non-bulk API calls' do

    it "returns the status for all checks on an entity" do
<<<<<<< HEAD
      result = {:entity => entity_name, :check => check, :status => json_data}
=======
      status = double('status', :to_json => 'status!'.to_json)
      result = {:entity => entity_name, :check => check, :status => status}
>>>>>>> 5abe4e23
      entity_presenter.should_receive(:status).and_return(result)

      Flapjack::Gateways::API::EntityPresenter.should_receive(:new).
        with(entity).and_return(entity_presenter)

     Flapjack::Data::Entity.should_receive(:intersect).
        with(:name => entity_name).and_return(all_entities)

      get "/status/#{entity_name_esc}"
      last_response.should be_ok
      last_response.body.should == [json_data].to_json
    end

    it "should not show the status for an entity that's not found" do
      Flapjack::Data::Entity.should_receive(:intersect).
        with(:name => entity_name).and_return(no_entities)

      get "/status/#{entity_name_esc}"
      last_response.should be_forbidden
    end

    it "returns the status for a check on an entity" do
<<<<<<< HEAD
      entity_check_presenter.should_receive(:status).and_return(json_data)
=======
      status = double('status', :to_json => 'status!'.to_json)
      entity_check_presenter.should_receive(:status).and_return(status)
>>>>>>> 5abe4e23

      Flapjack::Gateways::API::EntityCheckPresenter.should_receive(:new).
        with(entity_check).and_return(entity_check_presenter)

      Flapjack::Data::Check.should_receive(:intersect).
        with(:entity_name => entity_name, :name => check).and_return(all_entity_checks)

      get "/status/#{entity_name_esc}/#{check}"
      last_response.should be_ok
      last_response.body.should == json_data.to_json
    end

    it "should not show the status for a check that's not found on an entity" do
      Flapjack::Data::Check.should_receive(:intersect).
        with(:entity_name => entity_name, :name => check).and_return(no_entity_checks)

      get "/status/#{entity_name_esc}/#{check}"
      last_response.should be_forbidden
    end

    it "returns a list of scheduled maintenance periods for an entity" do
<<<<<<< HEAD
      result = {:entity => entity_name, :check => check, :scheduled_maintenances => json_data}
=======
      sched = double('sched', :to_json => 'sched!'.to_json)
      result = {:entity => entity_name, :check => check, :scheduled_maintenances => sched}
>>>>>>> 5abe4e23
      entity_presenter.should_receive(:scheduled_maintenances).with(nil, nil).and_return(result)
      Flapjack::Gateways::API::EntityPresenter.should_receive(:new).
        with(entity).and_return(entity_presenter)
      Flapjack::Data::Entity.should_receive(:intersect).
        with(:name => entity_name).and_return(all_entities)

      get "/scheduled_maintenances/#{entity_name_esc}"
      last_response.should be_ok
      last_response.body.should == [{:check => check, :scheduled_maintenance => json_data}].to_json
    end

    it "returns a list of scheduled maintenance periods within a time window for an entity" do
      start  = Time.parse('1 Jan 2012')
      finish = Time.parse('6 Jan 2012')

<<<<<<< HEAD
      result = {:entity => entity_name, :check => check, :scheduled_maintenances => json_data}
=======
      sched = double('sched', :to_json => 'sched!'.to_json)
      result = {:entity => entity_name, :check => check, :scheduled_maintenances => sched}
>>>>>>> 5abe4e23
      entity_presenter.should_receive(:scheduled_maintenances).with(start.to_i, finish.to_i).and_return(result)
      Flapjack::Gateways::API::EntityPresenter.should_receive(:new).
        with(entity).and_return(entity_presenter)
      Flapjack::Data::Entity.should_receive(:intersect).
        with(:name => entity_name).and_return(all_entities)

      get "/scheduled_maintenances/#{entity_name_esc}?" +
        "start_time=#{CGI.escape(start.iso8601)}&end_time=#{CGI.escape(finish.iso8601)}"
      last_response.should be_ok
      last_response.body.should == [{:check => check, :scheduled_maintenance => json_data}].to_json
    end

    it "returns a list of scheduled maintenance periods for a check on an entity" do
<<<<<<< HEAD
      entity_check_presenter.should_receive(:scheduled_maintenances).with(nil, nil).and_return(json_data)
=======
      sched = double('sched', :to_json => 'sched!'.to_json)
      entity_check_presenter.should_receive(:scheduled_maintenances).with(nil, nil).and_return(sched)
>>>>>>> 5abe4e23
      Flapjack::Gateways::API::EntityCheckPresenter.should_receive(:new).
        with(entity_check).and_return(entity_check_presenter)
      Flapjack::Data::Check.should_receive(:intersect).
        with(:entity_name => entity_name, :name => check).and_return(all_entity_checks)

      get "/scheduled_maintenances/#{entity_name_esc}/#{check}"
      last_response.should be_ok
      last_response.body.should == json_data.to_json
    end

    it "creates an acknowledgement for an entity check" do
      entity_check.should_receive(:entity_name).and_return(entity_name)
      entity_check.should_receive(:check).and_return(check)

      Flapjack::Data::Check.should_receive(:intersect).
        with(:entity_name => entity_name, :name => check).and_return(all_entity_checks)
      Flapjack::Data::Event.should_receive(:create_acknowledgement).
        with('events', entity_name, check, :summary => nil, :duration => (4 * 60 * 60))

      post "/acknowledgements/#{entity_name_esc}/#{check}"
      last_response.status.should == 204
    end

    it "returns a list of unscheduled maintenance periods for an entity" do
<<<<<<< HEAD
      result = {:entity => entity_name, :check => check, :unscheduled_maintenances => json_data}
=======
      unsched = double('unsched', :to_json => 'unsched!'.to_json)
      result = {:entity => entity_name, :check => check, :unscheduled_maintenances => unsched}
>>>>>>> 5abe4e23
      entity_presenter.should_receive(:unscheduled_maintenances).with(nil, nil).and_return(result)
      Flapjack::Gateways::API::EntityPresenter.should_receive(:new).
        with(entity).and_return(entity_presenter)
      Flapjack::Data::Entity.should_receive(:intersect).
        with(:name => entity_name).and_return(all_entities)

      get "/unscheduled_maintenances/#{entity_name_esc}"
      last_response.should be_ok
      last_response.body.should == [{:check => check, :unscheduled_maintenance => json_data}].to_json
    end

    it "returns a list of unscheduled maintenance periods for a check on an entity" do
<<<<<<< HEAD
      entity_check_presenter.should_receive(:unscheduled_maintenances).with(nil, nil).and_return(json_data)
=======
      unsched = double('unsched', :to_json => 'unsched!'.to_json)
      entity_check_presenter.should_receive(:unscheduled_maintenances).with(nil, nil).and_return(unsched)
>>>>>>> 5abe4e23
      Flapjack::Gateways::API::EntityCheckPresenter.should_receive(:new).
        with(entity_check).and_return(entity_check_presenter)
      Flapjack::Data::Check.should_receive(:intersect).
        with(:entity_name => entity_name, :name => check).and_return(all_entity_checks)

      get "/unscheduled_maintenances/#{entity_name_esc}/#{check}"
      last_response.should be_ok
      last_response.body.should == json_data.to_json
    end

    it "returns a list of unscheduled maintenance periods within a time window for a check an entity" do
      start    = Time.parse('1 Jan 2012')
      finish   = Time.parse('6 Jan 2012')

<<<<<<< HEAD
      entity_check_presenter.should_receive(:unscheduled_maintenances).with(start.to_i, finish.to_i).and_return(json_data)
=======
      unsched = double('unsched', :to_json => 'unsched!'.to_json)
      entity_check_presenter.should_receive(:unscheduled_maintenances).with(start.to_i, finish.to_i).and_return(unsched)
>>>>>>> 5abe4e23
      Flapjack::Gateways::API::EntityCheckPresenter.should_receive(:new).
        with(entity_check).and_return(entity_check_presenter)
      Flapjack::Data::Check.should_receive(:intersect).
        with(:entity_name => entity_name, :name => check).and_return(all_entity_checks)

      get "/unscheduled_maintenances/#{entity_name_esc}/#{check}" +
        "?start_time=#{CGI.escape(start.iso8601)}&end_time=#{CGI.escape(finish.iso8601)}"
      last_response.should be_ok
      last_response.body.should == json_data.to_json
    end

    it "returns a list of outages for an entity" do
<<<<<<< HEAD
      result = {:entity => entity_name, :check => check, :outages => json_data}
=======
      out = double('out', :to_json => 'out!'.to_json)
      result = {:entity => entity_name, :check => check, :outages => out}
>>>>>>> 5abe4e23
      entity_presenter.should_receive(:outages).with(nil, nil).and_return(result)
      Flapjack::Gateways::API::EntityPresenter.should_receive(:new).
        with(entity).and_return(entity_presenter)
      Flapjack::Data::Entity.should_receive(:intersect).
        with(:name => entity_name).and_return(all_entities)

      get "/outages/#{entity_name_esc}"
      last_response.should be_ok
      last_response.body.should == [{:check => check, :outages => json_data}].to_json
    end

    it "returns a list of outages for a check on an entity" do
<<<<<<< HEAD
      entity_check_presenter.should_receive(:outages).with(nil, nil).and_return(json_data)
=======
      out = double('out', :to_json => 'out!'.to_json)
      entity_check_presenter.should_receive(:outages).with(nil, nil).and_return(out)
>>>>>>> 5abe4e23
      Flapjack::Gateways::API::EntityCheckPresenter.should_receive(:new).
        with(entity_check).and_return(entity_check_presenter)
      Flapjack::Data::Check.should_receive(:intersect).
        with(:entity_name => entity_name, :name => check).and_return(all_entity_checks)

      get "/outages/#{entity_name_esc}/#{check}"
      last_response.should be_ok
      last_response.body.should == json_data.to_json
    end

    it "returns a list of downtimes for an entity" do
<<<<<<< HEAD
      result = {:entity => entity_name, :check => check, :downtime => json_data}
=======
      down = double('down', :to_json => 'down!'.to_json)
      result = {:entity => entity_name, :check => check, :downtime => down}
>>>>>>> 5abe4e23
      entity_presenter.should_receive(:downtime).with(nil, nil).and_return(result)
      Flapjack::Gateways::API::EntityPresenter.should_receive(:new).
        with(entity).and_return(entity_presenter)
      Flapjack::Data::Entity.should_receive(:intersect).
        with(:name => entity_name).and_return(all_entities)

      get "/downtime/#{entity_name_esc}"
      last_response.should be_ok
      last_response.body.should == [{:check => check, :downtime => json_data}].to_json
    end

    it "returns a list of downtimes for a check on an entity" do
<<<<<<< HEAD
      entity_check_presenter.should_receive(:downtime).with(nil, nil).and_return(json_data)
=======
      down = double('down', :to_json => 'down!'.to_json)
      entity_check_presenter.should_receive(:downtime).with(nil, nil).and_return(down)
>>>>>>> 5abe4e23
      Flapjack::Gateways::API::EntityCheckPresenter.should_receive(:new).
        with(entity_check).and_return(entity_check_presenter)
      Flapjack::Data::Check.should_receive(:intersect).
        with(:entity_name => entity_name, :name => check).and_return(all_entity_checks)

      get "/downtime/#{entity_name_esc}/#{check}"
      last_response.should be_ok
      last_response.body.should == json_data.to_json
    end

    it "creates a test notification event for check on an entity" do
      entity.should_receive(:name).and_return(entity_name)
      entity_check.should_receive(:entity).and_return(entity)
      entity_check.should_receive(:entity_name).and_return(entity_name)
      entity_check.should_receive(:check).and_return('foo')
      Flapjack::Data::Check.should_receive(:intersect).
        with(:entity_name => entity_name, :name => 'foo').and_return(all_entity_checks)

      Flapjack::Data::Event.should_receive(:test_notifications).
        with('events', entity_name, 'foo', an_instance_of(Hash))

      post "/test_notifications/#{entity_name_esc}/foo"
      last_response.status.should == 204
    end

  end

  context 'bulk API calls' do

    it "returns the status for all checks on an entity" do
<<<<<<< HEAD
      result = [{:entity => entity_name, :check => check, :status => json_data}]
=======
      status = double('status')
      result = [{:entity => entity_name, :check => check, :status => status}]
>>>>>>> 5abe4e23
      entity_presenter.should_receive(:status).and_return(result)

      Flapjack::Gateways::API::EntityPresenter.should_receive(:new).
        with(entity).and_return(entity_presenter)

      Flapjack::Data::Entity.should_receive(:intersect).
        with(:name => entity_name).and_return(all_entities)

      get "/status", :entity => entity_name
      last_response.body.should == result.to_json
    end

    it "should not show the status for an entity that's not found" do
      Flapjack::Data::Entity.should_receive(:intersect).
        with(:name => entity_name).and_return(no_entities)

      get "/status", :entity => entity_name
      last_response.should be_forbidden
    end

    it "returns the status for a check on an entity" do
<<<<<<< HEAD
      result = [{:entity => entity_name, :check => check, :status => json_data}]
      entity_check_presenter.should_receive(:status).and_return(json_data)
=======
      status = double('status')
      result = [{:entity => entity_name, :check => check, :status => status}]
      entity_check_presenter.should_receive(:status).and_return(status)
>>>>>>> 5abe4e23

      Flapjack::Gateways::API::EntityCheckPresenter.should_receive(:new).
        with(entity_check).and_return(entity_check_presenter)

      Flapjack::Data::Check.should_receive(:intersect).
        with(:entity_name => entity_name, :name => check).and_return(all_entity_checks)

      get "/status", :check => {entity_name => check}
      last_response.should be_ok
      last_response.body.should == result.to_json
    end

    it "should not show the status for a check that's not found on an entity" do
      Flapjack::Data::Check.should_receive(:intersect).
        with(:entity_name => entity_name, :name => check).and_return(no_entity_checks)

      get "/status", :check => {entity_name => check}
      last_response.should be_forbidden
    end

    it "creates an acknowledgement for an entity check" do
      Flapjack::Data::Check.should_receive(:intersect).
        with(:entity_name => entity_name, :name => check).and_return(all_entity_checks)

      entity_check.should_receive(:entity_name).and_return(entity_name)
      entity_check.should_receive(:check).and_return(check)

      Flapjack::Data::Event.should_receive(:create_acknowledgement).
        with('events', entity_name, check, :summary => nil, :duration => (4 * 60 * 60))

      post '/acknowledgements',:check => {entity_name => check}
      last_response.status.should == 204
    end

    it "deletes an unscheduled maintenance period for an entity check" do
      end_time = Time.now + (60 * 60) # an hour from now
      entity_check.should_receive(:clear_unscheduled_maintenance).with(end_time.to_i)

      Flapjack::Data::Check.should_receive(:intersect).
        with(:entity_name => entity_name, :name => check).and_return(all_entity_checks)

      delete "/unscheduled_maintenances", :check => {entity_name => check}, :end_time => end_time.iso8601
      last_response.status.should == 204
    end

    it "creates a scheduled maintenance period for an entity check" do
      start = Time.at(Time.now.to_i + (60 * 60)) # an hour from now
      duration = (2 * 60 * 60)     # two hours
      Flapjack::Data::Check.should_receive(:intersect).
        with(:entity_name => entity_name, :name => check).and_return(all_entity_checks)

      sched_maint = mock(Flapjack::Data::ScheduledMaintenance)
      Flapjack::Data::ScheduledMaintenance.should_receive(:new).
        with(:start_time => start.to_i, :end_time => start.to_i + duration,
             :summary => 'test').and_return(sched_maint)
      sched_maint.should_receive(:save).and_return(true)

      entity_check.should_receive(:add_scheduled_maintenance).
        with(sched_maint)

      post "/scheduled_maintenances/#{entity_name_esc}/#{check}?" +
         "start_time=#{CGI.escape(start.iso8601)}&summary=test&duration=#{duration}"
      last_response.status.should == 204
    end

    it "doesn't create a scheduled maintenance period if the start time isn't passed" do
      duration = (2 * 60 * 60)     # two hours

      post "/scheduled_maintenances/#{entity_name_esc}/#{check}?" +
         "summary=test&duration=#{duration}"
      last_response.status.should == 403
    end

    it "deletes a scheduled maintenance period for an entity check" do
      start = Time.at(Time.now.to_i + (60 * 60)) # an hour from now

      sched_maint = mock(Flapjack::Data::ScheduledMaintenance)
      all_sched_maints = mock('all_sched_maints', :all => [sched_maint])

      sched_maints = mock('sched_maints')
      sched_maints.should_receive(:intersect_range).
        with(start.to_i, start.to_i, :by_score => true).
        and_return(all_sched_maints)
      entity_check.should_receive(:scheduled_maintenances_by_start).and_return(sched_maints)
      entity_check.should_receive(:end_scheduled_maintenance).with(sched_maint, an_instance_of(Fixnum))

      Flapjack::Data::Check.should_receive(:intersect).
        with(:entity_name => entity_name, :name => check).and_return(all_entity_checks)

      delete "/scheduled_maintenances", :check => {entity_name => check}, :start_time => start.iso8601
      last_response.status.should == 204
    end

    it "doesn't delete a scheduled maintenance period if the start time isn't passed" do
      entity_check.should_not_receive(:end_scheduled_maintenance)

      delete "/scheduled_maintenances", :check => {entity_name => check}
      last_response.status.should == 403
    end

    it "deletes scheduled maintenance periods for multiple entity checks" do
      start = Time.at(Time.now.to_i + (60 * 60)) # an hour from now

      sched_maint = mock(Flapjack::Data::ScheduledMaintenance)
      all_sched_maints = mock('all_sched_maints', :all => [sched_maint])

      sched_maint_2 = mock(Flapjack::Data::ScheduledMaintenance)
      all_sched_maints_2 = mock('all_sched_maints', :all => [sched_maint_2])

      entity_check_2 = mock(Flapjack::Data::Check)

      Flapjack::Data::Check.should_receive(:intersect).
        with(:entity_name => entity_name, :name => check).and_return(all_entity_checks)

<<<<<<< HEAD
      all_entity_checks_2 = mock('all_entity_checks_2', :all => [entity_check_2])
      Flapjack::Data::Check.should_receive(:intersect).
        with(:entity_name => entity_name, :name => 'foo').and_return(all_entity_checks_2)
=======
      entity_check_2 = double(Flapjack::Data::EntityCheck)
>>>>>>> 5abe4e23

      sched_maints = mock('sched_maints')
      sched_maints.should_receive(:intersect_range).
        with(start.to_i, start.to_i, :by_score => true).
        and_return(all_sched_maints)
      sched_maints_2 = mock('sched_maints_2')
      sched_maints_2.should_receive(:intersect_range).
        with(start.to_i, start.to_i, :by_score => true).
        and_return(all_sched_maints_2)

      entity_check.should_receive(:scheduled_maintenances_by_start).and_return(sched_maints)
      entity_check_2.should_receive(:scheduled_maintenances_by_start).and_return(sched_maints_2)

      entity_check.should_receive(:end_scheduled_maintenance).with(sched_maint, an_instance_of(Fixnum))
      entity_check_2.should_receive(:end_scheduled_maintenance).with(sched_maint_2, an_instance_of(Fixnum))

      delete "/scheduled_maintenances", :check => {entity_name => [check, 'foo']}, :start_time => start.iso8601
      last_response.status.should == 204
    end

    it "returns a list of scheduled maintenance periods for an entity" do
<<<<<<< HEAD
      result = [{:entity => entity_name, :check => check, :scheduled_maintenances => json_data}]
=======
      sm = double('sched_maint')
      result = [{:entity => entity_name, :check => check, :scheduled_maintenances => sm}]
>>>>>>> 5abe4e23

      entity_presenter.should_receive(:scheduled_maintenances).with(nil, nil).and_return(result)

      Flapjack::Gateways::API::EntityPresenter.should_receive(:new).
        with(entity).and_return(entity_presenter)

      Flapjack::Data::Entity.should_receive(:intersect).
        with(:name => entity_name).and_return(all_entities)

      get "/scheduled_maintenances", :entity => entity_name
      last_response.should be_ok
      last_response.body.should == result.to_json
    end

    it "returns a list of scheduled maintenance periods within a time window for an entity" do
      start  = Time.parse('1 Jan 2012')
      finish = Time.parse('6 Jan 2012')

<<<<<<< HEAD
      result = [{:entity => entity_name, :check => check, :scheduled_maintenances => json_data}]
=======
      sm = double('sched_maint')
      result = [{:entity => entity_name, :check => check, :scheduled_maintenances => sm}]
>>>>>>> 5abe4e23

      entity_presenter.should_receive(:scheduled_maintenances).with(start.to_i, finish.to_i).and_return(result)

      Flapjack::Gateways::API::EntityPresenter.should_receive(:new).
        with(entity).and_return(entity_presenter)

      Flapjack::Data::Entity.should_receive(:intersect).
        with(:name => entity_name).and_return(all_entities)

      get "/scheduled_maintenances", :entity => entity_name,
        :start_time => start.iso8601, :end_time => finish.iso8601
      last_response.should be_ok
      last_response.body.should == result.to_json
    end

    it "returns a list of scheduled maintenance periods for a check on an entity" do
<<<<<<< HEAD
      result = [{:entity => entity_name, :check => check, :scheduled_maintenances => json_data}]
=======
      sm = double('sched_maint')
      result = [{:entity => entity_name, :check => check, :scheduled_maintenances => sm}]
>>>>>>> 5abe4e23

      entity_check_presenter.should_receive(:scheduled_maintenances).with(nil, nil).and_return(json_data)

      Flapjack::Gateways::API::EntityCheckPresenter.should_receive(:new).
        with(entity_check).and_return(entity_check_presenter)

      Flapjack::Data::Check.should_receive(:intersect).
        with(:entity_name => entity_name, :name => check).and_return(all_entity_checks)

      get "/scheduled_maintenances", :check => {entity_name => check}
      last_response.should be_ok
      last_response.body.should == result.to_json
    end

    it "returns a list of unscheduled maintenance periods for an entity" do
<<<<<<< HEAD
      result = [{:entity => entity_name, :check => check, :unscheduled_maintenances => json_data}]
=======
      um = double('unsched_maint')
      result = [{:entity => entity_name, :check => check, :unscheduled_maintenances => um}]
>>>>>>> 5abe4e23

      entity_presenter.should_receive(:unscheduled_maintenances).with(nil, nil).and_return(result)

      Flapjack::Gateways::API::EntityPresenter.should_receive(:new).
        with(entity).and_return(entity_presenter)

      Flapjack::Data::Entity.should_receive(:intersect).
        with(:name => entity_name).and_return(all_entities)

      get "/unscheduled_maintenances", :entity => entity_name
      last_response.should be_ok
      last_response.body.should == result.to_json
    end

    it "returns a list of unscheduled maintenance periods for a check on an entity" do
<<<<<<< HEAD
      result = [{:entity => entity_name, :check => check, :unscheduled_maintenances => json_data}]
=======
      um = double('unsched_maint')
      result = [{:entity => entity_name, :check => check, :unscheduled_maintenances => um}]
>>>>>>> 5abe4e23

      entity_check_presenter.should_receive(:unscheduled_maintenances).with(nil, nil).and_return(json_data)

      Flapjack::Gateways::API::EntityCheckPresenter.should_receive(:new).
        with(entity_check).and_return(entity_check_presenter)

      Flapjack::Data::Check.should_receive(:intersect).
        with(:entity_name => entity_name, :name => check).and_return(all_entity_checks)

      get "/unscheduled_maintenances", :check => {entity_name => check}
      last_response.should be_ok
      last_response.body.should == result.to_json
    end

    it "returns a list of unscheduled maintenance periods within a time window for a check an entity" do
      start  = Time.parse('1 Jan 2012')
      finish = Time.parse('6 Jan 2012')

<<<<<<< HEAD
      result = [{:entity => entity_name, :check => check, :unscheduled_maintenances => json_data}]
=======
      um = double('unsched_maint')
      result = [{:entity => entity_name, :check => check, :unscheduled_maintenances => um}]
>>>>>>> 5abe4e23

      entity_check_presenter.should_receive(:unscheduled_maintenances).with(start.to_i, finish.to_i).and_return(json_data)

      Flapjack::Gateways::API::EntityCheckPresenter.should_receive(:new).
        with(entity_check).and_return(entity_check_presenter)

      Flapjack::Data::Check.should_receive(:intersect).
        with(:entity_name => entity_name, :name => check).and_return(all_entity_checks)

      get "/unscheduled_maintenances", :check => {entity_name => check},
        :start_time => start.iso8601, :end_time => finish.iso8601
      last_response.should be_ok
      last_response.body.should == result.to_json
    end

    it "returns a list of outages, for one whole entity and two checks on another entity" do
<<<<<<< HEAD
      json_data_2 = {'other' => 'data'}
      json_data_3 = {'more' => 'data'}
=======
      outages_1 = double('outages_1')
      outages_2 = double('outages_2')
      outages_3 = double('outages_3')
>>>>>>> 5abe4e23

      entity_2_name = 'entity_2'
      entity_2 = double(Flapjack::Data::Entity)

      result = [{:entity => entity_name,   :check => check, :outages => json_data},
                {:entity => entity_2_name, :check => 'foo', :outages => json_data_2},
                {:entity => entity_2_name, :check => 'bar', :outages => json_data_3}]

<<<<<<< HEAD
      foo_check = mock(Flapjack::Data::Check)
      all_foo_checks = mock('all_foo_checks', :all => [foo_check])
      bar_check = mock(Flapjack::Data::Check)
      all_bar_checks = mock('all_bar_checks', :all => [bar_check])
=======
      foo_check = double(Flapjack::Data::EntityCheck)
      bar_check = double(Flapjack::Data::EntityCheck)
>>>>>>> 5abe4e23

      foo_check_presenter = double(Flapjack::Gateways::API::EntityCheckPresenter)
      bar_check_presenter = double(Flapjack::Gateways::API::EntityCheckPresenter)

      entity_presenter.should_receive(:outages).with(nil, nil).and_return(result[0])
      foo_check_presenter.should_receive(:outages).with(nil, nil).and_return(json_data_2)
      bar_check_presenter.should_receive(:outages).with(nil, nil).and_return(json_data_3)

      Flapjack::Gateways::API::EntityPresenter.should_receive(:new).
        with(entity).and_return(entity_presenter)

      Flapjack::Gateways::API::EntityCheckPresenter.should_receive(:new).
        with(foo_check).and_return(foo_check_presenter)
      Flapjack::Gateways::API::EntityCheckPresenter.should_receive(:new).
        with(bar_check).and_return(bar_check_presenter)

      Flapjack::Data::Entity.should_receive(:intersect).
        with(:name => entity_name).and_return(all_entities)

      Flapjack::Data::Check.should_receive(:intersect).
        with(:entity_name => entity_2_name, :name => 'foo').and_return(all_foo_checks)
      Flapjack::Data::Check.should_receive(:intersect).
        with(:entity_name => entity_2_name, :name => 'bar').and_return(all_bar_checks)

      get "/outages", :entity => entity_name, :check => {entity_2_name => ['foo', 'bar']}
      last_response.should be_ok
      last_response.body.should == result.to_json
    end

    it "returns a list of outages for a check on an entity" do
<<<<<<< HEAD
      result = [{:entity => entity_name, :check => check, :outages => json_data}]
=======
      outages = double('outages')
      result = [{:entity => entity_name, :check => check, :outages => outages}]
>>>>>>> 5abe4e23

      entity_check_presenter.should_receive(:outages).with(nil, nil).and_return(json_data)

      Flapjack::Gateways::API::EntityCheckPresenter.should_receive(:new).
        with(entity_check).and_return(entity_check_presenter)

      Flapjack::Data::Check.should_receive(:intersect).
        with(:entity_name => entity_name, :name => check).and_return(all_entity_checks)

      get "/outages", :check => {entity_name => check}
      last_response.should be_ok
      last_response.body.should == result.to_json
    end

    it "returns a list of downtimes for an entity" do
<<<<<<< HEAD
      result = [{:entity => entity_name, :check => check, :downtime => json_data}]
=======
      downtime = double('downtime')
      result = [{:entity => entity_name, :check => check, :downtime => downtime}]
>>>>>>> 5abe4e23

      entity_presenter.should_receive(:downtime).with(nil, nil).and_return(result)

      Flapjack::Gateways::API::EntityPresenter.should_receive(:new).
        with(entity).and_return(entity_presenter)

      Flapjack::Data::Entity.should_receive(:intersect).
        with(:name => entity_name).and_return(all_entities)

      get "/downtime", :entity => entity_name
      last_response.should be_ok
      last_response.body.should == result.to_json
    end

    it "returns a list of downtimes for a check on an entity" do
<<<<<<< HEAD
      result = [{:entity => entity_name, :check => check, :downtime => json_data}]
=======
      downtime = double('downtime')
      result = [{:entity => entity_name, :check => check, :downtime => downtime}]
>>>>>>> 5abe4e23

      entity_check_presenter.should_receive(:downtime).with(nil, nil).and_return(json_data)

      Flapjack::Gateways::API::EntityCheckPresenter.should_receive(:new).
        with(entity_check).and_return(entity_check_presenter)

      Flapjack::Data::Check.should_receive(:intersect).
        with(:entity_name => entity_name, :name => check).and_return(all_entity_checks)

      get "/downtime", :check => {entity_name => check}
      last_response.should be_ok
      last_response.body.should == result.to_json
    end

    it "creates test notification events for all checks on an entity" do
      entity.should_receive(:check_list).and_return([check, 'foo'])
      entity.should_receive(:name).twice.and_return(entity_name)
      Flapjack::Data::Entity.should_receive(:intersect).
        with(:name => entity_name).and_return(all_entities)

      entity_check.should_receive(:entity).and_return(entity)
      entity_check.should_receive(:entity_name).and_return(entity_name)
      entity_check.should_receive(:check).and_return(check)

      Flapjack::Data::Check.should_receive(:intersect).
        with(:entity_name => entity_name, :name => check).and_return(all_entity_checks)

<<<<<<< HEAD
      entity_check_2 = mock(Flapjack::Data::Check)
=======
      entity_check_2 = double(Flapjack::Data::EntityCheck)
>>>>>>> 5abe4e23
      entity_check_2.should_receive(:entity).and_return(entity)
      entity_check_2.should_receive(:entity_name).and_return(entity_name)
      entity_check_2.should_receive(:check).and_return('foo')

      all_entity_checks_2 = mock('all_entity_checks_2', :all => [entity_check_2])
      Flapjack::Data::Check.should_receive(:intersect).
        with(:entity_name => entity_name, :name => 'foo').and_return(all_entity_checks_2)

      Flapjack::Data::Event.should_receive(:test_notifications).
        with('events', entity_name, check, an_instance_of(Hash))

      Flapjack::Data::Event.should_receive(:test_notifications).
        with('events', entity_name, 'foo', an_instance_of(Hash))

      post '/test_notifications', :entity => entity_name
      last_response.status.should == 204
    end

    it "creates a test notification event for check on an entity" do
      entity.should_receive(:name).and_return(entity_name)
      entity_check.should_receive(:entity).and_return(entity)
      entity_check.should_receive(:entity_name).and_return(entity_name)
      entity_check.should_receive(:check).and_return(check)
      Flapjack::Data::Check.should_receive(:intersect).
        with(:entity_name => entity_name, :name => check).and_return(all_entity_checks)

      Flapjack::Data::Event.should_receive(:test_notifications).
      with('events', entity_name, check, an_instance_of(Hash))

      post '/test_notifications', :check => {entity_name => check}
      last_response.status.should == 204
    end

    it "creates entities from a submitted list" do
      entities = {'entities' =>
        [
         {"id" => "10001",
          "name" => "clientx-app-01",
          "contacts" => ["0362","0363","0364"]
         },
         {"id" => "10002",
          "name" => "clientx-app-02",
          "contacts" => ["0362"]
         }
        ]
      }

      Flapjack::Data::Entity.should_receive(:intersect).
        with(:name => 'clientx-app-01').and_return(no_entities)
      Flapjack::Data::Entity.should_receive(:intersect).
        with(:name => 'clientx-app-02').and_return(no_entities)

      Flapjack::Data::Contact.should_receive(:find_by_id).exactly(4).times.and_return(nil)

      entity.should_receive(:valid?).and_return(true)
      entity.should_receive(:save).and_return(true)
      entity.should_receive(:id).and_return('10001')

      entity_2 = mock(Flapjack::Data::Entity)
      entity_2.should_receive(:valid?).and_return(true)
      entity_2.should_receive(:save).and_return(true)
      entity_2.should_receive(:id).and_return('10002')

      Flapjack::Data::Entity.should_receive(:new).
        with(:id => '10001', :name => 'clientx-app-01', :enabled => false).
        and_return(entity)
      Flapjack::Data::Entity.should_receive(:new).
        with(:id => '10002', :name => 'clientx-app-02', :enabled => false).
        and_return(entity_2)

      post "/entities", entities.to_json, {'CONTENT_TYPE' => 'application/json'}
      last_response.status.should == 204
    end

    it "does not create entities if the data is improperly formatted" do
      Flapjack::Data::Entity.should_not_receive(:new)

      post "/entities", {'entities' => ["Hello", "there"]}.to_json,
        {'CONTENT_TYPE' => 'application/json'}
      last_response.status.should == 403
    end

  end

  context "tags" do

    it "sets a single tag on an entity and returns current tags" do
      tags = ['web']
      entity.should_receive(:tags=).with(Set.new(tags))
      entity.should_receive(:tags).twice.and_return(Set.new, Set.new(tags))
      entity.should_receive(:save).and_return(true)
      Flapjack::Data::Entity.should_receive(:intersect).
        with(:name => entity_name).and_return(all_entities)

      post "entities/#{entity_name}/tags", :tag => tags.first
      last_response.should be_ok
      last_response.body.should be_json_eql( tags.to_json )
    end

    it "does not set a single tag on an entity that's not found" do
      Flapjack::Data::Entity.should_receive(:intersect).
        with(:name => entity_name).and_return(no_entities)

      post "entities/#{entity_name}/tags", :tag => 'web'
      last_response.should be_forbidden
    end

    it "sets multiple tags on an entity and returns current tags" do
      tags = ['web', 'app']
      entity.should_receive(:tags=).with(Set.new(tags))
      entity.should_receive(:tags).twice.and_return(Set.new, Set.new(tags))
      entity.should_receive(:save).and_return(true)
      Flapjack::Data::Entity.should_receive(:intersect).
        with(:name => entity_name).and_return(all_entities)

      # NB submitted at a lower level as tag[]=web&tag[]=app
      post "entities/#{entity_name}/tags", :tag => tags
      last_response.should be_ok
      last_response.body.should be_json_eql( tags.to_json )
    end

    it "does not set multiple tags on an entity that's not found" do
      Flapjack::Data::Entity.should_receive(:intersect).
        with(:name => entity_name).and_return(no_entities)

      post "entities/#{entity_name}/tags", :tag => ['web', 'app']
      last_response.should be_forbidden
    end

    it "removes a single tag from an entity" do
      tags = ['web']
      entity.should_receive(:tags=).with(Set.new)
      entity.should_receive(:tags).and_return(Set.new(tags))
      entity.should_receive(:save).and_return(true)
      Flapjack::Data::Entity.should_receive(:intersect).
        with(:name => entity_name).and_return(all_entities)

      delete "entities/#{entity_name}/tags", :tag => tags.first
      last_response.status.should == 204
    end

    it "does not remove a single tag from an entity that's not found" do
      Flapjack::Data::Entity.should_receive(:intersect).
        with(:name => entity_name).and_return(no_entities)

      delete "entities/#{entity_name}/tags", :tag => 'web'
      last_response.should be_forbidden
    end

    it "removes multiple tags from an entity" do
      tags = ['web', 'app']
      entity.should_receive(:tags=).with(Set.new)
      entity.should_receive(:tags).and_return(Set.new(tags))
      entity.should_receive(:save).and_return(true)
      Flapjack::Data::Entity.should_receive(:intersect).
        with(:name => entity_name).and_return(all_entities)

      delete "entities/#{entity_name}/tags", :tag => tags
      last_response.status.should == 204
    end

    it "does not remove multiple tags from an entity that's not found" do
      Flapjack::Data::Entity.should_receive(:intersect).
        with(:name => entity_name).and_return(no_entities)

      delete "entities/#{entity_name}/tags", :tag => ['web', 'app']
      last_response.should be_forbidden
    end

    it "gets all tags on an entity" do
      entity.should_receive(:tags).and_return(Set.new(['web', 'app']))

      Flapjack::Data::Entity.should_receive(:intersect).
        with(:name => entity_name).and_return(all_entities)

      get "entities/#{entity_name}/tags"
      last_response.should be_ok
      last_response.body.should be_json_eql( ['web', 'app'].to_json )
    end

    it "does not get all tags on an entity that's not found" do
      Flapjack::Data::Entity.should_receive(:intersect).
        with(:name => entity_name).and_return(no_entities)

      get "entities/#{entity_name}/tags"
      last_response.should be_forbidden
    end

  end

end<|MERGE_RESOLUTION|>--- conflicted
+++ resolved
@@ -7,21 +7,16 @@
     Flapjack::Gateways::API
   end
 
-<<<<<<< HEAD
   let(:json_data)       { {'valid' => 'json'} }
   # let(:json_response)   { '{"valid" : "json"}' }
 
-  let(:entity)          { mock(Flapjack::Data::Entity) }
-  let(:all_entities)    { mock('all_entities', :all => [entity]) }
-  let(:no_entities)     { mock('no_entities', :all => []) }
-
-  let(:entity_check)      { mock(Flapjack::Data::Check) }
-  let(:all_entity_checks) { mock('all_entity_checks', :all => [entity_check]) }
-  let(:no_entity_checks)  { mock('no_entity_checks', :all => []) }
-=======
   let(:entity)          { double(Flapjack::Data::Entity) }
-  let(:entity_check)    { double(Flapjack::Data::EntityCheck) }
->>>>>>> 5abe4e23
+  let(:all_entities)    { double('all_entities', :all => [entity]) }
+  let(:no_entities)     { double('no_entities', :all => []) }
+
+  let(:entity_check)      { double(Flapjack::Data::Check) }
+  let(:all_entity_checks) { double('all_entity_checks', :all => [entity_check]) }
+  let(:no_entity_checks)  { double('no_entity_checks', :all => []) }
 
   let(:entity_name)     { 'www.example.net'}
   let(:entity_name_esc) { URI.escape(entity_name) }
@@ -58,12 +53,7 @@
   context 'non-bulk API calls' do
 
     it "returns the status for all checks on an entity" do
-<<<<<<< HEAD
       result = {:entity => entity_name, :check => check, :status => json_data}
-=======
-      status = double('status', :to_json => 'status!'.to_json)
-      result = {:entity => entity_name, :check => check, :status => status}
->>>>>>> 5abe4e23
       entity_presenter.should_receive(:status).and_return(result)
 
       Flapjack::Gateways::API::EntityPresenter.should_receive(:new).
@@ -86,12 +76,7 @@
     end
 
     it "returns the status for a check on an entity" do
-<<<<<<< HEAD
       entity_check_presenter.should_receive(:status).and_return(json_data)
-=======
-      status = double('status', :to_json => 'status!'.to_json)
-      entity_check_presenter.should_receive(:status).and_return(status)
->>>>>>> 5abe4e23
 
       Flapjack::Gateways::API::EntityCheckPresenter.should_receive(:new).
         with(entity_check).and_return(entity_check_presenter)
@@ -113,12 +98,7 @@
     end
 
     it "returns a list of scheduled maintenance periods for an entity" do
-<<<<<<< HEAD
       result = {:entity => entity_name, :check => check, :scheduled_maintenances => json_data}
-=======
-      sched = double('sched', :to_json => 'sched!'.to_json)
-      result = {:entity => entity_name, :check => check, :scheduled_maintenances => sched}
->>>>>>> 5abe4e23
       entity_presenter.should_receive(:scheduled_maintenances).with(nil, nil).and_return(result)
       Flapjack::Gateways::API::EntityPresenter.should_receive(:new).
         with(entity).and_return(entity_presenter)
@@ -134,12 +114,7 @@
       start  = Time.parse('1 Jan 2012')
       finish = Time.parse('6 Jan 2012')
 
-<<<<<<< HEAD
       result = {:entity => entity_name, :check => check, :scheduled_maintenances => json_data}
-=======
-      sched = double('sched', :to_json => 'sched!'.to_json)
-      result = {:entity => entity_name, :check => check, :scheduled_maintenances => sched}
->>>>>>> 5abe4e23
       entity_presenter.should_receive(:scheduled_maintenances).with(start.to_i, finish.to_i).and_return(result)
       Flapjack::Gateways::API::EntityPresenter.should_receive(:new).
         with(entity).and_return(entity_presenter)
@@ -153,12 +128,7 @@
     end
 
     it "returns a list of scheduled maintenance periods for a check on an entity" do
-<<<<<<< HEAD
       entity_check_presenter.should_receive(:scheduled_maintenances).with(nil, nil).and_return(json_data)
-=======
-      sched = double('sched', :to_json => 'sched!'.to_json)
-      entity_check_presenter.should_receive(:scheduled_maintenances).with(nil, nil).and_return(sched)
->>>>>>> 5abe4e23
       Flapjack::Gateways::API::EntityCheckPresenter.should_receive(:new).
         with(entity_check).and_return(entity_check_presenter)
       Flapjack::Data::Check.should_receive(:intersect).
@@ -183,12 +153,7 @@
     end
 
     it "returns a list of unscheduled maintenance periods for an entity" do
-<<<<<<< HEAD
       result = {:entity => entity_name, :check => check, :unscheduled_maintenances => json_data}
-=======
-      unsched = double('unsched', :to_json => 'unsched!'.to_json)
-      result = {:entity => entity_name, :check => check, :unscheduled_maintenances => unsched}
->>>>>>> 5abe4e23
       entity_presenter.should_receive(:unscheduled_maintenances).with(nil, nil).and_return(result)
       Flapjack::Gateways::API::EntityPresenter.should_receive(:new).
         with(entity).and_return(entity_presenter)
@@ -201,12 +166,7 @@
     end
 
     it "returns a list of unscheduled maintenance periods for a check on an entity" do
-<<<<<<< HEAD
       entity_check_presenter.should_receive(:unscheduled_maintenances).with(nil, nil).and_return(json_data)
-=======
-      unsched = double('unsched', :to_json => 'unsched!'.to_json)
-      entity_check_presenter.should_receive(:unscheduled_maintenances).with(nil, nil).and_return(unsched)
->>>>>>> 5abe4e23
       Flapjack::Gateways::API::EntityCheckPresenter.should_receive(:new).
         with(entity_check).and_return(entity_check_presenter)
       Flapjack::Data::Check.should_receive(:intersect).
@@ -221,12 +181,7 @@
       start    = Time.parse('1 Jan 2012')
       finish   = Time.parse('6 Jan 2012')
 
-<<<<<<< HEAD
       entity_check_presenter.should_receive(:unscheduled_maintenances).with(start.to_i, finish.to_i).and_return(json_data)
-=======
-      unsched = double('unsched', :to_json => 'unsched!'.to_json)
-      entity_check_presenter.should_receive(:unscheduled_maintenances).with(start.to_i, finish.to_i).and_return(unsched)
->>>>>>> 5abe4e23
       Flapjack::Gateways::API::EntityCheckPresenter.should_receive(:new).
         with(entity_check).and_return(entity_check_presenter)
       Flapjack::Data::Check.should_receive(:intersect).
@@ -239,12 +194,7 @@
     end
 
     it "returns a list of outages for an entity" do
-<<<<<<< HEAD
       result = {:entity => entity_name, :check => check, :outages => json_data}
-=======
-      out = double('out', :to_json => 'out!'.to_json)
-      result = {:entity => entity_name, :check => check, :outages => out}
->>>>>>> 5abe4e23
       entity_presenter.should_receive(:outages).with(nil, nil).and_return(result)
       Flapjack::Gateways::API::EntityPresenter.should_receive(:new).
         with(entity).and_return(entity_presenter)
@@ -257,12 +207,7 @@
     end
 
     it "returns a list of outages for a check on an entity" do
-<<<<<<< HEAD
       entity_check_presenter.should_receive(:outages).with(nil, nil).and_return(json_data)
-=======
-      out = double('out', :to_json => 'out!'.to_json)
-      entity_check_presenter.should_receive(:outages).with(nil, nil).and_return(out)
->>>>>>> 5abe4e23
       Flapjack::Gateways::API::EntityCheckPresenter.should_receive(:new).
         with(entity_check).and_return(entity_check_presenter)
       Flapjack::Data::Check.should_receive(:intersect).
@@ -274,12 +219,7 @@
     end
 
     it "returns a list of downtimes for an entity" do
-<<<<<<< HEAD
       result = {:entity => entity_name, :check => check, :downtime => json_data}
-=======
-      down = double('down', :to_json => 'down!'.to_json)
-      result = {:entity => entity_name, :check => check, :downtime => down}
->>>>>>> 5abe4e23
       entity_presenter.should_receive(:downtime).with(nil, nil).and_return(result)
       Flapjack::Gateways::API::EntityPresenter.should_receive(:new).
         with(entity).and_return(entity_presenter)
@@ -292,12 +232,7 @@
     end
 
     it "returns a list of downtimes for a check on an entity" do
-<<<<<<< HEAD
       entity_check_presenter.should_receive(:downtime).with(nil, nil).and_return(json_data)
-=======
-      down = double('down', :to_json => 'down!'.to_json)
-      entity_check_presenter.should_receive(:downtime).with(nil, nil).and_return(down)
->>>>>>> 5abe4e23
       Flapjack::Gateways::API::EntityCheckPresenter.should_receive(:new).
         with(entity_check).and_return(entity_check_presenter)
       Flapjack::Data::Check.should_receive(:intersect).
@@ -328,12 +263,7 @@
   context 'bulk API calls' do
 
     it "returns the status for all checks on an entity" do
-<<<<<<< HEAD
       result = [{:entity => entity_name, :check => check, :status => json_data}]
-=======
-      status = double('status')
-      result = [{:entity => entity_name, :check => check, :status => status}]
->>>>>>> 5abe4e23
       entity_presenter.should_receive(:status).and_return(result)
 
       Flapjack::Gateways::API::EntityPresenter.should_receive(:new).
@@ -355,14 +285,8 @@
     end
 
     it "returns the status for a check on an entity" do
-<<<<<<< HEAD
       result = [{:entity => entity_name, :check => check, :status => json_data}]
       entity_check_presenter.should_receive(:status).and_return(json_data)
-=======
-      status = double('status')
-      result = [{:entity => entity_name, :check => check, :status => status}]
-      entity_check_presenter.should_receive(:status).and_return(status)
->>>>>>> 5abe4e23
 
       Flapjack::Gateways::API::EntityCheckPresenter.should_receive(:new).
         with(entity_check).and_return(entity_check_presenter)
@@ -414,7 +338,7 @@
       Flapjack::Data::Check.should_receive(:intersect).
         with(:entity_name => entity_name, :name => check).and_return(all_entity_checks)
 
-      sched_maint = mock(Flapjack::Data::ScheduledMaintenance)
+      sched_maint = double(Flapjack::Data::ScheduledMaintenance)
       Flapjack::Data::ScheduledMaintenance.should_receive(:new).
         with(:start_time => start.to_i, :end_time => start.to_i + duration,
              :summary => 'test').and_return(sched_maint)
@@ -439,10 +363,10 @@
     it "deletes a scheduled maintenance period for an entity check" do
       start = Time.at(Time.now.to_i + (60 * 60)) # an hour from now
 
-      sched_maint = mock(Flapjack::Data::ScheduledMaintenance)
-      all_sched_maints = mock('all_sched_maints', :all => [sched_maint])
-
-      sched_maints = mock('sched_maints')
+      sched_maint = double(Flapjack::Data::ScheduledMaintenance)
+      all_sched_maints = double('all_sched_maints', :all => [sched_maint])
+
+      sched_maints = double('sched_maints')
       sched_maints.should_receive(:intersect_range).
         with(start.to_i, start.to_i, :by_score => true).
         and_return(all_sched_maints)
@@ -466,30 +390,26 @@
     it "deletes scheduled maintenance periods for multiple entity checks" do
       start = Time.at(Time.now.to_i + (60 * 60)) # an hour from now
 
-      sched_maint = mock(Flapjack::Data::ScheduledMaintenance)
-      all_sched_maints = mock('all_sched_maints', :all => [sched_maint])
-
-      sched_maint_2 = mock(Flapjack::Data::ScheduledMaintenance)
-      all_sched_maints_2 = mock('all_sched_maints', :all => [sched_maint_2])
-
-      entity_check_2 = mock(Flapjack::Data::Check)
-
-      Flapjack::Data::Check.should_receive(:intersect).
-        with(:entity_name => entity_name, :name => check).and_return(all_entity_checks)
-
-<<<<<<< HEAD
-      all_entity_checks_2 = mock('all_entity_checks_2', :all => [entity_check_2])
+      sched_maint = double(Flapjack::Data::ScheduledMaintenance)
+      all_sched_maints = double('all_sched_maints', :all => [sched_maint])
+
+      sched_maint_2 = double(Flapjack::Data::ScheduledMaintenance)
+      all_sched_maints_2 = double('all_sched_maints', :all => [sched_maint_2])
+
+      entity_check_2 = double(Flapjack::Data::Check)
+
+      Flapjack::Data::Check.should_receive(:intersect).
+        with(:entity_name => entity_name, :name => check).and_return(all_entity_checks)
+
+      all_entity_checks_2 = double('all_entity_checks_2', :all => [entity_check_2])
       Flapjack::Data::Check.should_receive(:intersect).
         with(:entity_name => entity_name, :name => 'foo').and_return(all_entity_checks_2)
-=======
-      entity_check_2 = double(Flapjack::Data::EntityCheck)
->>>>>>> 5abe4e23
-
-      sched_maints = mock('sched_maints')
+
+      sched_maints = double('sched_maints')
       sched_maints.should_receive(:intersect_range).
         with(start.to_i, start.to_i, :by_score => true).
         and_return(all_sched_maints)
-      sched_maints_2 = mock('sched_maints_2')
+      sched_maints_2 = double('sched_maints_2')
       sched_maints_2.should_receive(:intersect_range).
         with(start.to_i, start.to_i, :by_score => true).
         and_return(all_sched_maints_2)
@@ -505,12 +425,7 @@
     end
 
     it "returns a list of scheduled maintenance periods for an entity" do
-<<<<<<< HEAD
       result = [{:entity => entity_name, :check => check, :scheduled_maintenances => json_data}]
-=======
-      sm = double('sched_maint')
-      result = [{:entity => entity_name, :check => check, :scheduled_maintenances => sm}]
->>>>>>> 5abe4e23
 
       entity_presenter.should_receive(:scheduled_maintenances).with(nil, nil).and_return(result)
 
@@ -529,12 +444,7 @@
       start  = Time.parse('1 Jan 2012')
       finish = Time.parse('6 Jan 2012')
 
-<<<<<<< HEAD
       result = [{:entity => entity_name, :check => check, :scheduled_maintenances => json_data}]
-=======
-      sm = double('sched_maint')
-      result = [{:entity => entity_name, :check => check, :scheduled_maintenances => sm}]
->>>>>>> 5abe4e23
 
       entity_presenter.should_receive(:scheduled_maintenances).with(start.to_i, finish.to_i).and_return(result)
 
@@ -551,12 +461,7 @@
     end
 
     it "returns a list of scheduled maintenance periods for a check on an entity" do
-<<<<<<< HEAD
       result = [{:entity => entity_name, :check => check, :scheduled_maintenances => json_data}]
-=======
-      sm = double('sched_maint')
-      result = [{:entity => entity_name, :check => check, :scheduled_maintenances => sm}]
->>>>>>> 5abe4e23
 
       entity_check_presenter.should_receive(:scheduled_maintenances).with(nil, nil).and_return(json_data)
 
@@ -572,12 +477,7 @@
     end
 
     it "returns a list of unscheduled maintenance periods for an entity" do
-<<<<<<< HEAD
       result = [{:entity => entity_name, :check => check, :unscheduled_maintenances => json_data}]
-=======
-      um = double('unsched_maint')
-      result = [{:entity => entity_name, :check => check, :unscheduled_maintenances => um}]
->>>>>>> 5abe4e23
 
       entity_presenter.should_receive(:unscheduled_maintenances).with(nil, nil).and_return(result)
 
@@ -593,12 +493,7 @@
     end
 
     it "returns a list of unscheduled maintenance periods for a check on an entity" do
-<<<<<<< HEAD
       result = [{:entity => entity_name, :check => check, :unscheduled_maintenances => json_data}]
-=======
-      um = double('unsched_maint')
-      result = [{:entity => entity_name, :check => check, :unscheduled_maintenances => um}]
->>>>>>> 5abe4e23
 
       entity_check_presenter.should_receive(:unscheduled_maintenances).with(nil, nil).and_return(json_data)
 
@@ -617,12 +512,7 @@
       start  = Time.parse('1 Jan 2012')
       finish = Time.parse('6 Jan 2012')
 
-<<<<<<< HEAD
       result = [{:entity => entity_name, :check => check, :unscheduled_maintenances => json_data}]
-=======
-      um = double('unsched_maint')
-      result = [{:entity => entity_name, :check => check, :unscheduled_maintenances => um}]
->>>>>>> 5abe4e23
 
       entity_check_presenter.should_receive(:unscheduled_maintenances).with(start.to_i, finish.to_i).and_return(json_data)
 
@@ -639,14 +529,8 @@
     end
 
     it "returns a list of outages, for one whole entity and two checks on another entity" do
-<<<<<<< HEAD
       json_data_2 = {'other' => 'data'}
       json_data_3 = {'more' => 'data'}
-=======
-      outages_1 = double('outages_1')
-      outages_2 = double('outages_2')
-      outages_3 = double('outages_3')
->>>>>>> 5abe4e23
 
       entity_2_name = 'entity_2'
       entity_2 = double(Flapjack::Data::Entity)
@@ -655,15 +539,10 @@
                 {:entity => entity_2_name, :check => 'foo', :outages => json_data_2},
                 {:entity => entity_2_name, :check => 'bar', :outages => json_data_3}]
 
-<<<<<<< HEAD
-      foo_check = mock(Flapjack::Data::Check)
-      all_foo_checks = mock('all_foo_checks', :all => [foo_check])
-      bar_check = mock(Flapjack::Data::Check)
-      all_bar_checks = mock('all_bar_checks', :all => [bar_check])
-=======
-      foo_check = double(Flapjack::Data::EntityCheck)
-      bar_check = double(Flapjack::Data::EntityCheck)
->>>>>>> 5abe4e23
+      foo_check = double(Flapjack::Data::Check)
+      all_foo_checks = double('all_foo_checks', :all => [foo_check])
+      bar_check = double(Flapjack::Data::Check)
+      all_bar_checks = double('all_bar_checks', :all => [bar_check])
 
       foo_check_presenter = double(Flapjack::Gateways::API::EntityCheckPresenter)
       bar_check_presenter = double(Flapjack::Gateways::API::EntityCheckPresenter)
@@ -694,12 +573,7 @@
     end
 
     it "returns a list of outages for a check on an entity" do
-<<<<<<< HEAD
       result = [{:entity => entity_name, :check => check, :outages => json_data}]
-=======
-      outages = double('outages')
-      result = [{:entity => entity_name, :check => check, :outages => outages}]
->>>>>>> 5abe4e23
 
       entity_check_presenter.should_receive(:outages).with(nil, nil).and_return(json_data)
 
@@ -715,12 +589,7 @@
     end
 
     it "returns a list of downtimes for an entity" do
-<<<<<<< HEAD
       result = [{:entity => entity_name, :check => check, :downtime => json_data}]
-=======
-      downtime = double('downtime')
-      result = [{:entity => entity_name, :check => check, :downtime => downtime}]
->>>>>>> 5abe4e23
 
       entity_presenter.should_receive(:downtime).with(nil, nil).and_return(result)
 
@@ -736,12 +605,7 @@
     end
 
     it "returns a list of downtimes for a check on an entity" do
-<<<<<<< HEAD
       result = [{:entity => entity_name, :check => check, :downtime => json_data}]
-=======
-      downtime = double('downtime')
-      result = [{:entity => entity_name, :check => check, :downtime => downtime}]
->>>>>>> 5abe4e23
 
       entity_check_presenter.should_receive(:downtime).with(nil, nil).and_return(json_data)
 
@@ -769,16 +633,12 @@
       Flapjack::Data::Check.should_receive(:intersect).
         with(:entity_name => entity_name, :name => check).and_return(all_entity_checks)
 
-<<<<<<< HEAD
-      entity_check_2 = mock(Flapjack::Data::Check)
-=======
-      entity_check_2 = double(Flapjack::Data::EntityCheck)
->>>>>>> 5abe4e23
+      entity_check_2 = double(Flapjack::Data::Check)
       entity_check_2.should_receive(:entity).and_return(entity)
       entity_check_2.should_receive(:entity_name).and_return(entity_name)
       entity_check_2.should_receive(:check).and_return('foo')
 
-      all_entity_checks_2 = mock('all_entity_checks_2', :all => [entity_check_2])
+      all_entity_checks_2 = double('all_entity_checks_2', :all => [entity_check_2])
       Flapjack::Data::Check.should_receive(:intersect).
         with(:entity_name => entity_name, :name => 'foo').and_return(all_entity_checks_2)
 
@@ -832,7 +692,7 @@
       entity.should_receive(:save).and_return(true)
       entity.should_receive(:id).and_return('10001')
 
-      entity_2 = mock(Flapjack::Data::Entity)
+      entity_2 = double(Flapjack::Data::Entity)
       entity_2.should_receive(:valid?).and_return(true)
       entity_2.should_receive(:save).and_return(true)
       entity_2.should_receive(:id).and_return('10002')
