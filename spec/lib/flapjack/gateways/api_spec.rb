require 'spec_helper'
require 'flapjack/gateways/api'

describe 'Flapjack::Gateways::API', :sinatra => true, :logger => true, :json => true do

<<<<<<< HEAD
  def app
    Flapjack::Gateways::API
  end

  let(:entity)          { mock(Flapjack::Data::Entity) }
  let(:entity_check)    { mock(Flapjack::Data::EntityCheck) }

  let(:entity_name)     { 'www.example.net'}
  let(:entity_name_esc) { URI.escape(entity_name) }
  let(:check)           { 'ping' }

  let(:contact)         { mock(Flapjack::Data::Contact, :id => '21') }
  let(:contact_core)    {
    {'id'         => contact.id,
     'first_name' => "Ada",
     'last_name'  => "Lovelace",
     'email'      => "ada@example.com",
     'tags'       => ["legend", "first computer programmer"]
    }
  }

  let(:media) {
    {'email' => 'ada@example.com',
     'sms'   => '04123456789'
    }
  }

  let(:media_intervals) {
    {'email' => 500,
     'sms'   => 300
    }
  }

  let(:entity_presenter)       { mock(Flapjack::Gateways::API::EntityPresenter) }
  let(:entity_check_presenter) { mock(Flapjack::Gateways::API::EntityCheckPresenter) }

  let(:redis)           { mock(::Redis) }

  let(:notification_rule) {
    mock(Flapjack::Data::NotificationRule, :id => '1', :contact_id => '21')
  }

  let(:notification_rule_data) {
    {"contact_id"         => "21",
     "entity_tags"        => ["database","physical"],
     "entities"           => ["foo-app-01.example.com"],
     "time_restrictions"  => nil,
     "warning_media"      => ["email"],
     "critical_media"     => ["sms", "email"],
     "warning_blackhole"  => false,
     "critical_blackhole" => false
    }
  }

  before(:each) do
    ::Redis.should_receive(:new).and_return(redis)
    Flapjack::Gateways::API.instance_variable_set('@config', {})
    Flapjack::Gateways::API.instance_variable_set('@logger', @logger)
    Flapjack::Gateways::API.start
  end

  it "returns a list of checks for an entity" do
    entity.should_receive(:check_list).and_return([check])
    Flapjack::Data::Entity.should_receive(:find_by_name).
      with(entity_name, :redis => redis).and_return(entity)

    get "/checks/#{entity_name_esc}"
    last_response.should be_ok
    last_response.body.should == [check].to_json
  end

  it "returns the status for all checks on an entity" do
    entity.should_receive(:check_list).and_return([check])
    Flapjack::Data::Entity.should_receive(:find_by_name).
      with(entity_name, :redis => redis).and_return(entity)

    now = Time.now.to_i

    entity_check.should_receive(:state).and_return('OK')
    entity_check.should_receive(:summary).and_return('not bad')
    entity_check.should_receive(:details).and_return(nil)
    entity_check.should_receive(:in_unscheduled_maintenance?).and_return(false)
    entity_check.should_receive(:in_scheduled_maintenance?).and_return(false)
    entity_check.should_receive(:last_update).and_return(now - 30)
    entity_check.should_receive(:last_problem_notification).and_return(now - 60)
    entity_check.should_receive(:last_recovery_notification).and_return(now - 30)
    entity_check.should_receive(:last_acknowledgement_notification).and_return(now - 45)
    Flapjack::Data::EntityCheck.should_receive(:for_entity).
      with(entity, check, :redis => redis).and_return(entity_check)

    get "/status/#{entity_name_esc}"
    last_response.should be_ok
    last_response.body.should == [{'name' => check,
                                   'state' => 'OK',
                                   'summary' => 'not bad',
                                   'details' => nil,
                                   'in_unscheduled_maintenance' => false,
                                   'in_scheduled_maintenance' => false,
                                   'last_update' => (now - 30),
                                   'last_problem_notification' => (now - 60),
                                   'last_recovery_notification' => (now - 30),
                                   'last_acknowledgement_notification' => (now - 45)
                                  }].to_json
  end

  it "should not show the status for an entity that's not found" do
    Flapjack::Data::Entity.should_receive(:find_by_name).
      with(entity_name, :redis => redis).and_return(nil)

    get "/status/#{entity_name_esc}"
    last_response.should be_not_found
  end

  it "returns the status for a check (with non-word characters) on an entity" do
    nw_check = "HTTP Port 443"
    Flapjack::Data::Entity.should_receive(:find_by_name).
      with(entity_name, :redis => redis).and_return(entity)

    now = Time.now.to_i

    entity_check.should_receive(:state).and_return('OK')
    entity_check.should_receive(:summary).and_return('not bad')
    entity_check.should_receive(:details).and_return(nil)
    entity_check.should_receive(:in_unscheduled_maintenance?).and_return(false)
    entity_check.should_receive(:in_scheduled_maintenance?).and_return(false)
    entity_check.should_receive(:last_update).and_return(now - 30)
    entity_check.should_receive(:last_problem_notification).and_return(now - 60)
    entity_check.should_receive(:last_recovery_notification).and_return(now - 30)
    entity_check.should_receive(:last_acknowledgement_notification).and_return(now - 45)
    Flapjack::Data::EntityCheck.should_receive(:for_entity).
      with(entity, nw_check, :redis => redis).and_return(entity_check)

    get "/status/#{entity_name_esc}/#{URI.escape(nw_check)}"
    last_response.should be_ok
    last_response.body.should == {'name' => nw_check,
                                  'state' => 'OK',
                                  'summary' => 'not bad',
                                  'details' => nil,
                                  'in_unscheduled_maintenance' => false,
                                  'in_scheduled_maintenance' => false,
                                  'last_update' => (now - 30),
                                  'last_problem_notification' => (now - 60),
                                  'last_recovery_notification' => (now - 30),
                                  'last_acknowledgement_notification' => (now - 45)
                                 }.to_json
  end

  it "should not show the status for a check on an entity that's not found" do
    Flapjack::Data::Entity.should_receive(:find_by_name).
      with(entity_name, :redis => redis).and_return(nil)

    get "/status/#{entity_name_esc}/#{check}"
    last_response.should be_not_found
  end

  it "should not show the status for a check that's not found on an entity" do
    Flapjack::Data::Entity.should_receive(:find_by_name).
      with(entity_name, :redis => redis).and_return(entity)

    Flapjack::Data::EntityCheck.should_receive(:for_entity).
      with(entity, check, :redis => redis).and_return(nil)

    get "/status/#{entity_name_esc}/#{check}"
    last_response.should be_not_found
  end

  it "returns a list of scheduled maintenance periods for an entity" do
    result = mock('result')
    result_json = %q{"result"}
    result.should_receive(:to_json).and_return(result_json)
    entity_presenter.should_receive(:scheduled_maintenance).with(nil, nil).and_return(result)
    Flapjack::Gateways::API::EntityPresenter.should_receive(:new).
      with(entity, :redis => redis).and_return(entity_presenter)
    Flapjack::Data::Entity.should_receive(:find_by_name).
      with(entity_name, :redis => redis).and_return(entity)

    get "/scheduled_maintenances/#{entity_name_esc}"
    last_response.should be_ok
    last_response.body.should == result_json
  end

  it "creates an acknowledgement for an entity check" do
    Flapjack::Data::Entity.should_receive(:find_by_name).
      with(entity_name, :redis => redis).and_return(entity)
    Flapjack::Data::EntityCheck.should_receive(:for_entity).
      with(entity, check, :redis => redis).and_return(entity_check)
    entity_check.should_receive(:create_acknowledgement).with('summary' => nil, 'duration' => (4 * 60 * 60))

    post "/acknowledgements/#{entity_name_esc}/#{check}"
    last_response.status.should == 204
  end

  it "creates a scheduled maintenance for an entity check" do
    start = Time.now + (60 * 60) # an hour from now
    duration = (2 * 60 * 60)     # two hours
    Flapjack::Data::Entity.should_receive(:find_by_name).
      with(entity_name, :redis => redis).and_return(entity)
    Flapjack::Data::EntityCheck.should_receive(:for_entity).
      with(entity, check, :redis => redis).and_return(entity_check)
    entity_check.should_receive(:create_scheduled_maintenance).
      with(:summary => 'test', :duration => duration, :start_time => start.getutc.to_i)

    post "/scheduled_maintenances/#{entity_name_esc}/#{check}?" +
       "start_time=#{CGI.escape(start.iso8601)}&summary=test&duration=#{duration}"
    last_response.status.should == 204
  end

  it "returns a list of scheduled maintenance periods within a time window for an entity" do
    start  = Time.parse('1 Jan 2012')
    finish = Time.parse('6 Jan 2012')

    result = mock('result')
    result_json = %q{"result"}
    result.should_receive(:to_json).and_return(result_json)
    entity_presenter.should_receive(:scheduled_maintenance).with(start.to_i, finish.to_i).and_return(result)
    Flapjack::Gateways::API::EntityPresenter.should_receive(:new).
      with(entity, :redis => redis).and_return(entity_presenter)
    Flapjack::Data::Entity.should_receive(:find_by_name).
      with(entity_name, :redis => redis).and_return(entity)

    get "/scheduled_maintenances/#{entity_name_esc}?" +
      "start_time=#{CGI.escape(start.iso8601)}&end_time=#{CGI.escape(finish.iso8601)}"
    last_response.should be_ok
    last_response.body.should == result_json
  end

  it "returns a list of scheduled maintenance periods for a check on an entity" do
    result = mock('result')
    result_json = %q{"result"}
    result.should_receive(:to_json).and_return(result_json)
    entity_check_presenter.should_receive(:scheduled_maintenance).with(nil, nil).and_return(result)
    Flapjack::Gateways::API::EntityCheckPresenter.should_receive(:new).
      with(entity_check).and_return(entity_check_presenter)
    Flapjack::Data::Entity.should_receive(:find_by_name).
      with(entity_name, :redis => redis).and_return(entity)
    Flapjack::Data::EntityCheck.should_receive(:for_entity).
      with(entity, check, :redis => redis).and_return(entity_check)

    get "/scheduled_maintenances/#{entity_name_esc}/#{check}"
    last_response.should be_ok
    last_response.body.should == result_json
  end

  it "returns a list of unscheduled maintenance periods for an entity" do
    result = mock('result')
    result_json = %q{"result"}
    result.should_receive(:to_json).and_return(result_json)
    entity_presenter.should_receive(:unscheduled_maintenance).with(nil, nil).and_return(result)
    Flapjack::Gateways::API::EntityPresenter.should_receive(:new).
      with(entity, :redis => redis).and_return(entity_presenter)
    Flapjack::Data::Entity.should_receive(:find_by_name).
      with(entity_name, :redis => redis).and_return(entity)

    get "/unscheduled_maintenances/#{entity_name_esc}"
    last_response.should be_ok
    last_response.body.should == result_json
  end

  it "returns a list of unscheduled maintenance periods for a check on an entity" do
    result = mock('result')
    result_json = %q{"result"}
    result.should_receive(:to_json).and_return(result_json)
    entity_check_presenter.should_receive(:unscheduled_maintenance).with(nil, nil).and_return(result)
    Flapjack::Gateways::API::EntityCheckPresenter.should_receive(:new).
      with(entity_check).and_return(entity_check_presenter)
    Flapjack::Data::Entity.should_receive(:find_by_name).
      with(entity_name, :redis => redis).and_return(entity)
    Flapjack::Data::EntityCheck.should_receive(:for_entity).
      with(entity, check, :redis => redis).and_return(entity_check)

    get "/unscheduled_maintenances/#{entity_name_esc}/#{check}"
    last_response.should be_ok
    last_response.body.should == result_json
  end

  it "returns a list of unscheduled maintenance periods within a time window for a check an entity" do
    start    = Time.parse('1 Jan 2012')
    finish   = Time.parse('6 Jan 2012')

    result = mock('result')
    result_json = %q{"result"}
    result.should_receive(:to_json).and_return(result_json)
    entity_check_presenter.should_receive(:unscheduled_maintenance).with(start.to_i, finish.to_i).and_return(result)
    Flapjack::Gateways::API::EntityCheckPresenter.should_receive(:new).
      with(entity_check).and_return(entity_check_presenter)
    Flapjack::Data::Entity.should_receive(:find_by_name).
      with(entity_name, :redis => redis).and_return(entity)
    Flapjack::Data::EntityCheck.should_receive(:for_entity).
      with(entity, check, :redis => redis).and_return(entity_check)

    get "/unscheduled_maintenances/#{entity_name_esc}/#{check}" +
      "?start_time=#{CGI.escape(start.iso8601)}&end_time=#{CGI.escape(finish.iso8601)}"
    last_response.should be_ok
    last_response.body.should == result_json
  end

  it "returns a list of outages for an entity" do
    result = mock('result')
    result_json = %q{"result"}
    result.should_receive(:to_json).and_return(result_json)
    entity_presenter.should_receive(:outages).with(nil, nil).and_return(result)
    Flapjack::Gateways::API::EntityPresenter.should_receive(:new).
      with(entity, :redis => redis).and_return(entity_presenter)
    Flapjack::Data::Entity.should_receive(:find_by_name).
      with(entity_name, :redis => redis).and_return(entity)

    get "/outages/#{entity_name_esc}"
    last_response.should be_ok
    last_response.body.should == result_json
  end

  it "returns a list of outages for a check on an entity" do
    result = mock('result')
    result_json = %q{"result"}
    result.should_receive(:to_json).and_return(result_json)
    entity_check_presenter.should_receive(:outages).with(nil, nil).and_return(result)
    Flapjack::Gateways::API::EntityCheckPresenter.should_receive(:new).
      with(entity_check).and_return(entity_check_presenter)
    Flapjack::Data::Entity.should_receive(:find_by_name).
      with(entity_name, :redis => redis).and_return(entity)
    Flapjack::Data::EntityCheck.should_receive(:for_entity).
      with(entity, check, :redis => redis).and_return(entity_check)

    get "/outages/#{entity_name_esc}/#{check}"
    last_response.should be_ok
    last_response.body.should == result_json
  end

  it "returns a list of downtimes for an entity" do
    result = mock('result')
    result_json = %q{"result"}
    result.should_receive(:to_json).and_return(result_json)
    entity_presenter.should_receive(:downtime).with(nil, nil).and_return(result)
    Flapjack::Gateways::API::EntityPresenter.should_receive(:new).
      with(entity, :redis => redis).and_return(entity_presenter)
    Flapjack::Data::Entity.should_receive(:find_by_name).
      with(entity_name, :redis => redis).and_return(entity)

    get "/downtime/#{entity_name_esc}"
    last_response.should be_ok
    last_response.body.should == result_json
  end

  it "returns a list of downtimes for a check on an entity" do
    result = mock('result')
    result_json = %q{"result"}
    result.should_receive(:to_json).and_return(result_json)
    entity_check_presenter.should_receive(:downtime).with(nil, nil).and_return(result)
    Flapjack::Gateways::API::EntityCheckPresenter.should_receive(:new).
      with(entity_check).and_return(entity_check_presenter)
    Flapjack::Data::Entity.should_receive(:find_by_name).
      with(entity_name, :redis => redis).and_return(entity)
    Flapjack::Data::EntityCheck.should_receive(:for_entity).
      with(entity, check, :redis => redis).and_return(entity_check)

    get "/downtime/#{entity_name_esc}/#{check}"
    last_response.should be_ok
    last_response.body.should == result_json
  end

  it "creates a test notification event for check on an entity" do

    Flapjack::Data::Entity.should_receive(:find_by_name).
      with(entity_name, :redis => redis).and_return(entity)
    entity.should_receive(:name).and_return(entity_name)
    Flapjack::Data::EntityCheck.should_receive(:for_entity).
      with(entity, 'foo', :redis => redis).and_return(entity_check)
    entity_check.should_receive(:test_notifications)

    post "/test_notifications/#{entity_name_esc}/foo"
    last_response.status.should == 204
  end

  it "creates entities from a submitted list" do
    entities = {'entities' =>
      [
       {"id" => "10001",
        "name" => "clientx-app-01",
        "contacts" => ["0362","0363","0364"]
       },
       {"id" => "10002",
        "name" => "clientx-app-02",
        "contacts" => ["0362"]
       }
      ]
    }
    Flapjack::Data::Entity.should_receive(:add).twice

    post "/entities", entities.to_json, {'CONTENT_TYPE' => 'application/json'}
    last_response.status.should == 204
  end

  it "does not create entities if the data is improperly formatted" do
    Flapjack::Data::Entity.should_not_receive(:add)

    post "/entities", {'entities' => ["Hello", "there"]}.to_json,
      {'CONTENT_TYPE' => 'application/json'}
    last_response.status.should == 403
  end

  it "does not create entities if they don't contain an id" do
    entities = {'entities' =>
      [
       {"id" => "10001",
        "name" => "clientx-app-01",
        "contacts" => ["0362","0363","0364"]
       },
       {"name" => "clientx-app-02",
        "contacts" => ["0362"]
       }
      ]
    }
    Flapjack::Data::Entity.should_receive(:add)

    post "/entities", entities.to_json, {'CONTENT_TYPE' => 'application/json'}
    last_response.status.should == 403
  end

  it "creates contacts from a submitted list" do
    contacts = {'contacts' =>
      [{"id" => "0362",
        "first_name" => "John",
        "last_name" => "Smith",
        "email" => "johns@example.dom",
        "media" => {"email"  => "johns@example.dom",
                    "jabber" => "johns@conference.localhost"}},
       {"id" => "0363",
        "first_name" => "Jane",
        "last_name" => "Jones",
        "email" => "jane@example.dom",
        "media" => {"email" => "jane@example.dom"}}
      ]
    }

    Flapjack::Data::Contact.should_receive(:all).with(:redis => redis).and_return([])
    Flapjack::Data::Contact.should_receive(:add).twice

    post "/contacts", contacts.to_json, {'CONTENT_TYPE' => 'application/json'}
    last_response.status.should == 204
  end

  it "does not create contacts if the data is improperly formatted" do
    Flapjack::Data::Contact.should_not_receive(:add)

    post "/contacts", {'contacts' => ["Hello", "again"]}.to_json,
      {'CONTENT_TYPE' => 'application/json'}
    last_response.status.should == 403
  end

  it "does not create contacts if they don't contain an id" do
    contacts = {'contacts' =>
      [{"id" => "0362",
        "first_name" => "John",
        "last_name" => "Smith",
        "email" => "johns@example.dom",
        "media" => {"email"  => "johns@example.dom",
                    "jabber" => "johns@conference.localhost"}},
       {"first_name" => "Jane",
        "last_name" => "Jones",
        "email" => "jane@example.dom",
        "media" => {"email" => "jane@example.dom"}}
      ]
    }

    Flapjack::Data::Contact.should_receive(:all).with(:redis => redis).and_return([])
    Flapjack::Data::Contact.should_receive(:add)

    post "/contacts", contacts.to_json, {'CONTENT_TYPE' => 'application/json'}
    last_response.status.should == 204
  end

  it "updates a contact if it is already present" do
    contacts = {'contacts' =>
      [{"id" => "0362",
        "first_name" => "John",
        "last_name" => "Smith",
        "email" => "johns@example.dom",
        "media" => {"email"  => "johns@example.dom",
                    "jabber" => "johns@conference.localhost"}},
       {"id" => "0363",
        "first_name" => "Jane",
        "last_name" => "Jones",
        "email" => "jane@example.dom",
        "media" => {"email" => "jane@example.dom"}}
      ]
    }

    existing = mock(Flapjack::Data::Contact)
    existing.should_receive(:id).and_return("0363")
    existing.should_receive(:update).with(contacts['contacts'][1])

    Flapjack::Data::Contact.should_receive(:all).with(:redis => redis).and_return([existing])
    Flapjack::Data::Contact.should_receive(:add).with(contacts['contacts'][0], :redis => redis)

    post "/contacts", contacts.to_json, {'CONTENT_TYPE' => 'application/json'}
    last_response.status.should == 204
  end

  it "deletes a contact not found in a bulk update list" do
    contacts = {'contacts' =>
      [{"id" => "0363",
        "first_name" => "Jane",
        "last_name" => "Jones",
        "email" => "jane@example.dom",
        "media" => {"email" => "jane@example.dom"}}
      ]
    }

    existing = mock(Flapjack::Data::Contact)
    existing.should_receive(:id).twice.and_return("0362")
    existing.should_receive(:delete!)

    Flapjack::Data::Contact.should_receive(:all).with(:redis => redis).and_return([existing])
    Flapjack::Data::Contact.should_receive(:add).with(contacts['contacts'][0], :redis => redis)

    post "/contacts", contacts.to_json, {'CONTENT_TYPE' => 'application/json'}
    last_response.status.should == 204
  end

  it "returns all the contacts" do
    contact.should_receive(:to_json).and_return(contact_core.to_json)
    Flapjack::Data::Contact.should_receive(:all).with(:redis => redis).
      and_return([contact])

    get '/contacts'
    last_response.should be_ok
    last_response.body.should be_json_eql([contact_core].to_json)
  end

  it "returns the core information of a specified contact" do
    contact.should_receive(:to_json).and_return(contact_core.to_json)
    Flapjack::Data::Contact.should_receive(:find_by_id).
      with(contact.id, {:redis => redis, :logger => @logger}).and_return(contact)

    get "/contacts/#{contact.id}"
    last_response.should be_ok
    last_response.body.should be_json_eql(contact_core.to_json)
  end

  it "does not return information for a contact that does not exist" do
    Flapjack::Data::Contact.should_receive(:find_by_id).
      with(contact.id, {:redis => redis, :logger => @logger}).and_return(nil)

    get "/contacts/#{contact.id}"
    last_response.should be_not_found
  end

  it "lists a contact's notification rules" do
    notification_rule_2 = mock(Flapjack::Data::NotificationRule, :id => '2', :contact_id => '21')
    notification_rule.should_receive(:to_json).and_return('"rule_1"')
    notification_rule_2.should_receive(:to_json).and_return('"rule_2"')
    notification_rules = [ notification_rule, notification_rule_2 ]

    contact.should_receive(:notification_rules).and_return(notification_rules)
    Flapjack::Data::Contact.should_receive(:find_by_id).
      with(contact.id, {:redis => redis, :logger => @logger}).and_return(contact)

    get "/contacts/#{contact.id}/notification_rules"
    last_response.should be_ok
    last_response.body.should be_json_eql( '["rule_1", "rule_2"]' )
  end

  it "does not list notification rules for a contact that does not exist" do
    Flapjack::Data::Contact.should_receive(:find_by_id).
      with(contact.id, {:redis => redis, :logger => @logger}).and_return(nil)

    get "/contacts/#{contact.id}/notification_rules"
    last_response.should be_not_found
  end

  it "returns a specified notification rule" do
    notification_rule.should_receive(:to_json).and_return('"rule_1"')
    Flapjack::Data::NotificationRule.should_receive(:find_by_id).
      with(notification_rule.id, {:redis => redis, :logger => @logger}).and_return(notification_rule)

    get "/notification_rules/#{notification_rule.id}"
    last_response.should be_ok
    last_response.body.should be_json_eql('"rule_1"')
  end

  it "does not return a notification rule that does not exist" do
    Flapjack::Data::NotificationRule.should_receive(:find_by_id).
      with(notification_rule.id, {:redis => redis, :logger => @logger}).and_return(nil)

    get "/notification_rules/#{notification_rule.id}"
    last_response.should be_not_found
  end

  # POST /notification_rules
  it "creates a new notification rule" do
    Flapjack::Data::Contact.should_receive(:find_by_id).
      with(contact.id, {:redis => redis, :logger => @logger}).and_return(contact)
    notification_rule.should_receive(:to_json).and_return('"rule_1"')

    # symbolize the keys
    notification_rule_data_sym = notification_rule_data.inject({}){|memo,(k,v)|
      memo[k.to_sym] = v; memo
    }
    notification_rule_data_sym.delete(:contact_id)

    contact.should_receive(:add_notification_rule).
      with(notification_rule_data_sym, :logger => @logger).and_return(notification_rule)

    post "/notification_rules", notification_rule_data.to_json,
      {'CONTENT_TYPE' => 'application/json'}
    last_response.should be_ok
    last_response.body.should be_json_eql('"rule_1"')
  end

  it "does not create a notification_rule for a contact that's not present" do
    Flapjack::Data::Contact.should_receive(:find_by_id).
      with(contact.id, {:redis => redis, :logger => @logger}).and_return(nil)

    post "/notification_rules", notification_rule_data.to_json,
      {'CONTENT_TYPE' => 'application/json'}
    last_response.should be_not_found
  end

  it "does not create a notification_rule if a rule id is provided" do
    contact.should_not_receive(:add_notification_rule)

    post "/notification_rules", notification_rule_data.merge(:id => 1).to_json,
      {'CONTENT_TYPE' => 'application/json'}
    last_response.status.should == 403
  end

  # PUT /notification_rules/RULE_ID
  it "updates a notification rule" do
    Flapjack::Data::Contact.should_receive(:find_by_id).
      with(contact.id, {:redis => redis, :logger => @logger}).and_return(contact)
    notification_rule.should_receive(:to_json).and_return('"rule_1"')
    Flapjack::Data::NotificationRule.should_receive(:find_by_id).
      with(notification_rule.id, {:redis => redis, :logger => @logger}).and_return(notification_rule)

    # symbolize the keys
    notification_rule_data_sym = notification_rule_data.inject({}){|memo,(k,v)|
      memo[k.to_sym] = v; memo
    }
    notification_rule_data_sym.delete(:contact_id)

    notification_rule.should_receive(:update).with(notification_rule_data_sym, :logger => @logger).and_return(true)

    put "/notification_rules/#{notification_rule.id}", notification_rule_data.to_json,
      {'CONTENT_TYPE' => 'application/json'}
    last_response.should be_ok
    last_response.body.should be_json_eql('"rule_1"')
  end

  it "does not update a notification rule that's not present" do
    Flapjack::Data::NotificationRule.should_receive(:find_by_id).
      with(notification_rule.id, {:redis => redis, :logger => @logger}).and_return(nil)

    put "/notification_rules/#{notification_rule.id}", notification_rule_data
    last_response.should be_not_found
  end

  it "does not update a notification_rule for a contact that's not present" do
    Flapjack::Data::NotificationRule.should_receive(:find_by_id).
      with(notification_rule.id, {:redis => redis, :logger => @logger}).and_return(notification_rule)
    Flapjack::Data::Contact.should_receive(:find_by_id).
      with(contact.id, {:redis => redis, :logger => @logger}).and_return(nil)

    put "/notification_rules/#{notification_rule.id}", notification_rule_data.to_json,
      {'CONTENT_TYPE' => 'application/json'}
    last_response.should be_not_found
  end

  # DELETE /notification_rules/RULE_ID
  it "deletes a notification rule" do
    notification_rule.should_receive(:contact_id).and_return(contact.id)
    Flapjack::Data::NotificationRule.should_receive(:find_by_id).
      with(notification_rule.id, {:redis => redis, :logger => @logger}).and_return(notification_rule)
    contact.should_receive(:delete_notification_rule).with(notification_rule)
    Flapjack::Data::Contact.should_receive(:find_by_id).
      with(contact.id, {:redis => redis, :logger => @logger}).and_return(contact)

    delete "/notification_rules/#{notification_rule.id}"
    last_response.status.should == 204
  end

  it "does not delete a notification rule that's not present" do
    Flapjack::Data::NotificationRule.should_receive(:find_by_id).
      with(notification_rule.id, {:redis => redis, :logger => @logger}).and_return(nil)

    delete "/notification_rules/#{notification_rule.id}"
    last_response.should be_not_found
  end

  it "does not delete a notification rule if the contact is not present" do
    notification_rule.should_receive(:contact_id).and_return(contact.id)
    Flapjack::Data::NotificationRule.should_receive(:find_by_id).
      with(notification_rule.id, {:redis => redis, :logger => @logger}).and_return(notification_rule)
    Flapjack::Data::Contact.should_receive(:find_by_id).
      with(contact.id, {:redis => redis, :logger => @logger}).and_return(nil)

    delete "/notification_rules/#{notification_rule.id}"
    last_response.should be_not_found
  end

  # GET /contacts/CONTACT_ID/media
  it "returns the media of a contact" do
    contact.should_receive(:media).and_return(media)
    contact.should_receive(:media_intervals).and_return(media_intervals)
    Flapjack::Data::Contact.should_receive(:find_by_id).
      with(contact.id, {:redis => redis, :logger => @logger}).and_return(contact)
    result = Hash[ *(media.keys.collect {|m|
      [m, {'address'  => media[m],
           'interval' => media_intervals[m] }]
      }).flatten(1)].to_json

    get "/contacts/#{contact.id}/media"
    last_response.should be_ok
    last_response.body.should be_json_eql(result)
  end

  it "does not return the media of a contact if the contact is not present" do
    Flapjack::Data::Contact.should_receive(:find_by_id).
      with(contact.id, {:redis => redis, :logger => @logger}).and_return(nil)

    get "/contacts/#{contact.id}/media"
    last_response.should be_not_found
  end

  # GET /contacts/CONTACT_ID/media/MEDIA
  it "returns the specified media of a contact" do
    contact.should_receive(:media).twice.and_return(media)
    contact.should_receive(:media_intervals).and_return(media_intervals)
    Flapjack::Data::Contact.should_receive(:find_by_id).
      with(contact.id, {:redis => redis, :logger => @logger}).and_return(contact)

    result = {'address' => media['sms'], 'interval' => media_intervals['sms']}

    get "/contacts/#{contact.id}/media/sms"
    last_response.should be_ok
    last_response.body.should be_json_eql(result.to_json)
  end

  it "does not return the media of a contact if the contact is not present" do
    Flapjack::Data::Contact.should_receive(:find_by_id).
      with(contact.id, {:redis => redis, :logger => @logger}).and_return(nil)

    get "/contacts/#{contact.id}/media/sms"
    last_response.should be_not_found
  end

  it "does not return the media of a contact if the media is not present" do
    contact.should_receive(:media).and_return(media)
    Flapjack::Data::Contact.should_receive(:find_by_id).
      with(contact.id, {:redis => redis, :logger => @logger}).and_return(contact)

    get "/contacts/#{contact.id}/media/telepathy"
    last_response.should be_not_found
  end

  # PUT, DELETE /contacts/CONTACT_ID/media/MEDIA
  it "creates/updates a media of a contact" do
    # as far as API is concerned these are the same -- contact.rb spec test
    # may distinguish between them
    alt_media = media.merge('sms' => '04987654321')
    alt_media_intervals = media_intervals.merge('sms' => '200')

    contact.should_receive(:set_address_for_media).with('sms', '04987654321')
    contact.should_receive(:set_interval_for_media).with('sms', '200')
    contact.should_receive(:media).and_return(alt_media)
    contact.should_receive(:media_intervals).and_return(alt_media_intervals)
    Flapjack::Data::Contact.should_receive(:find_by_id).
      with(contact.id, {:redis => redis, :logger => @logger}).and_return(contact)

    result = {'address' => alt_media['sms'], 'interval' => alt_media_intervals['sms']}

    put "/contacts/#{contact.id}/media/sms", {:address => '04987654321', :interval => '200'}
    last_response.should be_ok
    last_response.body.should be_json_eql(result.to_json)
  end

  it "does not create a media of a contact that's not present" do
    Flapjack::Data::Contact.should_receive(:find_by_id).
      with(contact.id, {:redis => redis, :logger => @logger}).and_return(nil)

    put "/contacts/#{contact.id}/media/sms", {:address => '04987654321', :interval => '200'}
    last_response.should be_not_found
  end

  it "does not create a media of a contact if no address is provided" do
    Flapjack::Data::Contact.should_receive(:find_by_id).
      with(contact.id, {:redis => redis, :logger => @logger}).and_return(contact)

    put "/contacts/#{contact.id}/media/sms", {:interval => '200'}
    last_response.should be_forbidden
  end

  it "does not create a media of a contact if no interval is provided" do
    Flapjack::Data::Contact.should_receive(:find_by_id).
      with(contact.id, {:redis => redis, :logger => @logger}).and_return(contact)

    put "/contacts/#{contact.id}/media/sms", {:address => '04987654321'}
    last_response.should be_forbidden
  end

  it "deletes a media of a contact" do
    contact.should_receive(:remove_media).with('sms')
    Flapjack::Data::Contact.should_receive(:find_by_id).
      with(contact.id, {:redis => redis, :logger => @logger}).and_return(contact)

    delete "/contacts/#{contact.id}/media/sms"
    last_response.status.should == 204
  end

  it "does not delete a media of a contact that's not present" do
    Flapjack::Data::Contact.should_receive(:find_by_id).
      with(contact.id, {:redis => redis, :logger => @logger}).and_return(nil)

    delete "/contacts/#{contact.id}/media/sms"
    last_response.should be_not_found
  end

  # GET /contacts/CONTACT_ID/timezone
  it "returns the timezone of a contact" do
    contact.should_receive(:timezone).and_return(::ActiveSupport::TimeZone.new('Australia/Sydney'))
    Flapjack::Data::Contact.should_receive(:find_by_id).
      with(contact.id, {:redis => redis, :logger => @logger}).and_return(contact)

    get "/contacts/#{contact.id}/timezone"
    last_response.should be_ok
    last_response.body.should be_json_eql('"Australia/Sydney"')
  end

  it "doesn't get the timezone of a contact that doesn't exist" do
    Flapjack::Data::Contact.should_receive(:find_by_id).
      with(contact.id, {:redis => redis, :logger => @logger}).and_return(nil)

    get "/contacts/#{contact.id}/timezone"
    last_response.should be_not_found
  end

  # PUT /contacts/CONTACT_ID/timezone
  it "sets the timezone of a contact" do
    contact.should_receive(:timezone=).with('Australia/Perth')
    contact.should_receive(:timezone).and_return(ActiveSupport::TimeZone.new('Australia/Perth'))
    Flapjack::Data::Contact.should_receive(:find_by_id).
      with(contact.id, {:redis => redis, :logger => @logger}).and_return(contact)

    put "/contacts/#{contact.id}/timezone", {:timezone => 'Australia/Perth'}
    last_response.should be_ok
  end

  it "doesn't set the timezone of a contact who can't be found" do
    Flapjack::Data::Contact.should_receive(:find_by_id).
      with(contact.id, {:redis => redis, :logger => @logger}).and_return(nil)

    put "/contacts/#{contact.id}/timezone", {:timezone => 'Australia/Perth'}
    last_response.should be_not_found
  end

  # DELETE /contacts/CONTACT_ID/timezone
  it "deletes the timezone of a contact" do
    contact.should_receive(:timezone=).with(nil)
    Flapjack::Data::Contact.should_receive(:find_by_id).
      with(contact.id, {:redis => redis, :logger => @logger}).and_return(contact)

    delete "/contacts/#{contact.id}/timezone"
    last_response.status.should == 204
  end

  it "does not delete the timezone of a contact that's not present" do
    Flapjack::Data::Contact.should_receive(:find_by_id).
      with(contact.id, {:redis => redis, :logger => @logger}).and_return(nil)

    delete "/contacts/#{contact.id}/timezone"
    last_response.should be_not_found
  end



  it "sets a single tag on an entity and returns current tags" do
    entity.should_receive(:add_tags).with('web')
    entity.should_receive(:tags).and_return(['web'])
    Flapjack::Data::Entity.should_receive(:find_by_name).
      with(entity_name, :redis => redis).and_return(entity)

    post "entities/#{entity_name}/tags", :tag => 'web'
    last_response.should be_ok
    last_response.body.should be_json_eql( ['web'].to_json )
  end

  it "does not set a single tag on an entity that's not found" do
    Flapjack::Data::Entity.should_receive(:find_by_name).
      with(entity_name, :redis => redis).and_return(nil)

    post "entities/#{entity_name}/tags", :tag => 'web'
    last_response.should be_not_found
  end

  it "sets multiple tags on an entity and returns current tags" do
    entity.should_receive(:add_tags).with('web', 'app')
    entity.should_receive(:tags).and_return(['web', 'app'])
    Flapjack::Data::Entity.should_receive(:find_by_name).
      with(entity_name, :redis => redis).and_return(entity)

    # NB submitted at a lower level as tag[]=web&tag[]=app
    post "entities/#{entity_name}/tags", :tag => ['web', 'app']
    last_response.should be_ok
    last_response.body.should be_json_eql( ['web', 'app'].to_json )
  end

  it "does not set multiple tags on an entity that's not found" do
    Flapjack::Data::Entity.should_receive(:find_by_name).
      with(entity_name, :redis => redis).and_return(nil)

    post "entities/#{entity_name}/tags", :tag => ['web', 'app']
    last_response.should be_not_found
  end

  it "removes a single tag from an entity" do
    entity.should_receive(:delete_tags).with('web')
    Flapjack::Data::Entity.should_receive(:find_by_name).
      with(entity_name, :redis => redis).and_return(entity)

    delete "entities/#{entity_name}/tags", :tag => 'web'
    last_response.status.should == 204
  end

  it "does not remove a single tag from an entity that's not found" do
    Flapjack::Data::Entity.should_receive(:find_by_name).
      with(entity_name, :redis => redis).and_return(nil)

    delete "entities/#{entity_name}/tags", :tag => 'web'
    last_response.should be_not_found
  end

  it "removes multiple tags from an entity" do
    entity.should_receive(:delete_tags).with('web', 'app')
    Flapjack::Data::Entity.should_receive(:find_by_name).
      with(entity_name, :redis => redis).and_return(entity)

    delete "entities/#{entity_name}/tags", :tag => ['web', 'app']
    last_response.status.should == 204
  end

  it "does not remove multiple tags from an entity that's not found" do
    Flapjack::Data::Entity.should_receive(:find_by_name).
      with(entity_name, :redis => redis).and_return(nil)

    delete "entities/#{entity_name}/tags", :tag => ['web', 'app']
    last_response.should be_not_found
  end

  it "gets all tags on an entity" do
    entity.should_receive(:tags).and_return(['web', 'app'])
    Flapjack::Data::Entity.should_receive(:find_by_name).
      with(entity_name, :redis => redis).and_return(entity)

    get "entities/#{entity_name}/tags"
    last_response.should be_ok
    last_response.body.should be_json_eql( ['web', 'app'].to_json )
  end

  it "does not get all tags on an entity that's not found" do
    Flapjack::Data::Entity.should_receive(:find_by_name).
      with(entity_name, :redis => redis).and_return(nil)

    get "entities/#{entity_name}/tags"
    last_response.should be_not_found
  end


  it "sets a single tag on a contact and returns current tags" do
    contact.should_receive(:add_tags).with('web')
    contact.should_receive(:tags).and_return(['web'])
    Flapjack::Data::Contact.should_receive(:find_by_id).
      with(contact.id, {:redis => redis, :logger => @logger}).and_return(contact)

    post "contacts/#{contact.id}/tags", :tag => 'web'
    last_response.should be_ok
    last_response.body.should be_json_eql( ['web'].to_json )
  end

  it "does not set a single tag on a contact that's not found" do
    Flapjack::Data::Contact.should_receive(:find_by_id).
      with(contact.id, {:redis => redis, :logger => @logger}).and_return(nil)

    post "contacts/#{contact.id}/tags", :tag => 'web'
    last_response.should be_not_found
  end

  it "sets multiple tags on a contact and returns current tags" do
    contact.should_receive(:add_tags).with('web', 'app')
    contact.should_receive(:tags).and_return(['web', 'app'])
    Flapjack::Data::Contact.should_receive(:find_by_id).
      with(contact.id, {:redis => redis, :logger => @logger}).and_return(contact)

    post "contacts/#{contact.id}/tags", :tag => ['web', 'app']
    last_response.should be_ok
    last_response.body.should be_json_eql( ['web', 'app'].to_json )
  end

  it "does not set multiple tags on a contact that's not found" do
    Flapjack::Data::Contact.should_receive(:find_by_id).
      with(contact.id, {:redis => redis, :logger => @logger}).and_return(nil)

    post "contacts/#{contact.id}/tags", :tag => ['web', 'app']
    last_response.should be_not_found
  end

  it "removes a single tag from a contact" do
    contact.should_receive(:delete_tags).with('web')
    Flapjack::Data::Contact.should_receive(:find_by_id).
      with(contact.id, {:redis => redis, :logger => @logger}).and_return(contact)

    delete "contacts/#{contact.id}/tags", :tag => 'web'
    last_response.status.should == 204
  end

  it "does not remove a single tag from a contact that's not found" do
    Flapjack::Data::Contact.should_receive(:find_by_id).
      with(contact.id, {:redis => redis, :logger => @logger}).and_return(nil)

    delete "contacts/#{contact.id}/tags", :tag => 'web'
    last_response.should be_not_found
  end

  it "removes multiple tags from a contact" do
    contact.should_receive(:delete_tags).with('web', 'app')
    Flapjack::Data::Contact.should_receive(:find_by_id).
      with(contact.id, {:redis => redis, :logger => @logger}).and_return(contact)

    delete "contacts/#{contact.id}/tags", :tag => ['web', 'app']
    last_response.status.should == 204
  end

  it "does not remove multiple tags from a contact that's not found" do
    Flapjack::Data::Contact.should_receive(:find_by_id).
      with(contact.id, {:redis => redis, :logger => @logger}).and_return(nil)

    delete "contacts/#{contact.id}/tags", :tag => ['web', 'app']
    last_response.should be_not_found
  end

  it "gets all tags on a contact" do
    contact.should_receive(:tags).and_return(['web', 'app'])
    Flapjack::Data::Contact.should_receive(:find_by_id).
      with(contact.id, {:redis => redis, :logger => @logger}).and_return(contact)

    get "contacts/#{contact.id}/tags"
    last_response.should be_ok
    last_response.body.should be_json_eql( ['web', 'app'].to_json )
  end

  it "does not get all tags on a contact that's not found" do
    Flapjack::Data::Contact.should_receive(:find_by_id).
      with(contact.id, {:redis => redis, :logger => @logger}).and_return(nil)

    get "contacts/#{contact.id}/tags"
    last_response.should be_not_found
  end

  it "gets all entity tags for a contact" do
    entity_1 = mock(Flapjack::Data::Entity)
    entity_1.should_receive(:name).and_return('entity_1')
    entity_2 = mock(Flapjack::Data::Entity)
    entity_2.should_receive(:name).and_return('entity_2')
    tag_data = [{:entity => entity_1, :tags => ['web']},
                {:entity => entity_2, :tags => ['app']}]
    contact.should_receive(:entities).with(:tags => true).
      and_return(tag_data)

    Flapjack::Data::Contact.should_receive(:find_by_id).
      with(contact.id, {:redis => redis, :logger => @logger}).and_return(contact)

    get "contacts/#{contact.id}/entity_tags"
    last_response.should be_ok
    tag_response = {'entity_1' => ['web'],
                    'entity_2' => ['app']}
    last_response.body.should be_json_eql( tag_response.to_json )
  end

  it "does not get all entity tags for a contact that's not found" do
    Flapjack::Data::Contact.should_receive(:find_by_id).
      with(contact.id, {:redis => redis, :logger => @logger}).and_return(nil)

    get "contacts/#{contact.id}/entity_tags"
    last_response.should be_not_found
  end

  it "adds tags to multiple entities for a contact" do
    entity_1 = mock(Flapjack::Data::Entity)
    entity_1.should_receive(:name).twice.and_return('entity_1')
    entity_1.should_receive(:add_tags).with('web')
    entity_2 = mock(Flapjack::Data::Entity)
    entity_2.should_receive(:name).twice.and_return('entity_2')
    entity_2.should_receive(:add_tags).with('app')

    entities = [{:entity => entity_1}, {:entity => entity_2}]
    contact.should_receive(:entities).and_return(entities)
    tag_data = [{:entity => entity_1, :tags => ['web']},
                {:entity => entity_2, :tags => ['app']}]
    contact.should_receive(:entities).with(:tags => true).and_return(tag_data)

    Flapjack::Data::Contact.should_receive(:find_by_id).
      with(contact.id, {:redis => redis, :logger => @logger}).and_return(contact)

    post "contacts/#{contact.id}/entity_tags",
      :entity => {'entity_1' => ['web'], 'entity_2' => ['app']}
    last_response.should be_ok
    tag_response = {'entity_1' => ['web'],
                    'entity_2' => ['app']}
    last_response.body.should be_json_eql( tag_response.to_json )
  end

  it "does not add tags to multiple entities for a contact that's not found" do
    Flapjack::Data::Contact.should_receive(:find_by_id).
      with(contact.id, {:redis => redis, :logger => @logger}).and_return(nil)

    post "contacts/#{contact.id}/entity_tags",
      :entity => {'entity_1' => ['web'], 'entity_2' => ['app']}
    last_response.should be_not_found
  end

  it "deletes tags from multiple entities for a contact" do
    entity_1 = mock(Flapjack::Data::Entity)
    entity_1.should_receive(:name).and_return('entity_1')
    entity_1.should_receive(:delete_tags).with('web')
    entity_2 = mock(Flapjack::Data::Entity)
    entity_2.should_receive(:name).and_return('entity_2')
    entity_2.should_receive(:delete_tags).with('app')

    entities = [{:entity => entity_1}, {:entity => entity_2}]
    contact.should_receive(:entities).and_return(entities)

    Flapjack::Data::Contact.should_receive(:find_by_id).
      with(contact.id, {:redis => redis, :logger => @logger}).and_return(contact)

    delete "contacts/#{contact.id}/entity_tags",
      :entity => {'entity_1' => ['web'], 'entity_2' => ['app']}
    last_response.status.should == 204
  end

  it "does not delete tags from multiple entities for a contact that's not found" do
    Flapjack::Data::Contact.should_receive(:find_by_id).
      with(contact.id, {:redis => redis, :logger => @logger}).and_return(nil)

    delete "contacts/#{contact.id}/entity_tags",
      :entity => {'entity_1' => ['web'], 'entity_2' => ['app']}
    last_response.should be_not_found
  end
=======
  it "handles a route matching failure"
>>>>>>> f51cdf46

end<|MERGE_RESOLUTION|>--- conflicted
+++ resolved
@@ -3,1154 +3,6 @@
 
 describe 'Flapjack::Gateways::API', :sinatra => true, :logger => true, :json => true do
 
-<<<<<<< HEAD
-  def app
-    Flapjack::Gateways::API
-  end
-
-  let(:entity)          { mock(Flapjack::Data::Entity) }
-  let(:entity_check)    { mock(Flapjack::Data::EntityCheck) }
-
-  let(:entity_name)     { 'www.example.net'}
-  let(:entity_name_esc) { URI.escape(entity_name) }
-  let(:check)           { 'ping' }
-
-  let(:contact)         { mock(Flapjack::Data::Contact, :id => '21') }
-  let(:contact_core)    {
-    {'id'         => contact.id,
-     'first_name' => "Ada",
-     'last_name'  => "Lovelace",
-     'email'      => "ada@example.com",
-     'tags'       => ["legend", "first computer programmer"]
-    }
-  }
-
-  let(:media) {
-    {'email' => 'ada@example.com',
-     'sms'   => '04123456789'
-    }
-  }
-
-  let(:media_intervals) {
-    {'email' => 500,
-     'sms'   => 300
-    }
-  }
-
-  let(:entity_presenter)       { mock(Flapjack::Gateways::API::EntityPresenter) }
-  let(:entity_check_presenter) { mock(Flapjack::Gateways::API::EntityCheckPresenter) }
-
-  let(:redis)           { mock(::Redis) }
-
-  let(:notification_rule) {
-    mock(Flapjack::Data::NotificationRule, :id => '1', :contact_id => '21')
-  }
-
-  let(:notification_rule_data) {
-    {"contact_id"         => "21",
-     "entity_tags"        => ["database","physical"],
-     "entities"           => ["foo-app-01.example.com"],
-     "time_restrictions"  => nil,
-     "warning_media"      => ["email"],
-     "critical_media"     => ["sms", "email"],
-     "warning_blackhole"  => false,
-     "critical_blackhole" => false
-    }
-  }
-
-  before(:each) do
-    ::Redis.should_receive(:new).and_return(redis)
-    Flapjack::Gateways::API.instance_variable_set('@config', {})
-    Flapjack::Gateways::API.instance_variable_set('@logger', @logger)
-    Flapjack::Gateways::API.start
-  end
-
-  it "returns a list of checks for an entity" do
-    entity.should_receive(:check_list).and_return([check])
-    Flapjack::Data::Entity.should_receive(:find_by_name).
-      with(entity_name, :redis => redis).and_return(entity)
-
-    get "/checks/#{entity_name_esc}"
-    last_response.should be_ok
-    last_response.body.should == [check].to_json
-  end
-
-  it "returns the status for all checks on an entity" do
-    entity.should_receive(:check_list).and_return([check])
-    Flapjack::Data::Entity.should_receive(:find_by_name).
-      with(entity_name, :redis => redis).and_return(entity)
-
-    now = Time.now.to_i
-
-    entity_check.should_receive(:state).and_return('OK')
-    entity_check.should_receive(:summary).and_return('not bad')
-    entity_check.should_receive(:details).and_return(nil)
-    entity_check.should_receive(:in_unscheduled_maintenance?).and_return(false)
-    entity_check.should_receive(:in_scheduled_maintenance?).and_return(false)
-    entity_check.should_receive(:last_update).and_return(now - 30)
-    entity_check.should_receive(:last_problem_notification).and_return(now - 60)
-    entity_check.should_receive(:last_recovery_notification).and_return(now - 30)
-    entity_check.should_receive(:last_acknowledgement_notification).and_return(now - 45)
-    Flapjack::Data::EntityCheck.should_receive(:for_entity).
-      with(entity, check, :redis => redis).and_return(entity_check)
-
-    get "/status/#{entity_name_esc}"
-    last_response.should be_ok
-    last_response.body.should == [{'name' => check,
-                                   'state' => 'OK',
-                                   'summary' => 'not bad',
-                                   'details' => nil,
-                                   'in_unscheduled_maintenance' => false,
-                                   'in_scheduled_maintenance' => false,
-                                   'last_update' => (now - 30),
-                                   'last_problem_notification' => (now - 60),
-                                   'last_recovery_notification' => (now - 30),
-                                   'last_acknowledgement_notification' => (now - 45)
-                                  }].to_json
-  end
-
-  it "should not show the status for an entity that's not found" do
-    Flapjack::Data::Entity.should_receive(:find_by_name).
-      with(entity_name, :redis => redis).and_return(nil)
-
-    get "/status/#{entity_name_esc}"
-    last_response.should be_not_found
-  end
-
-  it "returns the status for a check (with non-word characters) on an entity" do
-    nw_check = "HTTP Port 443"
-    Flapjack::Data::Entity.should_receive(:find_by_name).
-      with(entity_name, :redis => redis).and_return(entity)
-
-    now = Time.now.to_i
-
-    entity_check.should_receive(:state).and_return('OK')
-    entity_check.should_receive(:summary).and_return('not bad')
-    entity_check.should_receive(:details).and_return(nil)
-    entity_check.should_receive(:in_unscheduled_maintenance?).and_return(false)
-    entity_check.should_receive(:in_scheduled_maintenance?).and_return(false)
-    entity_check.should_receive(:last_update).and_return(now - 30)
-    entity_check.should_receive(:last_problem_notification).and_return(now - 60)
-    entity_check.should_receive(:last_recovery_notification).and_return(now - 30)
-    entity_check.should_receive(:last_acknowledgement_notification).and_return(now - 45)
-    Flapjack::Data::EntityCheck.should_receive(:for_entity).
-      with(entity, nw_check, :redis => redis).and_return(entity_check)
-
-    get "/status/#{entity_name_esc}/#{URI.escape(nw_check)}"
-    last_response.should be_ok
-    last_response.body.should == {'name' => nw_check,
-                                  'state' => 'OK',
-                                  'summary' => 'not bad',
-                                  'details' => nil,
-                                  'in_unscheduled_maintenance' => false,
-                                  'in_scheduled_maintenance' => false,
-                                  'last_update' => (now - 30),
-                                  'last_problem_notification' => (now - 60),
-                                  'last_recovery_notification' => (now - 30),
-                                  'last_acknowledgement_notification' => (now - 45)
-                                 }.to_json
-  end
-
-  it "should not show the status for a check on an entity that's not found" do
-    Flapjack::Data::Entity.should_receive(:find_by_name).
-      with(entity_name, :redis => redis).and_return(nil)
-
-    get "/status/#{entity_name_esc}/#{check}"
-    last_response.should be_not_found
-  end
-
-  it "should not show the status for a check that's not found on an entity" do
-    Flapjack::Data::Entity.should_receive(:find_by_name).
-      with(entity_name, :redis => redis).and_return(entity)
-
-    Flapjack::Data::EntityCheck.should_receive(:for_entity).
-      with(entity, check, :redis => redis).and_return(nil)
-
-    get "/status/#{entity_name_esc}/#{check}"
-    last_response.should be_not_found
-  end
-
-  it "returns a list of scheduled maintenance periods for an entity" do
-    result = mock('result')
-    result_json = %q{"result"}
-    result.should_receive(:to_json).and_return(result_json)
-    entity_presenter.should_receive(:scheduled_maintenance).with(nil, nil).and_return(result)
-    Flapjack::Gateways::API::EntityPresenter.should_receive(:new).
-      with(entity, :redis => redis).and_return(entity_presenter)
-    Flapjack::Data::Entity.should_receive(:find_by_name).
-      with(entity_name, :redis => redis).and_return(entity)
-
-    get "/scheduled_maintenances/#{entity_name_esc}"
-    last_response.should be_ok
-    last_response.body.should == result_json
-  end
-
-  it "creates an acknowledgement for an entity check" do
-    Flapjack::Data::Entity.should_receive(:find_by_name).
-      with(entity_name, :redis => redis).and_return(entity)
-    Flapjack::Data::EntityCheck.should_receive(:for_entity).
-      with(entity, check, :redis => redis).and_return(entity_check)
-    entity_check.should_receive(:create_acknowledgement).with('summary' => nil, 'duration' => (4 * 60 * 60))
-
-    post "/acknowledgements/#{entity_name_esc}/#{check}"
-    last_response.status.should == 204
-  end
-
-  it "creates a scheduled maintenance for an entity check" do
-    start = Time.now + (60 * 60) # an hour from now
-    duration = (2 * 60 * 60)     # two hours
-    Flapjack::Data::Entity.should_receive(:find_by_name).
-      with(entity_name, :redis => redis).and_return(entity)
-    Flapjack::Data::EntityCheck.should_receive(:for_entity).
-      with(entity, check, :redis => redis).and_return(entity_check)
-    entity_check.should_receive(:create_scheduled_maintenance).
-      with(:summary => 'test', :duration => duration, :start_time => start.getutc.to_i)
-
-    post "/scheduled_maintenances/#{entity_name_esc}/#{check}?" +
-       "start_time=#{CGI.escape(start.iso8601)}&summary=test&duration=#{duration}"
-    last_response.status.should == 204
-  end
-
-  it "returns a list of scheduled maintenance periods within a time window for an entity" do
-    start  = Time.parse('1 Jan 2012')
-    finish = Time.parse('6 Jan 2012')
-
-    result = mock('result')
-    result_json = %q{"result"}
-    result.should_receive(:to_json).and_return(result_json)
-    entity_presenter.should_receive(:scheduled_maintenance).with(start.to_i, finish.to_i).and_return(result)
-    Flapjack::Gateways::API::EntityPresenter.should_receive(:new).
-      with(entity, :redis => redis).and_return(entity_presenter)
-    Flapjack::Data::Entity.should_receive(:find_by_name).
-      with(entity_name, :redis => redis).and_return(entity)
-
-    get "/scheduled_maintenances/#{entity_name_esc}?" +
-      "start_time=#{CGI.escape(start.iso8601)}&end_time=#{CGI.escape(finish.iso8601)}"
-    last_response.should be_ok
-    last_response.body.should == result_json
-  end
-
-  it "returns a list of scheduled maintenance periods for a check on an entity" do
-    result = mock('result')
-    result_json = %q{"result"}
-    result.should_receive(:to_json).and_return(result_json)
-    entity_check_presenter.should_receive(:scheduled_maintenance).with(nil, nil).and_return(result)
-    Flapjack::Gateways::API::EntityCheckPresenter.should_receive(:new).
-      with(entity_check).and_return(entity_check_presenter)
-    Flapjack::Data::Entity.should_receive(:find_by_name).
-      with(entity_name, :redis => redis).and_return(entity)
-    Flapjack::Data::EntityCheck.should_receive(:for_entity).
-      with(entity, check, :redis => redis).and_return(entity_check)
-
-    get "/scheduled_maintenances/#{entity_name_esc}/#{check}"
-    last_response.should be_ok
-    last_response.body.should == result_json
-  end
-
-  it "returns a list of unscheduled maintenance periods for an entity" do
-    result = mock('result')
-    result_json = %q{"result"}
-    result.should_receive(:to_json).and_return(result_json)
-    entity_presenter.should_receive(:unscheduled_maintenance).with(nil, nil).and_return(result)
-    Flapjack::Gateways::API::EntityPresenter.should_receive(:new).
-      with(entity, :redis => redis).and_return(entity_presenter)
-    Flapjack::Data::Entity.should_receive(:find_by_name).
-      with(entity_name, :redis => redis).and_return(entity)
-
-    get "/unscheduled_maintenances/#{entity_name_esc}"
-    last_response.should be_ok
-    last_response.body.should == result_json
-  end
-
-  it "returns a list of unscheduled maintenance periods for a check on an entity" do
-    result = mock('result')
-    result_json = %q{"result"}
-    result.should_receive(:to_json).and_return(result_json)
-    entity_check_presenter.should_receive(:unscheduled_maintenance).with(nil, nil).and_return(result)
-    Flapjack::Gateways::API::EntityCheckPresenter.should_receive(:new).
-      with(entity_check).and_return(entity_check_presenter)
-    Flapjack::Data::Entity.should_receive(:find_by_name).
-      with(entity_name, :redis => redis).and_return(entity)
-    Flapjack::Data::EntityCheck.should_receive(:for_entity).
-      with(entity, check, :redis => redis).and_return(entity_check)
-
-    get "/unscheduled_maintenances/#{entity_name_esc}/#{check}"
-    last_response.should be_ok
-    last_response.body.should == result_json
-  end
-
-  it "returns a list of unscheduled maintenance periods within a time window for a check an entity" do
-    start    = Time.parse('1 Jan 2012')
-    finish   = Time.parse('6 Jan 2012')
-
-    result = mock('result')
-    result_json = %q{"result"}
-    result.should_receive(:to_json).and_return(result_json)
-    entity_check_presenter.should_receive(:unscheduled_maintenance).with(start.to_i, finish.to_i).and_return(result)
-    Flapjack::Gateways::API::EntityCheckPresenter.should_receive(:new).
-      with(entity_check).and_return(entity_check_presenter)
-    Flapjack::Data::Entity.should_receive(:find_by_name).
-      with(entity_name, :redis => redis).and_return(entity)
-    Flapjack::Data::EntityCheck.should_receive(:for_entity).
-      with(entity, check, :redis => redis).and_return(entity_check)
-
-    get "/unscheduled_maintenances/#{entity_name_esc}/#{check}" +
-      "?start_time=#{CGI.escape(start.iso8601)}&end_time=#{CGI.escape(finish.iso8601)}"
-    last_response.should be_ok
-    last_response.body.should == result_json
-  end
-
-  it "returns a list of outages for an entity" do
-    result = mock('result')
-    result_json = %q{"result"}
-    result.should_receive(:to_json).and_return(result_json)
-    entity_presenter.should_receive(:outages).with(nil, nil).and_return(result)
-    Flapjack::Gateways::API::EntityPresenter.should_receive(:new).
-      with(entity, :redis => redis).and_return(entity_presenter)
-    Flapjack::Data::Entity.should_receive(:find_by_name).
-      with(entity_name, :redis => redis).and_return(entity)
-
-    get "/outages/#{entity_name_esc}"
-    last_response.should be_ok
-    last_response.body.should == result_json
-  end
-
-  it "returns a list of outages for a check on an entity" do
-    result = mock('result')
-    result_json = %q{"result"}
-    result.should_receive(:to_json).and_return(result_json)
-    entity_check_presenter.should_receive(:outages).with(nil, nil).and_return(result)
-    Flapjack::Gateways::API::EntityCheckPresenter.should_receive(:new).
-      with(entity_check).and_return(entity_check_presenter)
-    Flapjack::Data::Entity.should_receive(:find_by_name).
-      with(entity_name, :redis => redis).and_return(entity)
-    Flapjack::Data::EntityCheck.should_receive(:for_entity).
-      with(entity, check, :redis => redis).and_return(entity_check)
-
-    get "/outages/#{entity_name_esc}/#{check}"
-    last_response.should be_ok
-    last_response.body.should == result_json
-  end
-
-  it "returns a list of downtimes for an entity" do
-    result = mock('result')
-    result_json = %q{"result"}
-    result.should_receive(:to_json).and_return(result_json)
-    entity_presenter.should_receive(:downtime).with(nil, nil).and_return(result)
-    Flapjack::Gateways::API::EntityPresenter.should_receive(:new).
-      with(entity, :redis => redis).and_return(entity_presenter)
-    Flapjack::Data::Entity.should_receive(:find_by_name).
-      with(entity_name, :redis => redis).and_return(entity)
-
-    get "/downtime/#{entity_name_esc}"
-    last_response.should be_ok
-    last_response.body.should == result_json
-  end
-
-  it "returns a list of downtimes for a check on an entity" do
-    result = mock('result')
-    result_json = %q{"result"}
-    result.should_receive(:to_json).and_return(result_json)
-    entity_check_presenter.should_receive(:downtime).with(nil, nil).and_return(result)
-    Flapjack::Gateways::API::EntityCheckPresenter.should_receive(:new).
-      with(entity_check).and_return(entity_check_presenter)
-    Flapjack::Data::Entity.should_receive(:find_by_name).
-      with(entity_name, :redis => redis).and_return(entity)
-    Flapjack::Data::EntityCheck.should_receive(:for_entity).
-      with(entity, check, :redis => redis).and_return(entity_check)
-
-    get "/downtime/#{entity_name_esc}/#{check}"
-    last_response.should be_ok
-    last_response.body.should == result_json
-  end
-
-  it "creates a test notification event for check on an entity" do
-
-    Flapjack::Data::Entity.should_receive(:find_by_name).
-      with(entity_name, :redis => redis).and_return(entity)
-    entity.should_receive(:name).and_return(entity_name)
-    Flapjack::Data::EntityCheck.should_receive(:for_entity).
-      with(entity, 'foo', :redis => redis).and_return(entity_check)
-    entity_check.should_receive(:test_notifications)
-
-    post "/test_notifications/#{entity_name_esc}/foo"
-    last_response.status.should == 204
-  end
-
-  it "creates entities from a submitted list" do
-    entities = {'entities' =>
-      [
-       {"id" => "10001",
-        "name" => "clientx-app-01",
-        "contacts" => ["0362","0363","0364"]
-       },
-       {"id" => "10002",
-        "name" => "clientx-app-02",
-        "contacts" => ["0362"]
-       }
-      ]
-    }
-    Flapjack::Data::Entity.should_receive(:add).twice
-
-    post "/entities", entities.to_json, {'CONTENT_TYPE' => 'application/json'}
-    last_response.status.should == 204
-  end
-
-  it "does not create entities if the data is improperly formatted" do
-    Flapjack::Data::Entity.should_not_receive(:add)
-
-    post "/entities", {'entities' => ["Hello", "there"]}.to_json,
-      {'CONTENT_TYPE' => 'application/json'}
-    last_response.status.should == 403
-  end
-
-  it "does not create entities if they don't contain an id" do
-    entities = {'entities' =>
-      [
-       {"id" => "10001",
-        "name" => "clientx-app-01",
-        "contacts" => ["0362","0363","0364"]
-       },
-       {"name" => "clientx-app-02",
-        "contacts" => ["0362"]
-       }
-      ]
-    }
-    Flapjack::Data::Entity.should_receive(:add)
-
-    post "/entities", entities.to_json, {'CONTENT_TYPE' => 'application/json'}
-    last_response.status.should == 403
-  end
-
-  it "creates contacts from a submitted list" do
-    contacts = {'contacts' =>
-      [{"id" => "0362",
-        "first_name" => "John",
-        "last_name" => "Smith",
-        "email" => "johns@example.dom",
-        "media" => {"email"  => "johns@example.dom",
-                    "jabber" => "johns@conference.localhost"}},
-       {"id" => "0363",
-        "first_name" => "Jane",
-        "last_name" => "Jones",
-        "email" => "jane@example.dom",
-        "media" => {"email" => "jane@example.dom"}}
-      ]
-    }
-
-    Flapjack::Data::Contact.should_receive(:all).with(:redis => redis).and_return([])
-    Flapjack::Data::Contact.should_receive(:add).twice
-
-    post "/contacts", contacts.to_json, {'CONTENT_TYPE' => 'application/json'}
-    last_response.status.should == 204
-  end
-
-  it "does not create contacts if the data is improperly formatted" do
-    Flapjack::Data::Contact.should_not_receive(:add)
-
-    post "/contacts", {'contacts' => ["Hello", "again"]}.to_json,
-      {'CONTENT_TYPE' => 'application/json'}
-    last_response.status.should == 403
-  end
-
-  it "does not create contacts if they don't contain an id" do
-    contacts = {'contacts' =>
-      [{"id" => "0362",
-        "first_name" => "John",
-        "last_name" => "Smith",
-        "email" => "johns@example.dom",
-        "media" => {"email"  => "johns@example.dom",
-                    "jabber" => "johns@conference.localhost"}},
-       {"first_name" => "Jane",
-        "last_name" => "Jones",
-        "email" => "jane@example.dom",
-        "media" => {"email" => "jane@example.dom"}}
-      ]
-    }
-
-    Flapjack::Data::Contact.should_receive(:all).with(:redis => redis).and_return([])
-    Flapjack::Data::Contact.should_receive(:add)
-
-    post "/contacts", contacts.to_json, {'CONTENT_TYPE' => 'application/json'}
-    last_response.status.should == 204
-  end
-
-  it "updates a contact if it is already present" do
-    contacts = {'contacts' =>
-      [{"id" => "0362",
-        "first_name" => "John",
-        "last_name" => "Smith",
-        "email" => "johns@example.dom",
-        "media" => {"email"  => "johns@example.dom",
-                    "jabber" => "johns@conference.localhost"}},
-       {"id" => "0363",
-        "first_name" => "Jane",
-        "last_name" => "Jones",
-        "email" => "jane@example.dom",
-        "media" => {"email" => "jane@example.dom"}}
-      ]
-    }
-
-    existing = mock(Flapjack::Data::Contact)
-    existing.should_receive(:id).and_return("0363")
-    existing.should_receive(:update).with(contacts['contacts'][1])
-
-    Flapjack::Data::Contact.should_receive(:all).with(:redis => redis).and_return([existing])
-    Flapjack::Data::Contact.should_receive(:add).with(contacts['contacts'][0], :redis => redis)
-
-    post "/contacts", contacts.to_json, {'CONTENT_TYPE' => 'application/json'}
-    last_response.status.should == 204
-  end
-
-  it "deletes a contact not found in a bulk update list" do
-    contacts = {'contacts' =>
-      [{"id" => "0363",
-        "first_name" => "Jane",
-        "last_name" => "Jones",
-        "email" => "jane@example.dom",
-        "media" => {"email" => "jane@example.dom"}}
-      ]
-    }
-
-    existing = mock(Flapjack::Data::Contact)
-    existing.should_receive(:id).twice.and_return("0362")
-    existing.should_receive(:delete!)
-
-    Flapjack::Data::Contact.should_receive(:all).with(:redis => redis).and_return([existing])
-    Flapjack::Data::Contact.should_receive(:add).with(contacts['contacts'][0], :redis => redis)
-
-    post "/contacts", contacts.to_json, {'CONTENT_TYPE' => 'application/json'}
-    last_response.status.should == 204
-  end
-
-  it "returns all the contacts" do
-    contact.should_receive(:to_json).and_return(contact_core.to_json)
-    Flapjack::Data::Contact.should_receive(:all).with(:redis => redis).
-      and_return([contact])
-
-    get '/contacts'
-    last_response.should be_ok
-    last_response.body.should be_json_eql([contact_core].to_json)
-  end
-
-  it "returns the core information of a specified contact" do
-    contact.should_receive(:to_json).and_return(contact_core.to_json)
-    Flapjack::Data::Contact.should_receive(:find_by_id).
-      with(contact.id, {:redis => redis, :logger => @logger}).and_return(contact)
-
-    get "/contacts/#{contact.id}"
-    last_response.should be_ok
-    last_response.body.should be_json_eql(contact_core.to_json)
-  end
-
-  it "does not return information for a contact that does not exist" do
-    Flapjack::Data::Contact.should_receive(:find_by_id).
-      with(contact.id, {:redis => redis, :logger => @logger}).and_return(nil)
-
-    get "/contacts/#{contact.id}"
-    last_response.should be_not_found
-  end
-
-  it "lists a contact's notification rules" do
-    notification_rule_2 = mock(Flapjack::Data::NotificationRule, :id => '2', :contact_id => '21')
-    notification_rule.should_receive(:to_json).and_return('"rule_1"')
-    notification_rule_2.should_receive(:to_json).and_return('"rule_2"')
-    notification_rules = [ notification_rule, notification_rule_2 ]
-
-    contact.should_receive(:notification_rules).and_return(notification_rules)
-    Flapjack::Data::Contact.should_receive(:find_by_id).
-      with(contact.id, {:redis => redis, :logger => @logger}).and_return(contact)
-
-    get "/contacts/#{contact.id}/notification_rules"
-    last_response.should be_ok
-    last_response.body.should be_json_eql( '["rule_1", "rule_2"]' )
-  end
-
-  it "does not list notification rules for a contact that does not exist" do
-    Flapjack::Data::Contact.should_receive(:find_by_id).
-      with(contact.id, {:redis => redis, :logger => @logger}).and_return(nil)
-
-    get "/contacts/#{contact.id}/notification_rules"
-    last_response.should be_not_found
-  end
-
-  it "returns a specified notification rule" do
-    notification_rule.should_receive(:to_json).and_return('"rule_1"')
-    Flapjack::Data::NotificationRule.should_receive(:find_by_id).
-      with(notification_rule.id, {:redis => redis, :logger => @logger}).and_return(notification_rule)
-
-    get "/notification_rules/#{notification_rule.id}"
-    last_response.should be_ok
-    last_response.body.should be_json_eql('"rule_1"')
-  end
-
-  it "does not return a notification rule that does not exist" do
-    Flapjack::Data::NotificationRule.should_receive(:find_by_id).
-      with(notification_rule.id, {:redis => redis, :logger => @logger}).and_return(nil)
-
-    get "/notification_rules/#{notification_rule.id}"
-    last_response.should be_not_found
-  end
-
-  # POST /notification_rules
-  it "creates a new notification rule" do
-    Flapjack::Data::Contact.should_receive(:find_by_id).
-      with(contact.id, {:redis => redis, :logger => @logger}).and_return(contact)
-    notification_rule.should_receive(:to_json).and_return('"rule_1"')
-
-    # symbolize the keys
-    notification_rule_data_sym = notification_rule_data.inject({}){|memo,(k,v)|
-      memo[k.to_sym] = v; memo
-    }
-    notification_rule_data_sym.delete(:contact_id)
-
-    contact.should_receive(:add_notification_rule).
-      with(notification_rule_data_sym, :logger => @logger).and_return(notification_rule)
-
-    post "/notification_rules", notification_rule_data.to_json,
-      {'CONTENT_TYPE' => 'application/json'}
-    last_response.should be_ok
-    last_response.body.should be_json_eql('"rule_1"')
-  end
-
-  it "does not create a notification_rule for a contact that's not present" do
-    Flapjack::Data::Contact.should_receive(:find_by_id).
-      with(contact.id, {:redis => redis, :logger => @logger}).and_return(nil)
-
-    post "/notification_rules", notification_rule_data.to_json,
-      {'CONTENT_TYPE' => 'application/json'}
-    last_response.should be_not_found
-  end
-
-  it "does not create a notification_rule if a rule id is provided" do
-    contact.should_not_receive(:add_notification_rule)
-
-    post "/notification_rules", notification_rule_data.merge(:id => 1).to_json,
-      {'CONTENT_TYPE' => 'application/json'}
-    last_response.status.should == 403
-  end
-
-  # PUT /notification_rules/RULE_ID
-  it "updates a notification rule" do
-    Flapjack::Data::Contact.should_receive(:find_by_id).
-      with(contact.id, {:redis => redis, :logger => @logger}).and_return(contact)
-    notification_rule.should_receive(:to_json).and_return('"rule_1"')
-    Flapjack::Data::NotificationRule.should_receive(:find_by_id).
-      with(notification_rule.id, {:redis => redis, :logger => @logger}).and_return(notification_rule)
-
-    # symbolize the keys
-    notification_rule_data_sym = notification_rule_data.inject({}){|memo,(k,v)|
-      memo[k.to_sym] = v; memo
-    }
-    notification_rule_data_sym.delete(:contact_id)
-
-    notification_rule.should_receive(:update).with(notification_rule_data_sym, :logger => @logger).and_return(true)
-
-    put "/notification_rules/#{notification_rule.id}", notification_rule_data.to_json,
-      {'CONTENT_TYPE' => 'application/json'}
-    last_response.should be_ok
-    last_response.body.should be_json_eql('"rule_1"')
-  end
-
-  it "does not update a notification rule that's not present" do
-    Flapjack::Data::NotificationRule.should_receive(:find_by_id).
-      with(notification_rule.id, {:redis => redis, :logger => @logger}).and_return(nil)
-
-    put "/notification_rules/#{notification_rule.id}", notification_rule_data
-    last_response.should be_not_found
-  end
-
-  it "does not update a notification_rule for a contact that's not present" do
-    Flapjack::Data::NotificationRule.should_receive(:find_by_id).
-      with(notification_rule.id, {:redis => redis, :logger => @logger}).and_return(notification_rule)
-    Flapjack::Data::Contact.should_receive(:find_by_id).
-      with(contact.id, {:redis => redis, :logger => @logger}).and_return(nil)
-
-    put "/notification_rules/#{notification_rule.id}", notification_rule_data.to_json,
-      {'CONTENT_TYPE' => 'application/json'}
-    last_response.should be_not_found
-  end
-
-  # DELETE /notification_rules/RULE_ID
-  it "deletes a notification rule" do
-    notification_rule.should_receive(:contact_id).and_return(contact.id)
-    Flapjack::Data::NotificationRule.should_receive(:find_by_id).
-      with(notification_rule.id, {:redis => redis, :logger => @logger}).and_return(notification_rule)
-    contact.should_receive(:delete_notification_rule).with(notification_rule)
-    Flapjack::Data::Contact.should_receive(:find_by_id).
-      with(contact.id, {:redis => redis, :logger => @logger}).and_return(contact)
-
-    delete "/notification_rules/#{notification_rule.id}"
-    last_response.status.should == 204
-  end
-
-  it "does not delete a notification rule that's not present" do
-    Flapjack::Data::NotificationRule.should_receive(:find_by_id).
-      with(notification_rule.id, {:redis => redis, :logger => @logger}).and_return(nil)
-
-    delete "/notification_rules/#{notification_rule.id}"
-    last_response.should be_not_found
-  end
-
-  it "does not delete a notification rule if the contact is not present" do
-    notification_rule.should_receive(:contact_id).and_return(contact.id)
-    Flapjack::Data::NotificationRule.should_receive(:find_by_id).
-      with(notification_rule.id, {:redis => redis, :logger => @logger}).and_return(notification_rule)
-    Flapjack::Data::Contact.should_receive(:find_by_id).
-      with(contact.id, {:redis => redis, :logger => @logger}).and_return(nil)
-
-    delete "/notification_rules/#{notification_rule.id}"
-    last_response.should be_not_found
-  end
-
-  # GET /contacts/CONTACT_ID/media
-  it "returns the media of a contact" do
-    contact.should_receive(:media).and_return(media)
-    contact.should_receive(:media_intervals).and_return(media_intervals)
-    Flapjack::Data::Contact.should_receive(:find_by_id).
-      with(contact.id, {:redis => redis, :logger => @logger}).and_return(contact)
-    result = Hash[ *(media.keys.collect {|m|
-      [m, {'address'  => media[m],
-           'interval' => media_intervals[m] }]
-      }).flatten(1)].to_json
-
-    get "/contacts/#{contact.id}/media"
-    last_response.should be_ok
-    last_response.body.should be_json_eql(result)
-  end
-
-  it "does not return the media of a contact if the contact is not present" do
-    Flapjack::Data::Contact.should_receive(:find_by_id).
-      with(contact.id, {:redis => redis, :logger => @logger}).and_return(nil)
-
-    get "/contacts/#{contact.id}/media"
-    last_response.should be_not_found
-  end
-
-  # GET /contacts/CONTACT_ID/media/MEDIA
-  it "returns the specified media of a contact" do
-    contact.should_receive(:media).twice.and_return(media)
-    contact.should_receive(:media_intervals).and_return(media_intervals)
-    Flapjack::Data::Contact.should_receive(:find_by_id).
-      with(contact.id, {:redis => redis, :logger => @logger}).and_return(contact)
-
-    result = {'address' => media['sms'], 'interval' => media_intervals['sms']}
-
-    get "/contacts/#{contact.id}/media/sms"
-    last_response.should be_ok
-    last_response.body.should be_json_eql(result.to_json)
-  end
-
-  it "does not return the media of a contact if the contact is not present" do
-    Flapjack::Data::Contact.should_receive(:find_by_id).
-      with(contact.id, {:redis => redis, :logger => @logger}).and_return(nil)
-
-    get "/contacts/#{contact.id}/media/sms"
-    last_response.should be_not_found
-  end
-
-  it "does not return the media of a contact if the media is not present" do
-    contact.should_receive(:media).and_return(media)
-    Flapjack::Data::Contact.should_receive(:find_by_id).
-      with(contact.id, {:redis => redis, :logger => @logger}).and_return(contact)
-
-    get "/contacts/#{contact.id}/media/telepathy"
-    last_response.should be_not_found
-  end
-
-  # PUT, DELETE /contacts/CONTACT_ID/media/MEDIA
-  it "creates/updates a media of a contact" do
-    # as far as API is concerned these are the same -- contact.rb spec test
-    # may distinguish between them
-    alt_media = media.merge('sms' => '04987654321')
-    alt_media_intervals = media_intervals.merge('sms' => '200')
-
-    contact.should_receive(:set_address_for_media).with('sms', '04987654321')
-    contact.should_receive(:set_interval_for_media).with('sms', '200')
-    contact.should_receive(:media).and_return(alt_media)
-    contact.should_receive(:media_intervals).and_return(alt_media_intervals)
-    Flapjack::Data::Contact.should_receive(:find_by_id).
-      with(contact.id, {:redis => redis, :logger => @logger}).and_return(contact)
-
-    result = {'address' => alt_media['sms'], 'interval' => alt_media_intervals['sms']}
-
-    put "/contacts/#{contact.id}/media/sms", {:address => '04987654321', :interval => '200'}
-    last_response.should be_ok
-    last_response.body.should be_json_eql(result.to_json)
-  end
-
-  it "does not create a media of a contact that's not present" do
-    Flapjack::Data::Contact.should_receive(:find_by_id).
-      with(contact.id, {:redis => redis, :logger => @logger}).and_return(nil)
-
-    put "/contacts/#{contact.id}/media/sms", {:address => '04987654321', :interval => '200'}
-    last_response.should be_not_found
-  end
-
-  it "does not create a media of a contact if no address is provided" do
-    Flapjack::Data::Contact.should_receive(:find_by_id).
-      with(contact.id, {:redis => redis, :logger => @logger}).and_return(contact)
-
-    put "/contacts/#{contact.id}/media/sms", {:interval => '200'}
-    last_response.should be_forbidden
-  end
-
-  it "does not create a media of a contact if no interval is provided" do
-    Flapjack::Data::Contact.should_receive(:find_by_id).
-      with(contact.id, {:redis => redis, :logger => @logger}).and_return(contact)
-
-    put "/contacts/#{contact.id}/media/sms", {:address => '04987654321'}
-    last_response.should be_forbidden
-  end
-
-  it "deletes a media of a contact" do
-    contact.should_receive(:remove_media).with('sms')
-    Flapjack::Data::Contact.should_receive(:find_by_id).
-      with(contact.id, {:redis => redis, :logger => @logger}).and_return(contact)
-
-    delete "/contacts/#{contact.id}/media/sms"
-    last_response.status.should == 204
-  end
-
-  it "does not delete a media of a contact that's not present" do
-    Flapjack::Data::Contact.should_receive(:find_by_id).
-      with(contact.id, {:redis => redis, :logger => @logger}).and_return(nil)
-
-    delete "/contacts/#{contact.id}/media/sms"
-    last_response.should be_not_found
-  end
-
-  # GET /contacts/CONTACT_ID/timezone
-  it "returns the timezone of a contact" do
-    contact.should_receive(:timezone).and_return(::ActiveSupport::TimeZone.new('Australia/Sydney'))
-    Flapjack::Data::Contact.should_receive(:find_by_id).
-      with(contact.id, {:redis => redis, :logger => @logger}).and_return(contact)
-
-    get "/contacts/#{contact.id}/timezone"
-    last_response.should be_ok
-    last_response.body.should be_json_eql('"Australia/Sydney"')
-  end
-
-  it "doesn't get the timezone of a contact that doesn't exist" do
-    Flapjack::Data::Contact.should_receive(:find_by_id).
-      with(contact.id, {:redis => redis, :logger => @logger}).and_return(nil)
-
-    get "/contacts/#{contact.id}/timezone"
-    last_response.should be_not_found
-  end
-
-  # PUT /contacts/CONTACT_ID/timezone
-  it "sets the timezone of a contact" do
-    contact.should_receive(:timezone=).with('Australia/Perth')
-    contact.should_receive(:timezone).and_return(ActiveSupport::TimeZone.new('Australia/Perth'))
-    Flapjack::Data::Contact.should_receive(:find_by_id).
-      with(contact.id, {:redis => redis, :logger => @logger}).and_return(contact)
-
-    put "/contacts/#{contact.id}/timezone", {:timezone => 'Australia/Perth'}
-    last_response.should be_ok
-  end
-
-  it "doesn't set the timezone of a contact who can't be found" do
-    Flapjack::Data::Contact.should_receive(:find_by_id).
-      with(contact.id, {:redis => redis, :logger => @logger}).and_return(nil)
-
-    put "/contacts/#{contact.id}/timezone", {:timezone => 'Australia/Perth'}
-    last_response.should be_not_found
-  end
-
-  # DELETE /contacts/CONTACT_ID/timezone
-  it "deletes the timezone of a contact" do
-    contact.should_receive(:timezone=).with(nil)
-    Flapjack::Data::Contact.should_receive(:find_by_id).
-      with(contact.id, {:redis => redis, :logger => @logger}).and_return(contact)
-
-    delete "/contacts/#{contact.id}/timezone"
-    last_response.status.should == 204
-  end
-
-  it "does not delete the timezone of a contact that's not present" do
-    Flapjack::Data::Contact.should_receive(:find_by_id).
-      with(contact.id, {:redis => redis, :logger => @logger}).and_return(nil)
-
-    delete "/contacts/#{contact.id}/timezone"
-    last_response.should be_not_found
-  end
-
-
-
-  it "sets a single tag on an entity and returns current tags" do
-    entity.should_receive(:add_tags).with('web')
-    entity.should_receive(:tags).and_return(['web'])
-    Flapjack::Data::Entity.should_receive(:find_by_name).
-      with(entity_name, :redis => redis).and_return(entity)
-
-    post "entities/#{entity_name}/tags", :tag => 'web'
-    last_response.should be_ok
-    last_response.body.should be_json_eql( ['web'].to_json )
-  end
-
-  it "does not set a single tag on an entity that's not found" do
-    Flapjack::Data::Entity.should_receive(:find_by_name).
-      with(entity_name, :redis => redis).and_return(nil)
-
-    post "entities/#{entity_name}/tags", :tag => 'web'
-    last_response.should be_not_found
-  end
-
-  it "sets multiple tags on an entity and returns current tags" do
-    entity.should_receive(:add_tags).with('web', 'app')
-    entity.should_receive(:tags).and_return(['web', 'app'])
-    Flapjack::Data::Entity.should_receive(:find_by_name).
-      with(entity_name, :redis => redis).and_return(entity)
-
-    # NB submitted at a lower level as tag[]=web&tag[]=app
-    post "entities/#{entity_name}/tags", :tag => ['web', 'app']
-    last_response.should be_ok
-    last_response.body.should be_json_eql( ['web', 'app'].to_json )
-  end
-
-  it "does not set multiple tags on an entity that's not found" do
-    Flapjack::Data::Entity.should_receive(:find_by_name).
-      with(entity_name, :redis => redis).and_return(nil)
-
-    post "entities/#{entity_name}/tags", :tag => ['web', 'app']
-    last_response.should be_not_found
-  end
-
-  it "removes a single tag from an entity" do
-    entity.should_receive(:delete_tags).with('web')
-    Flapjack::Data::Entity.should_receive(:find_by_name).
-      with(entity_name, :redis => redis).and_return(entity)
-
-    delete "entities/#{entity_name}/tags", :tag => 'web'
-    last_response.status.should == 204
-  end
-
-  it "does not remove a single tag from an entity that's not found" do
-    Flapjack::Data::Entity.should_receive(:find_by_name).
-      with(entity_name, :redis => redis).and_return(nil)
-
-    delete "entities/#{entity_name}/tags", :tag => 'web'
-    last_response.should be_not_found
-  end
-
-  it "removes multiple tags from an entity" do
-    entity.should_receive(:delete_tags).with('web', 'app')
-    Flapjack::Data::Entity.should_receive(:find_by_name).
-      with(entity_name, :redis => redis).and_return(entity)
-
-    delete "entities/#{entity_name}/tags", :tag => ['web', 'app']
-    last_response.status.should == 204
-  end
-
-  it "does not remove multiple tags from an entity that's not found" do
-    Flapjack::Data::Entity.should_receive(:find_by_name).
-      with(entity_name, :redis => redis).and_return(nil)
-
-    delete "entities/#{entity_name}/tags", :tag => ['web', 'app']
-    last_response.should be_not_found
-  end
-
-  it "gets all tags on an entity" do
-    entity.should_receive(:tags).and_return(['web', 'app'])
-    Flapjack::Data::Entity.should_receive(:find_by_name).
-      with(entity_name, :redis => redis).and_return(entity)
-
-    get "entities/#{entity_name}/tags"
-    last_response.should be_ok
-    last_response.body.should be_json_eql( ['web', 'app'].to_json )
-  end
-
-  it "does not get all tags on an entity that's not found" do
-    Flapjack::Data::Entity.should_receive(:find_by_name).
-      with(entity_name, :redis => redis).and_return(nil)
-
-    get "entities/#{entity_name}/tags"
-    last_response.should be_not_found
-  end
-
-
-  it "sets a single tag on a contact and returns current tags" do
-    contact.should_receive(:add_tags).with('web')
-    contact.should_receive(:tags).and_return(['web'])
-    Flapjack::Data::Contact.should_receive(:find_by_id).
-      with(contact.id, {:redis => redis, :logger => @logger}).and_return(contact)
-
-    post "contacts/#{contact.id}/tags", :tag => 'web'
-    last_response.should be_ok
-    last_response.body.should be_json_eql( ['web'].to_json )
-  end
-
-  it "does not set a single tag on a contact that's not found" do
-    Flapjack::Data::Contact.should_receive(:find_by_id).
-      with(contact.id, {:redis => redis, :logger => @logger}).and_return(nil)
-
-    post "contacts/#{contact.id}/tags", :tag => 'web'
-    last_response.should be_not_found
-  end
-
-  it "sets multiple tags on a contact and returns current tags" do
-    contact.should_receive(:add_tags).with('web', 'app')
-    contact.should_receive(:tags).and_return(['web', 'app'])
-    Flapjack::Data::Contact.should_receive(:find_by_id).
-      with(contact.id, {:redis => redis, :logger => @logger}).and_return(contact)
-
-    post "contacts/#{contact.id}/tags", :tag => ['web', 'app']
-    last_response.should be_ok
-    last_response.body.should be_json_eql( ['web', 'app'].to_json )
-  end
-
-  it "does not set multiple tags on a contact that's not found" do
-    Flapjack::Data::Contact.should_receive(:find_by_id).
-      with(contact.id, {:redis => redis, :logger => @logger}).and_return(nil)
-
-    post "contacts/#{contact.id}/tags", :tag => ['web', 'app']
-    last_response.should be_not_found
-  end
-
-  it "removes a single tag from a contact" do
-    contact.should_receive(:delete_tags).with('web')
-    Flapjack::Data::Contact.should_receive(:find_by_id).
-      with(contact.id, {:redis => redis, :logger => @logger}).and_return(contact)
-
-    delete "contacts/#{contact.id}/tags", :tag => 'web'
-    last_response.status.should == 204
-  end
-
-  it "does not remove a single tag from a contact that's not found" do
-    Flapjack::Data::Contact.should_receive(:find_by_id).
-      with(contact.id, {:redis => redis, :logger => @logger}).and_return(nil)
-
-    delete "contacts/#{contact.id}/tags", :tag => 'web'
-    last_response.should be_not_found
-  end
-
-  it "removes multiple tags from a contact" do
-    contact.should_receive(:delete_tags).with('web', 'app')
-    Flapjack::Data::Contact.should_receive(:find_by_id).
-      with(contact.id, {:redis => redis, :logger => @logger}).and_return(contact)
-
-    delete "contacts/#{contact.id}/tags", :tag => ['web', 'app']
-    last_response.status.should == 204
-  end
-
-  it "does not remove multiple tags from a contact that's not found" do
-    Flapjack::Data::Contact.should_receive(:find_by_id).
-      with(contact.id, {:redis => redis, :logger => @logger}).and_return(nil)
-
-    delete "contacts/#{contact.id}/tags", :tag => ['web', 'app']
-    last_response.should be_not_found
-  end
-
-  it "gets all tags on a contact" do
-    contact.should_receive(:tags).and_return(['web', 'app'])
-    Flapjack::Data::Contact.should_receive(:find_by_id).
-      with(contact.id, {:redis => redis, :logger => @logger}).and_return(contact)
-
-    get "contacts/#{contact.id}/tags"
-    last_response.should be_ok
-    last_response.body.should be_json_eql( ['web', 'app'].to_json )
-  end
-
-  it "does not get all tags on a contact that's not found" do
-    Flapjack::Data::Contact.should_receive(:find_by_id).
-      with(contact.id, {:redis => redis, :logger => @logger}).and_return(nil)
-
-    get "contacts/#{contact.id}/tags"
-    last_response.should be_not_found
-  end
-
-  it "gets all entity tags for a contact" do
-    entity_1 = mock(Flapjack::Data::Entity)
-    entity_1.should_receive(:name).and_return('entity_1')
-    entity_2 = mock(Flapjack::Data::Entity)
-    entity_2.should_receive(:name).and_return('entity_2')
-    tag_data = [{:entity => entity_1, :tags => ['web']},
-                {:entity => entity_2, :tags => ['app']}]
-    contact.should_receive(:entities).with(:tags => true).
-      and_return(tag_data)
-
-    Flapjack::Data::Contact.should_receive(:find_by_id).
-      with(contact.id, {:redis => redis, :logger => @logger}).and_return(contact)
-
-    get "contacts/#{contact.id}/entity_tags"
-    last_response.should be_ok
-    tag_response = {'entity_1' => ['web'],
-                    'entity_2' => ['app']}
-    last_response.body.should be_json_eql( tag_response.to_json )
-  end
-
-  it "does not get all entity tags for a contact that's not found" do
-    Flapjack::Data::Contact.should_receive(:find_by_id).
-      with(contact.id, {:redis => redis, :logger => @logger}).and_return(nil)
-
-    get "contacts/#{contact.id}/entity_tags"
-    last_response.should be_not_found
-  end
-
-  it "adds tags to multiple entities for a contact" do
-    entity_1 = mock(Flapjack::Data::Entity)
-    entity_1.should_receive(:name).twice.and_return('entity_1')
-    entity_1.should_receive(:add_tags).with('web')
-    entity_2 = mock(Flapjack::Data::Entity)
-    entity_2.should_receive(:name).twice.and_return('entity_2')
-    entity_2.should_receive(:add_tags).with('app')
-
-    entities = [{:entity => entity_1}, {:entity => entity_2}]
-    contact.should_receive(:entities).and_return(entities)
-    tag_data = [{:entity => entity_1, :tags => ['web']},
-                {:entity => entity_2, :tags => ['app']}]
-    contact.should_receive(:entities).with(:tags => true).and_return(tag_data)
-
-    Flapjack::Data::Contact.should_receive(:find_by_id).
-      with(contact.id, {:redis => redis, :logger => @logger}).and_return(contact)
-
-    post "contacts/#{contact.id}/entity_tags",
-      :entity => {'entity_1' => ['web'], 'entity_2' => ['app']}
-    last_response.should be_ok
-    tag_response = {'entity_1' => ['web'],
-                    'entity_2' => ['app']}
-    last_response.body.should be_json_eql( tag_response.to_json )
-  end
-
-  it "does not add tags to multiple entities for a contact that's not found" do
-    Flapjack::Data::Contact.should_receive(:find_by_id).
-      with(contact.id, {:redis => redis, :logger => @logger}).and_return(nil)
-
-    post "contacts/#{contact.id}/entity_tags",
-      :entity => {'entity_1' => ['web'], 'entity_2' => ['app']}
-    last_response.should be_not_found
-  end
-
-  it "deletes tags from multiple entities for a contact" do
-    entity_1 = mock(Flapjack::Data::Entity)
-    entity_1.should_receive(:name).and_return('entity_1')
-    entity_1.should_receive(:delete_tags).with('web')
-    entity_2 = mock(Flapjack::Data::Entity)
-    entity_2.should_receive(:name).and_return('entity_2')
-    entity_2.should_receive(:delete_tags).with('app')
-
-    entities = [{:entity => entity_1}, {:entity => entity_2}]
-    contact.should_receive(:entities).and_return(entities)
-
-    Flapjack::Data::Contact.should_receive(:find_by_id).
-      with(contact.id, {:redis => redis, :logger => @logger}).and_return(contact)
-
-    delete "contacts/#{contact.id}/entity_tags",
-      :entity => {'entity_1' => ['web'], 'entity_2' => ['app']}
-    last_response.status.should == 204
-  end
-
-  it "does not delete tags from multiple entities for a contact that's not found" do
-    Flapjack::Data::Contact.should_receive(:find_by_id).
-      with(contact.id, {:redis => redis, :logger => @logger}).and_return(nil)
-
-    delete "contacts/#{contact.id}/entity_tags",
-      :entity => {'entity_1' => ['web'], 'entity_2' => ['app']}
-    last_response.should be_not_found
-  end
-=======
   it "handles a route matching failure"
->>>>>>> f51cdf46
 
 end