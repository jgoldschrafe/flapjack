require 'spec_helper'
require 'flapjack/gateways/api'

describe 'Flapjack::Gateways::API', :sinatra => true, :logger => true, :json => true do

  def app
    Flapjack::Gateways::API
  end

  let(:entity)          { mock(Flapjack::Data::Entity) }
  let(:entity_check)    { mock(Flapjack::Data::EntityCheck) }

  let(:entity_name)     { 'www.example.net'}
  let(:entity_name_esc) { URI.escape(entity_name) }
  let(:check)           { 'ping' }

  let(:contact)         { mock(Flapjack::Data::Contact, :id => '21') }
  let(:contact_core)    {
    {'id'         => contact.id,
     'first_name' => "Ada",
     'last_name'  => "Lovelace",
     'email'      => "ada@example.com",
     'tags'       => ["legend", "first computer programmer"]
    }
  }

  let(:media) {
    {'email' => 'ada@example.com',
     'sms'   => '04123456789'
    }
  }

  let(:media_intervals) {
    {'email' => 500,
     'sms'   => 300
    }
  }

  let(:entity_presenter)       { mock(Flapjack::Gateways::API::EntityPresenter) }
  let(:entity_check_presenter) { mock(Flapjack::Gateways::API::EntityCheckPresenter) }

  let(:redis)           { mock(::Redis) }

  let(:notification_rule) {
    mock(Flapjack::Data::NotificationRule, :id => '1', :contact_id => '21')
  }

  let(:notification_rule_data) {
    {"contact_id"         => "21",
     "entity_tags"        => ["database","physical"],
     "entities"           => ["foo-app-01.example.com"],
     "time_restrictions"  => nil,
     "warning_media"      => ["email"],
     "critical_media"     => ["sms", "email"],
     "warning_blackhole"  => false,
     "critical_blackhole" => false
    }
  }

  before(:all) do
    Flapjack::Gateways::API.class_eval {
      set :raise_errors, true
    }
    Flapjack::Gateways::API.instance_variable_get('@middleware').delete_if {|m|
      m[0] == Rack::FiberPool
    }
  end

  before(:each) do
    Flapjack::RedisPool.should_receive(:new).and_return(redis)
    Flapjack::Gateways::API.instance_variable_set('@config', {})
    Flapjack::Gateways::API.instance_variable_set('@logger', @logger)
    Flapjack::Gateways::API.start
  end

  it "returns a list of checks for an entity" do
    entity.should_receive(:check_list).and_return([check])
    Flapjack::Data::Entity.should_receive(:find_by_name).
      with(entity_name, :redis => redis).and_return(entity)

    get "/checks/#{entity_name_esc}"
    last_response.should be_ok
    last_response.body.should == [check].to_json
  end

  it "returns the status for all checks on an entity" do
    status = mock('status')
    result = [{:entity => entity_name, :check => check, :status => status}]
    entity_presenter.should_receive(:status).and_return(result)

    Flapjack::Gateways::API::EntityPresenter.should_receive(:new).
      with(entity, :redis => redis).and_return(entity_presenter)

<<<<<<< HEAD
    Flapjack::Data::Entity.should_receive(:find_by_name).
      with(entity_name, :redis => redis).and_return(entity)

    get "/status", :entity => entity_name
    last_response.body.should == result.to_json
=======
    entity_check.should_receive(:state).and_return('OK')
    entity_check.should_receive(:summary).and_return('not bad')
    entity_check.should_receive(:details).and_return(nil)
    entity_check.should_receive(:in_unscheduled_maintenance?).and_return(false)
    entity_check.should_receive(:in_scheduled_maintenance?).and_return(false)
    entity_check.should_receive(:last_update).and_return(now - 30)
    entity_check.should_receive(:last_problem_notification).and_return(now - 60)
    entity_check.should_receive(:last_recovery_notification).and_return(now - 30)
    entity_check.should_receive(:last_acknowledgement_notification).and_return(now - 45)
    Flapjack::Data::EntityCheck.should_receive(:for_entity).
      with(entity, check, :redis => redis).and_return(entity_check)

    get "/status/#{entity_name_esc}"
    last_response.should be_ok
    last_response.body.should == [{'name' => check,
                                   'state' => 'OK',
                                   'summary' => 'not bad',
                                   'details' => nil,
                                   'in_unscheduled_maintenance' => false,
                                   'in_scheduled_maintenance' => false,
                                   'last_update' => (now - 30),
                                   'last_problem_notification' => (now - 60),
                                   'last_recovery_notification' => (now - 30),
                                   'last_acknowledgement_notification' => (now - 45)
                                  }].to_json
>>>>>>> 8bce67d9
  end

  it "should not show the status for an entity that's not found" do
    Flapjack::Data::Entity.should_receive(:find_by_name).
      with(entity_name, :redis => redis).and_return(nil)

    get "/status", :entity => entity_name
    last_response.should be_forbidden
  end

  it "returns the status for a check on an entity" do
    status = mock('status')
    result = [{:entity => entity_name, :check => check, :status => status}]
    entity_check_presenter.should_receive(:status).and_return(status)

    Flapjack::Gateways::API::EntityCheckPresenter.should_receive(:new).
      with(entity_check, :redis => redis).and_return(entity_check_presenter)

<<<<<<< HEAD
=======
    entity_check.should_receive(:state).and_return('OK')
    entity_check.should_receive(:summary).and_return('not bad')
    entity_check.should_receive(:details).and_return(nil)
    entity_check.should_receive(:in_unscheduled_maintenance?).and_return(false)
    entity_check.should_receive(:in_scheduled_maintenance?).and_return(false)
    entity_check.should_receive(:last_update).and_return(now - 30)
    entity_check.should_receive(:last_problem_notification).and_return(now - 60)
    entity_check.should_receive(:last_recovery_notification).and_return(now - 30)
    entity_check.should_receive(:last_acknowledgement_notification).and_return(now - 45)
>>>>>>> 8bce67d9
    Flapjack::Data::EntityCheck.should_receive(:for_entity).
      with(entity, check, :redis => redis).and_return(entity_check)

    Flapjack::Data::Entity.should_receive(:find_by_name).
      with(entity_name, :redis => redis).and_return(entity)

    get "/status", :entity => {entity_name => check}
    last_response.should be_ok
<<<<<<< HEAD
    last_response.body.should == result.to_json
=======
    last_response.body.should == {'name' => nw_check,
                                  'state' => 'OK',
                                  'summary' => 'not bad',
                                  'details' => nil,
                                  'in_unscheduled_maintenance' => false,
                                  'in_scheduled_maintenance' => false,
                                  'last_update' => (now - 30),
                                  'last_problem_notification' => (now - 60),
                                  'last_recovery_notification' => (now - 30),
                                  'last_acknowledgement_notification' => (now - 45)
                                 }.to_json
>>>>>>> 8bce67d9
  end

  it "should not show the status for a check on an entity that's not found" do
    Flapjack::Data::Entity.should_receive(:find_by_name).
      with(entity_name, :redis => redis).and_return(nil)

    get "/status", :entity => {entity_name => check}
    last_response.should be_forbidden
  end

  it "should not show the status for a check that's not found on an entity" do
    Flapjack::Data::Entity.should_receive(:find_by_name).
      with(entity_name, :redis => redis).and_return(entity)

    Flapjack::Data::EntityCheck.should_receive(:for_entity).
      with(entity, check, :redis => redis).and_return(nil)

    get "/status", :entity => {entity_name => check}
    last_response.should be_forbidden
  end

  it "creates an acknowledgement for an entity check" do
    Flapjack::Data::Entity.should_receive(:find_by_name).
      with(entity_name, :redis => redis).and_return(entity)
    Flapjack::Data::EntityCheck.should_receive(:for_entity).
      with(entity, check, :redis => redis).and_return(entity_check)
    entity_check.should_receive(:create_acknowledgement).with('summary' => nil, 'duration' => (4 * 60 * 60))

    post "/acknowledgements/#{entity_name_esc}/#{check}"
    last_response.status.should == 204
  end

  it "creates a scheduled maintenance for an entity check" do
    start = Time.now + (60 * 60) # an hour from now
    duration = (2 * 60 * 60)     # two hours
    Flapjack::Data::Entity.should_receive(:find_by_name).
      with(entity_name, :redis => redis).and_return(entity)
    Flapjack::Data::EntityCheck.should_receive(:for_entity).
      with(entity, check, :redis => redis).and_return(entity_check)
    entity_check.should_receive(:create_scheduled_maintenance).
      with(:summary => 'test', :duration => duration, :start_time => start.getutc.to_i)

    post "/scheduled_maintenances/#{entity_name_esc}/#{check}?" +
       "start_time=#{CGI.escape(start.iso8601)}&summary=test&duration=#{duration}"
    last_response.status.should == 204
  end

  it "returns a list of scheduled maintenance periods for an entity" do
    sm = mock('sched_maint')
    result = [{:entity => entity_name, :check => check, :scheduled_maintenances => sm}]

    entity_presenter.should_receive(:scheduled_maintenance).with(nil, nil).and_return(result)

    Flapjack::Gateways::API::EntityPresenter.should_receive(:new).
      with(entity, :redis => redis).and_return(entity_presenter)

    Flapjack::Data::Entity.should_receive(:find_by_name).
      with(entity_name, :redis => redis).and_return(entity)

    get "/scheduled_maintenances", :entity => entity_name
    last_response.should be_ok
    last_response.body.should == result.to_json
  end

  it "returns a list of scheduled maintenance periods within a time window for an entity" do
    start  = Time.parse('1 Jan 2012')
    finish = Time.parse('6 Jan 2012')

    sm = mock('sched_maint')
    result = [{:entity => entity_name, :check => check, :scheduled_maintenances => sm}]

    entity_presenter.should_receive(:scheduled_maintenance).with(start.to_i, finish.to_i).and_return(result)

    Flapjack::Gateways::API::EntityPresenter.should_receive(:new).
      with(entity, :redis => redis).and_return(entity_presenter)

    Flapjack::Data::Entity.should_receive(:find_by_name).
      with(entity_name, :redis => redis).and_return(entity)

    get "/scheduled_maintenances", :entity => entity_name,
      :start_time => start.iso8601, :end_time => finish.iso8601
    last_response.should be_ok
    last_response.body.should == result.to_json
  end

  it "returns a list of scheduled maintenance periods for a check on an entity" do
    sm = mock('sched_maint')
    result = [{:entity => entity_name, :check => check, :scheduled_maintenances => sm}]

    entity_check_presenter.should_receive(:scheduled_maintenance).with(nil, nil).and_return(sm)

    Flapjack::Gateways::API::EntityCheckPresenter.should_receive(:new).
      with(entity_check, :redis => redis).and_return(entity_check_presenter)

    Flapjack::Data::EntityCheck.should_receive(:for_entity).
      with(entity, check, :redis => redis).and_return(entity_check)

    Flapjack::Data::Entity.should_receive(:find_by_name).
      with(entity_name, :redis => redis).and_return(entity)

    get "/scheduled_maintenances", :entity => {entity_name => check}
    last_response.should be_ok
    last_response.body.should == result.to_json
  end

  it "returns a list of unscheduled maintenance periods for an entity" do
    um = mock('unsched_maint')
    result = [{:entity => entity_name, :check => check, :unscheduled_maintenances => um}]

    entity_presenter.should_receive(:unscheduled_maintenance).with(nil, nil).and_return(result)

    Flapjack::Gateways::API::EntityPresenter.should_receive(:new).
      with(entity, :redis => redis).and_return(entity_presenter)

    Flapjack::Data::Entity.should_receive(:find_by_name).
      with(entity_name, :redis => redis).and_return(entity)

    get "/unscheduled_maintenances", :entity => entity_name
    last_response.should be_ok
    last_response.body.should == result.to_json
  end

  it "returns a list of unscheduled maintenance periods for a check on an entity" do
    um = mock('unsched_maint')
    result = [{:entity => entity_name, :check => check, :unscheduled_maintenances => um}]

    entity_check_presenter.should_receive(:unscheduled_maintenance).with(nil, nil).and_return(um)

    Flapjack::Gateways::API::EntityCheckPresenter.should_receive(:new).
      with(entity_check, :redis => redis).and_return(entity_check_presenter)

    Flapjack::Data::EntityCheck.should_receive(:for_entity).
      with(entity, check, :redis => redis).and_return(entity_check)

    Flapjack::Data::Entity.should_receive(:find_by_name).
      with(entity_name, :redis => redis).and_return(entity)

    get "/unscheduled_maintenances", :entity => {entity_name => check}
    last_response.should be_ok
    last_response.body.should == result.to_json
  end

  it "returns a list of unscheduled maintenance periods within a time window for a check an entity" do
    start  = Time.parse('1 Jan 2012')
    finish = Time.parse('6 Jan 2012')

    um = mock('unsched_maint')
    result = [{:entity => entity_name, :check => check, :unscheduled_maintenances => um}]

    entity_check_presenter.should_receive(:unscheduled_maintenance).with(start.to_i, finish.to_i).and_return(um)

    Flapjack::Gateways::API::EntityCheckPresenter.should_receive(:new).
      with(entity_check, :redis => redis).and_return(entity_check_presenter)

    Flapjack::Data::EntityCheck.should_receive(:for_entity).
      with(entity, check, :redis => redis).and_return(entity_check)

    Flapjack::Data::Entity.should_receive(:find_by_name).
      with(entity_name, :redis => redis).and_return(entity)

    get "/unscheduled_maintenances", :entity => {entity_name => check},
      :start_time => start.iso8601, :end_time => finish.iso8601
    last_response.should be_ok
    last_response.body.should == result.to_json
  end

  it "returns a list of outages, for one whole entity and two checks on another entity" do
    outages_1 = mock('outages_1')
    outages_2 = mock('outages_2')
    outages_3 = mock('outages_3')

    entity_2_name = 'entity_2'
    entity_2 = mock(Flapjack::Data::Entity)

    result = [{:entity => entity_name,   :check => check, :outages => outages_1},
              {:entity => entity_2_name, :check => 'foo', :outages => outages_2},
              {:entity => entity_2_name, :check => 'bar', :outages => outages_3}]

    foo_check = mock(Flapjack::Data::EntityCheck)
    bar_check = mock(Flapjack::Data::EntityCheck)

    foo_check_presenter = mock(Flapjack::Gateways::API::EntityCheckPresenter)
    bar_check_presenter = mock(Flapjack::Gateways::API::EntityCheckPresenter)

    entity_presenter.should_receive(:outages).with(nil, nil).and_return(result[0])
    foo_check_presenter.should_receive(:outages).with(nil, nil).and_return(outages_2)
    bar_check_presenter.should_receive(:outages).with(nil, nil).and_return(outages_3)

    Flapjack::Gateways::API::EntityPresenter.should_receive(:new).
      with(entity, :redis => redis).and_return(entity_presenter)

    Flapjack::Gateways::API::EntityCheckPresenter.should_receive(:new).
      with(foo_check, :redis => redis).and_return(foo_check_presenter)
    Flapjack::Gateways::API::EntityCheckPresenter.should_receive(:new).
      with(bar_check, :redis => redis).and_return(bar_check_presenter)

    Flapjack::Data::Entity.should_receive(:find_by_name).
      with(entity_name, :redis => redis).and_return(entity)
    Flapjack::Data::Entity.should_receive(:find_by_name).
      with(entity_2_name, :redis => redis).and_return(entity_2)

    Flapjack::Data::EntityCheck.should_receive(:for_entity).
      with(entity_2, 'foo', :redis => redis).and_return(foo_check)
    Flapjack::Data::EntityCheck.should_receive(:for_entity).
      with(entity_2, 'bar', :redis => redis).and_return(bar_check)

    get "/outages", :entity => [entity_name, {entity_2_name => ['foo', 'bar']}]
    last_response.should be_ok
    last_response.body.should == result.to_json
  end

  it "returns a list of outages for a check on an entity" do
    outages = mock('outages')
    result = [{:entity => entity_name, :check => check, :outages => outages}]

    entity_check_presenter.should_receive(:outages).with(nil, nil).and_return(outages)

    Flapjack::Gateways::API::EntityCheckPresenter.should_receive(:new).
      with(entity_check, :redis => redis).and_return(entity_check_presenter)

    Flapjack::Data::EntityCheck.should_receive(:for_entity).
      with(entity, check, :redis => redis).and_return(entity_check)

    Flapjack::Data::Entity.should_receive(:find_by_name).
      with(entity_name, :redis => redis).and_return(entity)

    get "/outages", :entity => {entity_name => check}
    last_response.should be_ok
    last_response.body.should == result.to_json
  end

  it "returns a list of downtimes for an entity" do
    downtime = mock('downtime')
    result = [{:entity => entity_name, :check => check, :downtime => downtime}]

    entity_presenter.should_receive(:downtime).with(nil, nil).and_return(result)

    Flapjack::Gateways::API::EntityPresenter.should_receive(:new).
      with(entity, :redis => redis).and_return(entity_presenter)

    Flapjack::Data::Entity.should_receive(:find_by_name).
      with(entity_name, :redis => redis).and_return(entity)

    get "/downtime", :entity => entity_name
    last_response.should be_ok
    last_response.body.should == result.to_json
  end

  it "returns a list of downtimes for a check on an entity" do
    downtime = mock('downtime')
    result = [{:entity => entity_name, :check => check, :downtime => downtime}]

    entity_check_presenter.should_receive(:downtime).with(nil, nil).and_return(downtime)

    Flapjack::Gateways::API::EntityCheckPresenter.should_receive(:new).
      with(entity_check, :redis => redis).and_return(entity_check_presenter)

    Flapjack::Data::EntityCheck.should_receive(:for_entity).
      with(entity, check, :redis => redis).and_return(entity_check)

    Flapjack::Data::Entity.should_receive(:find_by_name).
      with(entity_name, :redis => redis).and_return(entity)

    get "/downtime", :entity => {entity_name => check}
    last_response.should be_ok
    last_response.body.should == result.to_json
  end

  it "creates a test notification event for check on an entity" do
    Flapjack::Data::Entity.should_receive(:find_by_name).
      with(entity_name, :redis => redis).and_return(entity)
    entity.should_receive(:name).and_return(entity_name)
    Flapjack::Data::EntityCheck.should_receive(:for_entity).
      with(entity, 'foo', :redis => redis).and_return(entity_check)
    entity_check.should_receive(:test_notifications)

    post "/test_notifications/#{entity_name_esc}/foo"
    last_response.status.should == 204
  end

  it "creates entities from a submitted list" do
    entities = {'entities' =>
      [
       {"id" => "10001",
        "name" => "clientx-app-01",
        "contacts" => ["0362","0363","0364"]
       },
       {"id" => "10002",
        "name" => "clientx-app-02",
        "contacts" => ["0362"]
       }
      ]
    }
    Flapjack::Data::Entity.should_receive(:add).twice

    post "/entities", entities.to_json, {'CONTENT_TYPE' => 'application/json'}
    last_response.status.should == 204
  end

  it "does not create entities if the data is improperly formatted" do
    Flapjack::Data::Entity.should_not_receive(:add)

    post "/entities", {'entities' => ["Hello", "there"]}.to_json,
      {'CONTENT_TYPE' => 'application/json'}
    last_response.status.should == 403
  end

  it "does not create entities if they don't contain an id" do
    entities = {'entities' =>
      [
       {"id" => "10001",
        "name" => "clientx-app-01",
        "contacts" => ["0362","0363","0364"]
       },
       {"name" => "clientx-app-02",
        "contacts" => ["0362"]
       }
      ]
    }
    Flapjack::Data::Entity.should_receive(:add)

    post "/entities", entities.to_json, {'CONTENT_TYPE' => 'application/json'}
    last_response.status.should == 403
  end

  it "creates contacts from a submitted list" do
    contacts = {'contacts' =>
      [{"id" => "0362",
        "first_name" => "John",
        "last_name" => "Smith",
        "email" => "johns@example.dom",
        "media" => {"email"  => "johns@example.dom",
                    "jabber" => "johns@conference.localhost"}},
       {"id" => "0363",
        "first_name" => "Jane",
        "last_name" => "Jones",
        "email" => "jane@example.dom",
        "media" => {"email" => "jane@example.dom"}}
      ]
    }

    Flapjack::Data::Contact.should_receive(:all).with(:redis => redis).and_return([])
    Flapjack::Data::Contact.should_receive(:add).twice

    post "/contacts", contacts.to_json, {'CONTENT_TYPE' => 'application/json'}
    last_response.status.should == 204
  end

  it "does not create contacts if the data is improperly formatted" do
    Flapjack::Data::Contact.should_not_receive(:add)

    post "/contacts", {'contacts' => ["Hello", "again"]}.to_json,
      {'CONTENT_TYPE' => 'application/json'}
    last_response.status.should == 403
  end

  it "does not create contacts if they don't contain an id" do
    contacts = {'contacts' =>
      [{"id" => "0362",
        "first_name" => "John",
        "last_name" => "Smith",
        "email" => "johns@example.dom",
        "media" => {"email"  => "johns@example.dom",
                    "jabber" => "johns@conference.localhost"}},
       {"first_name" => "Jane",
        "last_name" => "Jones",
        "email" => "jane@example.dom",
        "media" => {"email" => "jane@example.dom"}}
      ]
    }

    Flapjack::Data::Contact.should_receive(:all).with(:redis => redis).and_return([])
    Flapjack::Data::Contact.should_receive(:add)

    post "/contacts", contacts.to_json, {'CONTENT_TYPE' => 'application/json'}
    last_response.status.should == 204
  end

  it "updates a contact if it is already present" do
    contacts = {'contacts' =>
      [{"id" => "0362",
        "first_name" => "John",
        "last_name" => "Smith",
        "email" => "johns@example.dom",
        "media" => {"email"  => "johns@example.dom",
                    "jabber" => "johns@conference.localhost"}},
       {"id" => "0363",
        "first_name" => "Jane",
        "last_name" => "Jones",
        "email" => "jane@example.dom",
        "media" => {"email" => "jane@example.dom"}}
      ]
    }

    existing = mock(Flapjack::Data::Contact)
    existing.should_receive(:id).and_return("0363")
    existing.should_receive(:update).with(contacts['contacts'][1])

    Flapjack::Data::Contact.should_receive(:all).with(:redis => redis).and_return([existing])
    Flapjack::Data::Contact.should_receive(:add).with(contacts['contacts'][0], :redis => redis)

    post "/contacts", contacts.to_json, {'CONTENT_TYPE' => 'application/json'}
    last_response.status.should == 204
  end

  it "deletes a contact not found in a bulk update list" do
    contacts = {'contacts' =>
      [{"id" => "0363",
        "first_name" => "Jane",
        "last_name" => "Jones",
        "email" => "jane@example.dom",
        "media" => {"email" => "jane@example.dom"}}
      ]
    }

    existing = mock(Flapjack::Data::Contact)
    existing.should_receive(:id).twice.and_return("0362")
    existing.should_receive(:delete!)

    Flapjack::Data::Contact.should_receive(:all).with(:redis => redis).and_return([existing])
    Flapjack::Data::Contact.should_receive(:add).with(contacts['contacts'][0], :redis => redis)

    post "/contacts", contacts.to_json, {'CONTENT_TYPE' => 'application/json'}
    last_response.status.should == 204
  end

  it "returns all the contacts" do
    contact.should_receive(:to_json).and_return(contact_core.to_json)
    Flapjack::Data::Contact.should_receive(:all).with(:redis => redis).
      and_return([contact])

    get '/contacts'
    last_response.should be_ok
    last_response.body.should be_json_eql([contact_core].to_json)
  end

  it "returns the core information of a specified contact" do
    contact.should_receive(:to_json).and_return(contact_core.to_json)
    Flapjack::Data::Contact.should_receive(:find_by_id).
      with(contact.id, {:redis => redis, :logger => @logger}).and_return(contact)

    get "/contacts/#{contact.id}"
    last_response.should be_ok
    last_response.body.should be_json_eql(contact_core.to_json)
  end

  it "does not return information for a contact that does not exist" do
    Flapjack::Data::Contact.should_receive(:find_by_id).
      with(contact.id, {:redis => redis, :logger => @logger}).and_return(nil)

    get "/contacts/#{contact.id}"
    last_response.should be_forbidden
  end

  it "lists a contact's notification rules" do
    notification_rule_2 = mock(Flapjack::Data::NotificationRule, :id => '2', :contact_id => '21')
    notification_rule.should_receive(:to_json).and_return('"rule_1"')
    notification_rule_2.should_receive(:to_json).and_return('"rule_2"')
    notification_rules = [ notification_rule, notification_rule_2 ]

    contact.should_receive(:notification_rules).and_return(notification_rules)
    Flapjack::Data::Contact.should_receive(:find_by_id).
      with(contact.id, {:redis => redis, :logger => @logger}).and_return(contact)

    get "/contacts/#{contact.id}/notification_rules"
    last_response.should be_ok
    last_response.body.should be_json_eql( '["rule_1", "rule_2"]' )
  end

  it "does not list notification rules for a contact that does not exist" do
    Flapjack::Data::Contact.should_receive(:find_by_id).
      with(contact.id, {:redis => redis, :logger => @logger}).and_return(nil)

    get "/contacts/#{contact.id}/notification_rules"
    last_response.should be_forbidden
  end

  it "returns a specified notification rule" do
    notification_rule.should_receive(:to_json).and_return('"rule_1"')
    Flapjack::Data::NotificationRule.should_receive(:find_by_id).
      with(notification_rule.id, {:redis => redis, :logger => @logger}).and_return(notification_rule)

    get "/notification_rules/#{notification_rule.id}"
    last_response.should be_ok
    last_response.body.should be_json_eql('"rule_1"')
  end

  it "does not return a notification rule that does not exist" do
    Flapjack::Data::NotificationRule.should_receive(:find_by_id).
      with(notification_rule.id, {:redis => redis, :logger => @logger}).and_return(nil)

    get "/notification_rules/#{notification_rule.id}"
    last_response.should be_forbidden
  end

  # POST /notification_rules
  it "creates a new notification rule" do
    Flapjack::Data::Contact.should_receive(:find_by_id).
      with(contact.id, {:redis => redis, :logger => @logger}).and_return(contact)
    notification_rule.should_receive(:to_json).and_return('"rule_1"')

    # symbolize the keys
    notification_rule_data_sym = notification_rule_data.inject({}){|memo,(k,v)|
      memo[k.to_sym] = v; memo
    }
    notification_rule_data_sym.delete(:contact_id)

    contact.should_receive(:add_notification_rule).
      with(notification_rule_data_sym, :logger => @logger).and_return(notification_rule)

    post "/notification_rules", notification_rule_data.to_json,
      {'CONTENT_TYPE' => 'application/json'}
    last_response.should be_ok
    last_response.body.should be_json_eql('"rule_1"')
  end

  it "does not create a notification_rule for a contact that's not present" do
    Flapjack::Data::Contact.should_receive(:find_by_id).
      with(contact.id, {:redis => redis, :logger => @logger}).and_return(nil)

    post "/notification_rules", notification_rule_data.to_json,
      {'CONTENT_TYPE' => 'application/json'}
    last_response.should be_forbidden
  end

  it "does not create a notification_rule if a rule id is provided" do
    contact.should_not_receive(:add_notification_rule)

    post "/notification_rules", notification_rule_data.merge(:id => 1).to_json,
      {'CONTENT_TYPE' => 'application/json'}
    last_response.status.should == 403
  end

  # PUT /notification_rules/RULE_ID
  it "updates a notification rule" do
    Flapjack::Data::Contact.should_receive(:find_by_id).
      with(contact.id, {:redis => redis, :logger => @logger}).and_return(contact)
    notification_rule.should_receive(:to_json).and_return('"rule_1"')
    Flapjack::Data::NotificationRule.should_receive(:find_by_id).
      with(notification_rule.id, {:redis => redis, :logger => @logger}).and_return(notification_rule)

    # symbolize the keys
    notification_rule_data_sym = notification_rule_data.inject({}){|memo,(k,v)|
      memo[k.to_sym] = v; memo
    }
    notification_rule_data_sym.delete(:contact_id)

    notification_rule.should_receive(:update).with(notification_rule_data_sym, :logger => @logger).and_return(true)

    put "/notification_rules/#{notification_rule.id}", notification_rule_data.to_json,
      {'CONTENT_TYPE' => 'application/json'}
    last_response.should be_ok
    last_response.body.should be_json_eql('"rule_1"')
  end

  it "does not update a notification rule that's not present" do
    Flapjack::Data::NotificationRule.should_receive(:find_by_id).
      with(notification_rule.id, {:redis => redis, :logger => @logger}).and_return(nil)

    put "/notification_rules/#{notification_rule.id}", notification_rule_data
    last_response.should be_forbidden
  end

  it "does not update a notification_rule for a contact that's not present" do
    Flapjack::Data::NotificationRule.should_receive(:find_by_id).
      with(notification_rule.id, {:redis => redis, :logger => @logger}).and_return(notification_rule)
    Flapjack::Data::Contact.should_receive(:find_by_id).
      with(contact.id, {:redis => redis, :logger => @logger}).and_return(nil)

    put "/notification_rules/#{notification_rule.id}", notification_rule_data.to_json,
      {'CONTENT_TYPE' => 'application/json'}
    last_response.should be_forbidden
  end

  # DELETE /notification_rules/RULE_ID
  it "deletes a notification rule" do
    notification_rule.should_receive(:contact_id).and_return(contact.id)
    Flapjack::Data::NotificationRule.should_receive(:find_by_id).
      with(notification_rule.id, {:redis => redis, :logger => @logger}).and_return(notification_rule)
    contact.should_receive(:delete_notification_rule).with(notification_rule)
    Flapjack::Data::Contact.should_receive(:find_by_id).
      with(contact.id, {:redis => redis, :logger => @logger}).and_return(contact)

    delete "/notification_rules/#{notification_rule.id}"
    last_response.status.should == 204
  end

  it "does not delete a notification rule that's not present" do
    Flapjack::Data::NotificationRule.should_receive(:find_by_id).
      with(notification_rule.id, {:redis => redis, :logger => @logger}).and_return(nil)

    delete "/notification_rules/#{notification_rule.id}"
    last_response.should be_forbidden
  end

  it "does not delete a notification rule if the contact is not present" do
    notification_rule.should_receive(:contact_id).and_return(contact.id)
    Flapjack::Data::NotificationRule.should_receive(:find_by_id).
      with(notification_rule.id, {:redis => redis, :logger => @logger}).and_return(notification_rule)
    Flapjack::Data::Contact.should_receive(:find_by_id).
      with(contact.id, {:redis => redis, :logger => @logger}).and_return(nil)

    delete "/notification_rules/#{notification_rule.id}"
    last_response.should be_forbidden
  end

  # GET /contacts/CONTACT_ID/media
  it "returns the media of a contact" do
    contact.should_receive(:media).and_return(media)
    contact.should_receive(:media_intervals).and_return(media_intervals)
    Flapjack::Data::Contact.should_receive(:find_by_id).
      with(contact.id, {:redis => redis, :logger => @logger}).and_return(contact)
    result = Hash[ *(media.keys.collect {|m|
      [m, {'address'  => media[m],
           'interval' => media_intervals[m] }]
      }).flatten(1)].to_json

    get "/contacts/#{contact.id}/media"
    last_response.should be_ok
    last_response.body.should be_json_eql(result)
  end

  it "does not return the media of a contact if the contact is not present" do
    Flapjack::Data::Contact.should_receive(:find_by_id).
      with(contact.id, {:redis => redis, :logger => @logger}).and_return(nil)

    get "/contacts/#{contact.id}/media"
    last_response.should be_forbidden
  end

  # GET /contacts/CONTACT_ID/media/MEDIA
  it "returns the specified media of a contact" do
    contact.should_receive(:media).and_return(media)
    contact.should_receive(:media_intervals).and_return(media_intervals)
    Flapjack::Data::Contact.should_receive(:find_by_id).
      with(contact.id, {:redis => redis, :logger => @logger}).and_return(contact)

    result = {'address' => media['sms'], 'interval' => media_intervals['sms']}

    get "/contacts/#{contact.id}/media/sms"
    last_response.should be_ok
    last_response.body.should be_json_eql(result.to_json)
  end

  it "does not return the media of a contact if the contact is not present" do
    Flapjack::Data::Contact.should_receive(:find_by_id).
      with(contact.id, {:redis => redis, :logger => @logger}).and_return(nil)

    get "/contacts/#{contact.id}/media/sms"
    last_response.should be_forbidden
  end

  it "does not return the media of a contact if the media is not present" do
    contact.should_receive(:media).and_return(media)
    Flapjack::Data::Contact.should_receive(:find_by_id).
      with(contact.id, {:redis => redis, :logger => @logger}).and_return(contact)

    get "/contacts/#{contact.id}/media/telepathy"
    last_response.should be_forbidden
  end

  # PUT, DELETE /contacts/CONTACT_ID/media/MEDIA
  it "creates/updates a media of a contact" do
    # as far as API is concerned these are the same -- contact.rb spec test
    # may distinguish between them
    alt_media = media.merge('sms' => '04987654321')
    alt_media_intervals = media_intervals.merge('sms' => '200')

    contact.should_receive(:set_address_for_media).with('sms', '04987654321')
    contact.should_receive(:set_interval_for_media).with('sms', '200')
    contact.should_receive(:media).and_return(alt_media)
    contact.should_receive(:media_intervals).and_return(alt_media_intervals)
    Flapjack::Data::Contact.should_receive(:find_by_id).
      with(contact.id, {:redis => redis, :logger => @logger}).and_return(contact)

    result = {'address' => alt_media['sms'], 'interval' => alt_media_intervals['sms']}

    put "/contacts/#{contact.id}/media/sms", {:address => '04987654321', :interval => '200'}
    last_response.should be_ok
    last_response.body.should be_json_eql(result.to_json)
  end

  it "does not create a media of a contact that's not present" do
    Flapjack::Data::Contact.should_receive(:find_by_id).
      with(contact.id, {:redis => redis, :logger => @logger}).and_return(nil)

    put "/contacts/#{contact.id}/media/sms", {:address => '04987654321', :interval => '200'}
    last_response.should be_forbidden
  end

  it "does not create a media of a contact if no address is provided" do
    Flapjack::Data::Contact.should_receive(:find_by_id).
      with(contact.id, {:redis => redis, :logger => @logger}).and_return(contact)

    put "/contacts/#{contact.id}/media/sms", {:interval => '200'}
    last_response.should be_forbidden
  end

  it "does not create a media of a contact if no interval is provided" do
    Flapjack::Data::Contact.should_receive(:find_by_id).
      with(contact.id, {:redis => redis, :logger => @logger}).and_return(contact)

    put "/contacts/#{contact.id}/media/sms", {:address => '04987654321'}
    last_response.should be_forbidden
  end

  it "deletes a media of a contact" do
    contact.should_receive(:remove_media).with('sms')
    Flapjack::Data::Contact.should_receive(:find_by_id).
      with(contact.id, {:redis => redis, :logger => @logger}).and_return(contact)

    delete "/contacts/#{contact.id}/media/sms"
    last_response.status.should == 204
  end

  it "does not delete a media of a contact that's not present" do
    Flapjack::Data::Contact.should_receive(:find_by_id).
      with(contact.id, {:redis => redis, :logger => @logger}).and_return(nil)

    delete "/contacts/#{contact.id}/media/sms"
    last_response.should be_forbidden
  end

  # GET /contacts/CONTACT_ID/timezone
  it "returns the timezone of a contact" do
    contact.should_receive(:timezone).and_return(::ActiveSupport::TimeZone.new('Australia/Sydney'))
    Flapjack::Data::Contact.should_receive(:find_by_id).
      with(contact.id, {:redis => redis, :logger => @logger}).and_return(contact)

    get "/contacts/#{contact.id}/timezone"
    last_response.should be_ok
    last_response.body.should be_json_eql('"Australia/Sydney"')
  end

  it "doesn't get the timezone of a contact that doesn't exist" do
    Flapjack::Data::Contact.should_receive(:find_by_id).
      with(contact.id, {:redis => redis, :logger => @logger}).and_return(nil)

    get "/contacts/#{contact.id}/timezone"
    last_response.should be_forbidden
  end

  # PUT /contacts/CONTACT_ID/timezone
  it "sets the timezone of a contact" do
    contact.should_receive(:timezone=).with('Australia/Perth')
    contact.should_receive(:timezone).and_return(ActiveSupport::TimeZone.new('Australia/Perth'))
    Flapjack::Data::Contact.should_receive(:find_by_id).
      with(contact.id, {:redis => redis, :logger => @logger}).and_return(contact)

    put "/contacts/#{contact.id}/timezone", {:timezone => 'Australia/Perth'}
    last_response.should be_ok
  end

  it "doesn't set the timezone of a contact who can't be found" do
    Flapjack::Data::Contact.should_receive(:find_by_id).
      with(contact.id, {:redis => redis, :logger => @logger}).and_return(nil)

    put "/contacts/#{contact.id}/timezone", {:timezone => 'Australia/Perth'}
    last_response.should be_forbidden
  end

  # DELETE /contacts/CONTACT_ID/timezone
  it "deletes the timezone of a contact" do
    contact.should_receive(:timezone=).with(nil)
    Flapjack::Data::Contact.should_receive(:find_by_id).
      with(contact.id, {:redis => redis, :logger => @logger}).and_return(contact)

    delete "/contacts/#{contact.id}/timezone"
    last_response.status.should == 204
  end

  it "does not delete the timezone of a contact that's not present" do
    Flapjack::Data::Contact.should_receive(:find_by_id).
      with(contact.id, {:redis => redis, :logger => @logger}).and_return(nil)

    delete "/contacts/#{contact.id}/timezone"
    last_response.should be_forbidden
  end



  it "sets a single tag on an entity and returns current tags" do
    entity.should_receive(:add_tags).with('web')
    entity.should_receive(:tags).and_return(['web'])
    Flapjack::Data::Entity.should_receive(:find_by_name).
      with(entity_name, :redis => redis).and_return(entity)

    post "entities/#{entity_name}/tags", :tag => 'web'
    last_response.should be_ok
    last_response.body.should be_json_eql( ['web'].to_json )
  end

  it "does not set a single tag on an entity that's not found" do
    Flapjack::Data::Entity.should_receive(:find_by_name).
      with(entity_name, :redis => redis).and_return(nil)

    post "entities/#{entity_name}/tags", :tag => 'web'
    last_response.should be_forbidden
  end

  it "sets multiple tags on an entity and returns current tags" do
    entity.should_receive(:add_tags).with('web', 'app')
    entity.should_receive(:tags).and_return(['web', 'app'])
    Flapjack::Data::Entity.should_receive(:find_by_name).
      with(entity_name, :redis => redis).and_return(entity)

    # NB submitted at a lower level as tag[]=web&tag[]=app
    post "entities/#{entity_name}/tags", :tag => ['web', 'app']
    last_response.should be_ok
    last_response.body.should be_json_eql( ['web', 'app'].to_json )
  end

  it "does not set multiple tags on an entity that's not found" do
    Flapjack::Data::Entity.should_receive(:find_by_name).
      with(entity_name, :redis => redis).and_return(nil)

    post "entities/#{entity_name}/tags", :tag => ['web', 'app']
    last_response.should be_forbidden
  end

  it "removes a single tag from an entity" do
    entity.should_receive(:delete_tags).with('web')
    Flapjack::Data::Entity.should_receive(:find_by_name).
      with(entity_name, :redis => redis).and_return(entity)

    delete "entities/#{entity_name}/tags", :tag => 'web'
    last_response.status.should == 204
  end

  it "does not remove a single tag from an entity that's not found" do
    Flapjack::Data::Entity.should_receive(:find_by_name).
      with(entity_name, :redis => redis).and_return(nil)

    delete "entities/#{entity_name}/tags", :tag => 'web'
    last_response.should be_forbidden
  end

  it "removes multiple tags from an entity" do
    entity.should_receive(:delete_tags).with('web', 'app')
    Flapjack::Data::Entity.should_receive(:find_by_name).
      with(entity_name, :redis => redis).and_return(entity)

    delete "entities/#{entity_name}/tags", :tag => ['web', 'app']
    last_response.status.should == 204
  end

  it "does not remove multiple tags from an entity that's not found" do
    Flapjack::Data::Entity.should_receive(:find_by_name).
      with(entity_name, :redis => redis).and_return(nil)

    delete "entities/#{entity_name}/tags", :tag => ['web', 'app']
    last_response.should be_forbidden
  end

  it "gets all tags on an entity" do
    entity.should_receive(:tags).and_return(['web', 'app'])
    Flapjack::Data::Entity.should_receive(:find_by_name).
      with(entity_name, :redis => redis).and_return(entity)

    get "entities/#{entity_name}/tags"
    last_response.should be_ok
    last_response.body.should be_json_eql( ['web', 'app'].to_json )
  end

  it "does not get all tags on an entity that's not found" do
    Flapjack::Data::Entity.should_receive(:find_by_name).
      with(entity_name, :redis => redis).and_return(nil)

    get "entities/#{entity_name}/tags"
    last_response.should be_forbidden
  end


  it "sets a single tag on a contact and returns current tags" do
    contact.should_receive(:add_tags).with('web')
    contact.should_receive(:tags).and_return(['web'])
    Flapjack::Data::Contact.should_receive(:find_by_id).
      with(contact.id, {:redis => redis, :logger => @logger}).and_return(contact)

    post "contacts/#{contact.id}/tags", :tag => 'web'
    last_response.should be_ok
    last_response.body.should be_json_eql( ['web'].to_json )
  end

  it "does not set a single tag on a contact that's not found" do
    Flapjack::Data::Contact.should_receive(:find_by_id).
      with(contact.id, {:redis => redis, :logger => @logger}).and_return(nil)

    post "contacts/#{contact.id}/tags", :tag => 'web'
    last_response.should be_forbidden
  end

  it "sets multiple tags on a contact and returns current tags" do
    contact.should_receive(:add_tags).with('web', 'app')
    contact.should_receive(:tags).and_return(['web', 'app'])
    Flapjack::Data::Contact.should_receive(:find_by_id).
      with(contact.id, {:redis => redis, :logger => @logger}).and_return(contact)

    post "contacts/#{contact.id}/tags", :tag => ['web', 'app']
    last_response.should be_ok
    last_response.body.should be_json_eql( ['web', 'app'].to_json )
  end

  it "does not set multiple tags on a contact that's not found" do
    Flapjack::Data::Contact.should_receive(:find_by_id).
      with(contact.id, {:redis => redis, :logger => @logger}).and_return(nil)

    post "contacts/#{contact.id}/tags", :tag => ['web', 'app']
    last_response.should be_forbidden
  end

  it "removes a single tag from a contact" do
    contact.should_receive(:delete_tags).with('web')
    Flapjack::Data::Contact.should_receive(:find_by_id).
      with(contact.id, {:redis => redis, :logger => @logger}).and_return(contact)

    delete "contacts/#{contact.id}/tags", :tag => 'web'
    last_response.status.should == 204
  end

  it "does not remove a single tag from a contact that's not found" do
    Flapjack::Data::Contact.should_receive(:find_by_id).
      with(contact.id, {:redis => redis, :logger => @logger}).and_return(nil)

    delete "contacts/#{contact.id}/tags", :tag => 'web'
    last_response.should be_forbidden
  end

  it "removes multiple tags from a contact" do
    contact.should_receive(:delete_tags).with('web', 'app')
    Flapjack::Data::Contact.should_receive(:find_by_id).
      with(contact.id, {:redis => redis, :logger => @logger}).and_return(contact)

    delete "contacts/#{contact.id}/tags", :tag => ['web', 'app']
    last_response.status.should == 204
  end

  it "does not remove multiple tags from a contact that's not found" do
    Flapjack::Data::Contact.should_receive(:find_by_id).
      with(contact.id, {:redis => redis, :logger => @logger}).and_return(nil)

    delete "contacts/#{contact.id}/tags", :tag => ['web', 'app']
    last_response.should be_forbidden
  end

  it "gets all tags on a contact" do
    contact.should_receive(:tags).and_return(['web', 'app'])
    Flapjack::Data::Contact.should_receive(:find_by_id).
      with(contact.id, {:redis => redis, :logger => @logger}).and_return(contact)

    get "contacts/#{contact.id}/tags"
    last_response.should be_ok
    last_response.body.should be_json_eql( ['web', 'app'].to_json )
  end

  it "does not get all tags on a contact that's not found" do
    Flapjack::Data::Contact.should_receive(:find_by_id).
      with(contact.id, {:redis => redis, :logger => @logger}).and_return(nil)

    get "contacts/#{contact.id}/tags"
    last_response.should be_forbidden
  end

  it "gets all entity tags for a contact" do
    entity_1 = mock(Flapjack::Data::Entity)
    entity_1.should_receive(:name).and_return('entity_1')
    entity_2 = mock(Flapjack::Data::Entity)
    entity_2.should_receive(:name).and_return('entity_2')
    tag_data = [{:entity => entity_1, :tags => ['web']},
                {:entity => entity_2, :tags => ['app']}]
    contact.should_receive(:entities).with(:tags => true).
      and_return(tag_data)

    Flapjack::Data::Contact.should_receive(:find_by_id).
      with(contact.id, {:redis => redis, :logger => @logger}).and_return(contact)

    get "contacts/#{contact.id}/entity_tags"
    last_response.should be_ok
    tag_response = {'entity_1' => ['web'],
                    'entity_2' => ['app']}
    last_response.body.should be_json_eql( tag_response.to_json )
  end

  it "does not get all entity tags for a contact that's not found" do
    Flapjack::Data::Contact.should_receive(:find_by_id).
      with(contact.id, {:redis => redis, :logger => @logger}).and_return(nil)

    get "contacts/#{contact.id}/entity_tags"
    last_response.should be_forbidden
  end

  it "adds tags to multiple entities for a contact" do
    entity_1 = mock(Flapjack::Data::Entity)
    entity_1.should_receive(:name).twice.and_return('entity_1')
    entity_1.should_receive(:add_tags).with('web')
    entity_2 = mock(Flapjack::Data::Entity)
    entity_2.should_receive(:name).twice.and_return('entity_2')
    entity_2.should_receive(:add_tags).with('app')

    entities = [{:entity => entity_1}, {:entity => entity_2}]
    contact.should_receive(:entities).and_return(entities)
    tag_data = [{:entity => entity_1, :tags => ['web']},
                {:entity => entity_2, :tags => ['app']}]
    contact.should_receive(:entities).with(:tags => true).and_return(tag_data)

    Flapjack::Data::Contact.should_receive(:find_by_id).
      with(contact.id, {:redis => redis, :logger => @logger}).and_return(contact)

    post "contacts/#{contact.id}/entity_tags",
      :entity => {'entity_1' => ['web'], 'entity_2' => ['app']}
    last_response.should be_ok
    tag_response = {'entity_1' => ['web'],
                    'entity_2' => ['app']}
    last_response.body.should be_json_eql( tag_response.to_json )
  end

  it "does not add tags to multiple entities for a contact that's not found" do
    Flapjack::Data::Contact.should_receive(:find_by_id).
      with(contact.id, {:redis => redis, :logger => @logger}).and_return(nil)

    post "contacts/#{contact.id}/entity_tags",
      :entity => {'entity_1' => ['web'], 'entity_2' => ['app']}
    last_response.should be_forbidden
  end

  it "deletes tags from multiple entities for a contact" do
    entity_1 = mock(Flapjack::Data::Entity)
    entity_1.should_receive(:name).and_return('entity_1')
    entity_1.should_receive(:delete_tags).with('web')
    entity_2 = mock(Flapjack::Data::Entity)
    entity_2.should_receive(:name).and_return('entity_2')
    entity_2.should_receive(:delete_tags).with('app')

    entities = [{:entity => entity_1}, {:entity => entity_2}]
    contact.should_receive(:entities).and_return(entities)

    Flapjack::Data::Contact.should_receive(:find_by_id).
      with(contact.id, {:redis => redis, :logger => @logger}).and_return(contact)

    delete "contacts/#{contact.id}/entity_tags",
      :entity => {'entity_1' => ['web'], 'entity_2' => ['app']}
    last_response.status.should == 204
  end

  it "does not delete tags from multiple entities for a contact that's not found" do
    Flapjack::Data::Contact.should_receive(:find_by_id).
      with(contact.id, {:redis => redis, :logger => @logger}).and_return(nil)

    delete "contacts/#{contact.id}/entity_tags",
      :entity => {'entity_1' => ['web'], 'entity_2' => ['app']}
    last_response.should be_forbidden
  end

end<|MERGE_RESOLUTION|>--- conflicted
+++ resolved
@@ -91,39 +91,39 @@
     Flapjack::Gateways::API::EntityPresenter.should_receive(:new).
       with(entity, :redis => redis).and_return(entity_presenter)
 
-<<<<<<< HEAD
+# <<<<<<< HEAD
     Flapjack::Data::Entity.should_receive(:find_by_name).
       with(entity_name, :redis => redis).and_return(entity)
 
     get "/status", :entity => entity_name
     last_response.body.should == result.to_json
-=======
-    entity_check.should_receive(:state).and_return('OK')
-    entity_check.should_receive(:summary).and_return('not bad')
-    entity_check.should_receive(:details).and_return(nil)
-    entity_check.should_receive(:in_unscheduled_maintenance?).and_return(false)
-    entity_check.should_receive(:in_scheduled_maintenance?).and_return(false)
-    entity_check.should_receive(:last_update).and_return(now - 30)
-    entity_check.should_receive(:last_problem_notification).and_return(now - 60)
-    entity_check.should_receive(:last_recovery_notification).and_return(now - 30)
-    entity_check.should_receive(:last_acknowledgement_notification).and_return(now - 45)
-    Flapjack::Data::EntityCheck.should_receive(:for_entity).
-      with(entity, check, :redis => redis).and_return(entity_check)
-
-    get "/status/#{entity_name_esc}"
-    last_response.should be_ok
-    last_response.body.should == [{'name' => check,
-                                   'state' => 'OK',
-                                   'summary' => 'not bad',
-                                   'details' => nil,
-                                   'in_unscheduled_maintenance' => false,
-                                   'in_scheduled_maintenance' => false,
-                                   'last_update' => (now - 30),
-                                   'last_problem_notification' => (now - 60),
-                                   'last_recovery_notification' => (now - 30),
-                                   'last_acknowledgement_notification' => (now - 45)
-                                  }].to_json
->>>>>>> 8bce67d9
+# =======
+#     entity_check.should_receive(:state).and_return('OK')
+#     entity_check.should_receive(:summary).and_return('not bad')
+#     entity_check.should_receive(:details).and_return(nil)
+#     entity_check.should_receive(:in_unscheduled_maintenance?).and_return(false)
+#     entity_check.should_receive(:in_scheduled_maintenance?).and_return(false)
+#     entity_check.should_receive(:last_update).and_return(now - 30)
+#     entity_check.should_receive(:last_problem_notification).and_return(now - 60)
+#     entity_check.should_receive(:last_recovery_notification).and_return(now - 30)
+#     entity_check.should_receive(:last_acknowledgement_notification).and_return(now - 45)
+#     Flapjack::Data::EntityCheck.should_receive(:for_entity).
+#       with(entity, check, :redis => redis).and_return(entity_check)
+
+#     get "/status/#{entity_name_esc}"
+#     last_response.should be_ok
+#     last_response.body.should == [{'name' => check,
+#                                    'state' => 'OK',
+#                                    'summary' => 'not bad',
+#                                    'details' => nil,
+#                                    'in_unscheduled_maintenance' => false,
+#                                    'in_scheduled_maintenance' => false,
+#                                    'last_update' => (now - 30),
+#                                    'last_problem_notification' => (now - 60),
+#                                    'last_recovery_notification' => (now - 30),
+#                                    'last_acknowledgement_notification' => (now - 45)
+#                                   }].to_json
+# >>>>>>> 8bce67d98b8a69482596629148ac73c058f60bd6
   end
 
   it "should not show the status for an entity that's not found" do
@@ -142,18 +142,18 @@
     Flapjack::Gateways::API::EntityCheckPresenter.should_receive(:new).
       with(entity_check, :redis => redis).and_return(entity_check_presenter)
 
-<<<<<<< HEAD
-=======
-    entity_check.should_receive(:state).and_return('OK')
-    entity_check.should_receive(:summary).and_return('not bad')
-    entity_check.should_receive(:details).and_return(nil)
-    entity_check.should_receive(:in_unscheduled_maintenance?).and_return(false)
-    entity_check.should_receive(:in_scheduled_maintenance?).and_return(false)
-    entity_check.should_receive(:last_update).and_return(now - 30)
-    entity_check.should_receive(:last_problem_notification).and_return(now - 60)
-    entity_check.should_receive(:last_recovery_notification).and_return(now - 30)
-    entity_check.should_receive(:last_acknowledgement_notification).and_return(now - 45)
->>>>>>> 8bce67d9
+# <<<<<<< HEAD
+# =======
+#     entity_check.should_receive(:state).and_return('OK')
+#     entity_check.should_receive(:summary).and_return('not bad')
+#     entity_check.should_receive(:details).and_return(nil)
+#     entity_check.should_receive(:in_unscheduled_maintenance?).and_return(false)
+#     entity_check.should_receive(:in_scheduled_maintenance?).and_return(false)
+#     entity_check.should_receive(:last_update).and_return(now - 30)
+#     entity_check.should_receive(:last_problem_notification).and_return(now - 60)
+#     entity_check.should_receive(:last_recovery_notification).and_return(now - 30)
+#     entity_check.should_receive(:last_acknowledgement_notification).and_return(now - 45)
+# >>>>>>> 8bce67d98b8a69482596629148ac73c058f60bd6
     Flapjack::Data::EntityCheck.should_receive(:for_entity).
       with(entity, check, :redis => redis).and_return(entity_check)
 
@@ -162,21 +162,21 @@
 
     get "/status", :entity => {entity_name => check}
     last_response.should be_ok
-<<<<<<< HEAD
+# <<<<<<< HEAD
     last_response.body.should == result.to_json
-=======
-    last_response.body.should == {'name' => nw_check,
-                                  'state' => 'OK',
-                                  'summary' => 'not bad',
-                                  'details' => nil,
-                                  'in_unscheduled_maintenance' => false,
-                                  'in_scheduled_maintenance' => false,
-                                  'last_update' => (now - 30),
-                                  'last_problem_notification' => (now - 60),
-                                  'last_recovery_notification' => (now - 30),
-                                  'last_acknowledgement_notification' => (now - 45)
-                                 }.to_json
->>>>>>> 8bce67d9
+# =======
+#     last_response.body.should == {'name' => nw_check,
+#                                   'state' => 'OK',
+#                                   'summary' => 'not bad',
+#                                   'details' => nil,
+#                                   'in_unscheduled_maintenance' => false,
+#                                   'in_scheduled_maintenance' => false,
+#                                   'last_update' => (now - 30),
+#                                   'last_problem_notification' => (now - 60),
+#                                   'last_recovery_notification' => (now - 30),
+#                                   'last_acknowledgement_notification' => (now - 45)
+#                                  }.to_json
+# >>>>>>> 8bce67d98b8a69482596629148ac73c058f60bd6
   end
 
   it "should not show the status for a check on an entity that's not found" do
