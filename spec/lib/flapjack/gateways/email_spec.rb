--- conflicted
+++ resolved
@@ -7,8 +7,6 @@
     entity_check = mock(Flapjack::Data::EntityCheck)
     entity_check.should_receive(:in_scheduled_maintenance?).and_return(false)
     entity_check.should_receive(:in_unscheduled_maintenance?).and_return(false)
-<<<<<<< HEAD
-    entity_check.should_receive(:last_change).and_return(Time.now.to_i)
 
     redis = mock(Redis)
     Flapjack.stub(:redis).and_return(redis)
@@ -20,6 +18,7 @@
                'contact_first_name'  => 'John',
                'contact_last_name'   => 'Smith',
                'state'               => 'ok',
+               'state_duration'      => 2,
                'summary'             => 'smile',
                'last_state'          => 'problem',
                'last_summary'        => 'frown',
@@ -43,40 +42,6 @@
     expect { email_gw.start }.to raise_error(Flapjack::PikeletStop)
 
     Mail::TestMailer.deliveries.should have(1).mail
-=======
-    redis = mock('redis')
-
-    Flapjack::Data::EntityCheck.should_receive(:for_event_id).
-      with('example.com:ping', :redis => redis).and_return(entity_check)
-
-    # TODO better checking of what gets passed here
-    EM::P::SmtpClient.should_receive(:send).with(
-      hash_including(:host    => 'localhost',
-                     :port    => 25)).and_return(email)
-
-    response = mock(response)
-    response.should_receive(:"respond_to?").with(:code).and_return(true)
-    response.should_receive(:code).and_return(250)
-
-    EM::Synchrony.should_receive(:sync).with(email).and_return(response)
-
-    notification = {'notification_type'   => 'recovery',
-                    'contact_first_name'  => 'John',
-                    'contact_last_name'   => 'Smith',
-                    'state'               => 'ok',
-                    'state_duration'      => 2,
-                    'summary'             => 'smile',
-                    'last_state'          => 'problem',
-                    'last_summary'        => 'frown',
-                    'time'                => Time.now.to_i,
-                    'event_id'            => 'example.com:ping'}
-
-    Flapjack::Gateways::Email.instance_variable_set('@config', {})
-    Flapjack::Gateways::Email.instance_variable_set('@redis', redis)
-    Flapjack::Gateways::Email.instance_variable_set('@logger', @logger)
-    Flapjack::Gateways::Email.start
-    Flapjack::Gateways::Email.perform(notification)
->>>>>>> 8a2ab68c
   end
 
 end