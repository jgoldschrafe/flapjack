--- conflicted
+++ resolved
@@ -38,20 +38,6 @@
     Flapjack::Gateways::Email.perform(notification)
   end
 
-<<<<<<< HEAD
-  it "can have a custom reply-to address" do
-    email = double('email')
-    redis = double('redis')
-
-    expect(EM::P::SmtpClient).to receive(:send) { |message|  
-      # NOTE No access to headers directly. Must be determined from message content  
-      expect( message[:content] ).to include("Reply-To: reply-to@example.com")
-      # NOTE Ensure we haven't trashed any other arguments
-      expect( message[:host] ).to eql('localhost')
-      expect( message[:port] ).to eql(25)  
-      expect( message[:from] ).to eql('from@example.org')  
-    }.and_return(email)
-=======
   it "can have a full name in custom from email address" do
     email = double('email')
     redis = double('redis')
@@ -61,7 +47,6 @@
                      port: 25,
                      from: "Full Name <from@example.org>")
     ).and_return(email)
->>>>>>> 8edf0ea3
 
     response = double(response)
     expect(response).to receive(:"respond_to?").with(:code).and_return(true)
@@ -80,7 +65,44 @@
                     'time'                => Time.now.to_i,
                     'event_id'            => 'example.com:ping'}
 
-<<<<<<< HEAD
+    config = {"smtp_config" => {'from' => 'Full Name <from@example.org>'}}
+    Flapjack::Gateways::Email.instance_variable_set('@config', config)
+    Flapjack::Gateways::Email.instance_variable_set('@redis', redis)
+    Flapjack::Gateways::Email.instance_variable_set('@logger', @logger)
+    Flapjack::Gateways::Email.start
+    Flapjack::Gateways::Email.perform(notification)
+  end
+
+  it "can have a custom reply-to address" do
+    email = double('email')
+    redis = double('redis')
+
+    expect(EM::P::SmtpClient).to receive(:send) { |message|
+      # NOTE No access to headers directly. Must be determined from message content
+      expect( message[:content] ).to include("Reply-To: reply-to@example.com")
+      # NOTE Ensure we haven't trashed any other arguments
+      expect( message[:host] ).to eql('localhost')
+      expect( message[:port] ).to eql(25)
+      expect( message[:from] ).to eql('from@example.org')
+    }.and_return(email)
+
+    response = double(response)
+    expect(response).to receive(:"respond_to?").with(:code).and_return(true)
+    expect(response).to receive(:code).and_return(250)
+
+    expect(EM::Synchrony).to receive(:sync).with(email).and_return(response)
+
+    notification = {'notification_type'   => 'recovery',
+                    'contact_first_name'  => 'John',
+                    'contact_last_name'   => 'Smith',
+                    'state'               => 'ok',
+                    'state_duration'      => 2,
+                    'summary'             => 'smile',
+                    'last_state'          => 'problem',
+                    'last_summary'        => 'frown',
+                    'time'                => Time.now.to_i,
+                    'event_id'            => 'example.com:ping'}
+
     config = {"smtp_config" => {'from' => 'from@example.org', 'reply_to' => 'reply-to@example.com'}}
 
     Flapjack::Gateways::Email.instance_variable_set('@config', config)
@@ -88,15 +110,15 @@
     Flapjack::Gateways::Email.instance_variable_set('@logger', @logger)
     Flapjack::Gateways::Email.start
     Flapjack::Gateways::Email.perform(notification)
-  end  
+  end
 
   it "must default to from address if no reply-to given" do
     email = double('email')
     redis = double('redis')
 
-    expect(EM::P::SmtpClient).to receive(:send) { |message|  
-      # NOTE No access to headers directly. Must be determined from message content  
-      expect( message[:content] ).to include("Reply-To: from@example.org") 
+    expect(EM::P::SmtpClient).to receive(:send) { |message|
+      # NOTE No access to headers directly. Must be determined from message content
+      expect( message[:content] ).to include("Reply-To: from@example.org")
     }.and_return(email)
 
     response = double(response)
@@ -118,19 +140,12 @@
 
     config = {"smtp_config" => {'from' => 'from@example.org'}}
 
-=======
-    config = {"smtp_config" => {'from' => 'Full Name <from@example.org>'}}
->>>>>>> 8edf0ea3
     Flapjack::Gateways::Email.instance_variable_set('@config', config)
     Flapjack::Gateways::Email.instance_variable_set('@redis', redis)
     Flapjack::Gateways::Email.instance_variable_set('@logger', @logger)
     Flapjack::Gateways::Email.start
     Flapjack::Gateways::Email.perform(notification)
-<<<<<<< HEAD
-  end     
-=======
   end
->>>>>>> 8edf0ea3
 
   it "sends a mail with text, html parts and default from address" do
     email = double('email')
