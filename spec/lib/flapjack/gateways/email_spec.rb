--- conflicted
+++ resolved
@@ -10,6 +10,10 @@
   let(:queue) { double(Flapjack::RecordQueue) }
   let(:alert) { double(Flapjack::Data::Alert) }
 
+  before(:each) do
+    Mail::TestMailer.deliveries.clear
+  end
+
   it "sends a mail with text and html parts and custom from address" do
     expect(redis).to receive(:quit)
     allow(Flapjack).to receive(:redis).and_return(redis)
@@ -57,155 +61,170 @@
     email_gw = Flapjack::Gateways::Email.new(:lock => lock, :config => config, :logger => @logger)
     expect { email_gw.start }.to raise_error(Flapjack::PikeletStop)
 
-<<<<<<< HEAD
-    expect(Mail::TestMailer.deliveries.size).to eq(1)
-=======
+    expect(Mail::TestMailer.deliveries.size).to eq(1)
+    mail = Mail::TestMailer.deliveries.first
+    expect(mail.header['From'].addresses).to eq(['from@example.org'])
+  end
+
   it "can have a full name in custom from email address" do
-    email = double('email')
-    redis = double('redis')
-
-    expect(EM::P::SmtpClient).to receive(:send).with(
-      hash_including(host: 'localhost',
-                     port: 25,
-                     from: "Full Name <from@example.org>")
-    ).and_return(email)
-
-    response = double(response)
-    expect(response).to receive(:"respond_to?").with(:code).and_return(true)
-    expect(response).to receive(:code).and_return(250)
-
-    expect(EM::Synchrony).to receive(:sync).with(email).and_return(response)
-
-    notification = {'notification_type'   => 'recovery',
-                    'contact_first_name'  => 'John',
-                    'contact_last_name'   => 'Smith',
-                    'state'               => 'ok',
-                    'state_duration'      => 2,
-                    'summary'             => 'smile',
-                    'last_state'          => 'problem',
-                    'last_summary'        => 'frown',
-                    'time'                => Time.now.to_i,
-                    'event_id'            => 'example.com:ping'}
+    expect(redis).to receive(:quit)
+    allow(Flapjack).to receive(:redis).and_return(redis)
+
+    expect(Flapjack::RecordQueue).to receive(:new).with('email_notifications',
+      Flapjack::Data::Alert).and_return(queue)
+
+    expect(lock).to receive(:synchronize).and_yield
+    expect(queue).to receive(:foreach).and_yield(alert)
+    expect(queue).to receive(:wait).and_raise(Flapjack::PikeletStop)
+
+    check = double(Flapjack::Data::Check)
+    expect(check).to receive(:entity_name).exactly(3).times.and_return('example.com')
+    expect(check).to receive(:name).exactly(3).times.and_return('ping')
+
+    contact = double(Flapjack::Data::Contact)
+    expect(contact).to receive(:first_name).twice.and_return('John')
+
+    medium = double(Flapjack::Data::Medium)
+    expect(medium).to receive(:contact).twice.and_return(contact)
+    expect(medium).to receive(:address).and_return('johns@example.com')
+
+    expect(alert).to receive(:id).and_return('123456')
+
+    expect(alert).to receive(:medium).exactly(3).times.and_return(medium)
+
+    expect(alert).to receive(:check).exactly(3).times.and_return(check)
+    expect(alert).to receive(:state_title_case).exactly(3).times.and_return('OK')
+    expect(alert).to receive(:state_duration).twice.and_return(2)
+    expect(alert).to receive(:summary).twice.and_return('smile')
+    expect(alert).to receive(:details).twice.and_return('')
+    expect(alert).to receive(:time).twice.and_return(Time.now)
+
+    expect(alert).to receive(:last_state).twice.and_return( double(Flapjack::Data::CheckState) )
+    expect(alert).to receive(:last_state_title_case).twice.and_return('Critical')
+    expect(alert).to receive(:last_summary).twice.and_return('frown')
+
+    expect(alert).to receive(:notification_type).and_return('recovery')
+    expect(alert).to receive(:type_sentence_case).and_return('Recovery')
+    expect(alert).to receive(:rollup).and_return(nil)
+
+    expect(Mail::TestMailer.deliveries).to be_empty
 
     config = {"smtp_config" => {'from' => 'Full Name <from@example.org>'}}
-    Flapjack::Gateways::Email.instance_variable_set('@config', config)
-    Flapjack::Gateways::Email.instance_variable_set('@redis', redis)
-    Flapjack::Gateways::Email.instance_variable_set('@logger', @logger)
-    Flapjack::Gateways::Email.start
-    Flapjack::Gateways::Email.perform(notification)
+    email_gw = Flapjack::Gateways::Email.new(:lock => lock, :config => config, :logger => @logger)
+    expect { email_gw.start }.to raise_error(Flapjack::PikeletStop)
+
+    expect(Mail::TestMailer.deliveries.size).to eq(1)
+
+    mail = Mail::TestMailer.deliveries.first
+    expect(mail.header['Reply-To'].display_names).to eq(['Full Name'])
+    expect(mail.header['Reply-To'].addresses).to eq(['from@example.org'])
   end
 
   it "can have a custom reply-to address" do
-    email = double('email')
-    redis = double('redis')
-
-    expect(EM::P::SmtpClient).to receive(:send) { |message|
-      # NOTE No access to headers directly. Must be determined from message content
-      expect( message[:content] ).to include("Reply-To: reply-to@example.com")
-      # NOTE Ensure we haven't trashed any other arguments
-      expect( message[:host] ).to eql('localhost')
-      expect( message[:port] ).to eql(25)
-      expect( message[:from] ).to eql('from@example.org')
-    }.and_return(email)
-
-    response = double(response)
-    expect(response).to receive(:"respond_to?").with(:code).and_return(true)
-    expect(response).to receive(:code).and_return(250)
-
-    expect(EM::Synchrony).to receive(:sync).with(email).and_return(response)
-
-    notification = {'notification_type'   => 'recovery',
-                    'contact_first_name'  => 'John',
-                    'contact_last_name'   => 'Smith',
-                    'state'               => 'ok',
-                    'state_duration'      => 2,
-                    'summary'             => 'smile',
-                    'last_state'          => 'problem',
-                    'last_summary'        => 'frown',
-                    'time'                => Time.now.to_i,
-                    'event_id'            => 'example.com:ping'}
+    expect(redis).to receive(:quit)
+    allow(Flapjack).to receive(:redis).and_return(redis)
+
+    expect(Flapjack::RecordQueue).to receive(:new).with('email_notifications',
+      Flapjack::Data::Alert).and_return(queue)
+
+    expect(lock).to receive(:synchronize).and_yield
+    expect(queue).to receive(:foreach).and_yield(alert)
+    expect(queue).to receive(:wait).and_raise(Flapjack::PikeletStop)
+
+    check = double(Flapjack::Data::Check)
+    expect(check).to receive(:entity_name).exactly(3).times.and_return('example.com')
+    expect(check).to receive(:name).exactly(3).times.and_return('ping')
+
+    contact = double(Flapjack::Data::Contact)
+    expect(contact).to receive(:first_name).twice.and_return('John')
+
+    medium = double(Flapjack::Data::Medium)
+    expect(medium).to receive(:contact).twice.and_return(contact)
+    expect(medium).to receive(:address).and_return('johns@example.com')
+
+    expect(alert).to receive(:id).and_return('123456')
+
+    expect(alert).to receive(:medium).exactly(3).times.and_return(medium)
+
+    expect(alert).to receive(:check).exactly(3).times.and_return(check)
+    expect(alert).to receive(:state_title_case).exactly(3).times.and_return('OK')
+    expect(alert).to receive(:state_duration).twice.and_return(2)
+    expect(alert).to receive(:summary).twice.and_return('smile')
+    expect(alert).to receive(:details).twice.and_return('')
+    expect(alert).to receive(:time).twice.and_return(Time.now)
+
+    expect(alert).to receive(:last_state).twice.and_return( double(Flapjack::Data::CheckState) )
+    expect(alert).to receive(:last_state_title_case).twice.and_return('Critical')
+    expect(alert).to receive(:last_summary).twice.and_return('frown')
+
+    expect(alert).to receive(:notification_type).and_return('recovery')
+    expect(alert).to receive(:type_sentence_case).and_return('Recovery')
+    expect(alert).to receive(:rollup).and_return(nil)
+
+    expect(Mail::TestMailer.deliveries).to be_empty
 
     config = {"smtp_config" => {'from' => 'from@example.org', 'reply_to' => 'reply-to@example.com'}}
-
-    Flapjack::Gateways::Email.instance_variable_set('@config', config)
-    Flapjack::Gateways::Email.instance_variable_set('@redis', redis)
-    Flapjack::Gateways::Email.instance_variable_set('@logger', @logger)
-    Flapjack::Gateways::Email.start
-    Flapjack::Gateways::Email.perform(notification)
+    email_gw = Flapjack::Gateways::Email.new(:lock => lock, :config => config, :logger => @logger)
+    expect { email_gw.start }.to raise_error(Flapjack::PikeletStop)
+
+    expect(Mail::TestMailer.deliveries.size).to eq(1)
+
+    mail = Mail::TestMailer.deliveries.first
+    expect(mail.header['From'].addresses).to eq(['from@example.org'])
+    expect(mail.header['Reply-To'].addresses).to eq(['reply-to@example.com'])
   end
 
   it "must default to from address if no reply-to given" do
-    email = double('email')
-    redis = double('redis')
-
-    expect(EM::P::SmtpClient).to receive(:send) { |message|
-      # NOTE No access to headers directly. Must be determined from message content
-      expect( message[:content] ).to include("Reply-To: from@example.org")
-    }.and_return(email)
-
-    response = double(response)
-    expect(response).to receive(:"respond_to?").with(:code).and_return(true)
-    expect(response).to receive(:code).and_return(250)
-
-    expect(EM::Synchrony).to receive(:sync).with(email).and_return(response)
-
-    notification = {'notification_type'   => 'recovery',
-                    'contact_first_name'  => 'John',
-                    'contact_last_name'   => 'Smith',
-                    'state'               => 'ok',
-                    'state_duration'      => 2,
-                    'summary'             => 'smile',
-                    'last_state'          => 'problem',
-                    'last_summary'        => 'frown',
-                    'time'                => Time.now.to_i,
-                    'event_id'            => 'example.com:ping'}
+    expect(redis).to receive(:quit)
+    allow(Flapjack).to receive(:redis).and_return(redis)
+
+    expect(Flapjack::RecordQueue).to receive(:new).with('email_notifications',
+      Flapjack::Data::Alert).and_return(queue)
+
+    expect(lock).to receive(:synchronize).and_yield
+    expect(queue).to receive(:foreach).and_yield(alert)
+    expect(queue).to receive(:wait).and_raise(Flapjack::PikeletStop)
+
+    check = double(Flapjack::Data::Check)
+    expect(check).to receive(:entity_name).exactly(3).times.and_return('example.com')
+    expect(check).to receive(:name).exactly(3).times.and_return('ping')
+
+    contact = double(Flapjack::Data::Contact)
+    expect(contact).to receive(:first_name).twice.and_return('John')
+
+    medium = double(Flapjack::Data::Medium)
+    expect(medium).to receive(:contact).twice.and_return(contact)
+    expect(medium).to receive(:address).and_return('johns@example.com')
+
+    expect(alert).to receive(:id).and_return('123456')
+
+    expect(alert).to receive(:medium).exactly(3).times.and_return(medium)
+
+    expect(alert).to receive(:check).exactly(3).times.and_return(check)
+    expect(alert).to receive(:state_title_case).exactly(3).times.and_return('OK')
+    expect(alert).to receive(:state_duration).twice.and_return(2)
+    expect(alert).to receive(:summary).twice.and_return('smile')
+    expect(alert).to receive(:details).twice.and_return('')
+    expect(alert).to receive(:time).twice.and_return(Time.now)
+
+    expect(alert).to receive(:last_state).twice.and_return( double(Flapjack::Data::CheckState) )
+    expect(alert).to receive(:last_state_title_case).twice.and_return('Critical')
+    expect(alert).to receive(:last_summary).twice.and_return('frown')
+
+    expect(alert).to receive(:notification_type).and_return('recovery')
+    expect(alert).to receive(:type_sentence_case).and_return('Recovery')
+    expect(alert).to receive(:rollup).and_return(nil)
+
+    expect(Mail::TestMailer.deliveries).to be_empty
 
     config = {"smtp_config" => {'from' => 'from@example.org'}}
-
-    Flapjack::Gateways::Email.instance_variable_set('@config', config)
-    Flapjack::Gateways::Email.instance_variable_set('@redis', redis)
-    Flapjack::Gateways::Email.instance_variable_set('@logger', @logger)
-    Flapjack::Gateways::Email.start
-    Flapjack::Gateways::Email.perform(notification)
-  end
-
-  it "sends a mail with text, html parts and default from address" do
-    email = double('email')
-
-    entity_check = double(Flapjack::Data::EntityCheck)
-    redis = double('redis')
-
-    # TODO better checking of what gets passed here
-    expect(EM::P::SmtpClient).to receive(:send).with(
-      hash_including(:host    => 'localhost',
-                     :port    => 25,
-                     :from    => "flapjack@example.com"
-                    )).and_return(email)
-
-    response = double(response)
-    expect(response).to receive(:"respond_to?").with(:code).and_return(true)
-    expect(response).to receive(:code).and_return(250)
-
-    expect(EM::Synchrony).to receive(:sync).with(email).and_return(response)
-
-    notification = {'notification_type'   => 'recovery',
-                    'contact_first_name'  => 'John',
-                    'contact_last_name'   => 'Smith',
-                    'state'               => 'ok',
-                    'state_duration'      => 2,
-                    'summary'             => 'smile',
-                    'last_state'          => 'problem',
-                    'last_summary'        => 'frown',
-                    'time'                => Time.now.to_i,
-                    'event_id'            => 'example.com:ping'}
-
-    Flapjack::Gateways::Email.instance_variable_set('@config', {})
-    Flapjack::Gateways::Email.instance_variable_set('@redis', redis)
-    Flapjack::Gateways::Email.instance_variable_set('@logger', @logger)
-    Flapjack::Gateways::Email.start
-    Flapjack::Gateways::Email.instance_variable_set('@fqdn', "example.com")
-    Flapjack::Gateways::Email.perform(notification)
->>>>>>> d1850a00
+    email_gw = Flapjack::Gateways::Email.new(:lock => lock, :config => config, :logger => @logger)
+    expect { email_gw.start }.to raise_error(Flapjack::PikeletStop)
+
+    expect(Mail::TestMailer.deliveries.size).to eq(1)
+
+    mail = Mail::TestMailer.deliveries.first
+    expect(mail.header['Reply-To'].addresses).to eq(['from@example.org'])
   end
 
 end