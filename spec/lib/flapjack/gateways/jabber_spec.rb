require 'spec_helper'
require 'flapjack/gateways/jabber'

describe Flapjack::Gateways::Jabber, :logger => true do

  let(:config) { {'queue'    => 'jabber_notifications',
                  'server'   => 'example.com',
                  'port'     => '5222',
                  'jabberid' => 'flapjack@example.com',
                  'password' => 'password',
                  'alias'    => 'flapjack',
                  'rooms'    => ['flapjacktest@conference.example.com']
                 }
  }

  let(:redis) { double(::Redis) }
  let(:stanza) { double('stanza') }

  let(:now) { Time.now}

  let(:lock) { double(Monitor) }
  let(:stop_cond) { double(MonitorMixin::ConditionVariable) }

  before(:each) do
    Flapjack.stub(:redis).and_return(redis)
  end

  context 'notifications' do

    let(:message) { {'notification_type'  => 'problem',
                     'contact_first_name' => 'John',
                     'contact_last_name' => 'Smith',
                     'address' => 'johns@example.com',
                     'state' => 'CRITICAL',
                     'summary' => '',
                     'last_state' => 'OK',
                     'last_summary' => 'TEST',
                     'details' => 'Testing',
                     'time' => now.to_i,
                     'event_id' => 'app-02:ping'}
                  }

    # TODO use separate threads in the test instead?
    it "starts and is stopped by an exception" do
      lock.should_receive(:synchronize).and_yield

      fjn = Flapjack::Gateways::Jabber::Notifier.new(:lock => lock,
        :config => config, :logger => @logger)
      fjn.should_receive(:handle_message).with(message)

      Flapjack::Data::Message.should_receive(:foreach_on_queue).
        with('jabber_notifications').and_yield(message)

      Flapjack::Data::Message.should_receive(:wait_for_queue).
        with('jabber_notifications').and_raise(Flapjack::PikeletStop)

      expect { fjn.start }.to raise_error(Flapjack::PikeletStop)
    end

    it "handles notifications received via Redis" do
      bot = double(Flapjack::Gateways::Jabber::Bot)
      bot.should_receive(:respond_to?).with(:announce).and_return(true)
      bot.should_receive(:announce).with('johns@example.com', /PROBLEM ::/)

      fjn = Flapjack::Gateways::Jabber::Notifier.new(:config => config, :logger => @logger)
      fjn.instance_variable_set('@siblings', [bot])
      fjn.send(:handle_message, message)
    end

  end

  context 'commands' do

    let(:bot) { double(Flapjack::Gateways::Jabber::Bot) }

    let(:entity) { double(Flapjack::Data::Entity) }
    let(:entity_check) { double(Flapjack::Data::EntityCheck) }

    # TODO use separate threads in the test instead?
    it "starts and is stopped by a signal" do
      lock.should_receive(:synchronize).and_yield

      fji = Flapjack::Gateways::Jabber::Interpreter.new(:lock => lock, :stop_condition => stop_cond,
        :config => config, :logger => @logger)
      msg = {:room => 'room1', :nick => 'jim', :time => now.to_i, :message => 'help'}
      fji.instance_variable_get('@messages').push(msg)
      stop_cond.should_receive(:wait_while).and_return {
        fji.instance_variable_set('@should_quit', true)
      }

      fji.should_receive(:interpret).with('room1', 'jim', now.to_i, 'help')

      fji.start
    end

    it "receives a message and and signals a condition variable" do
      lock.should_receive(:synchronize).and_yield

      fji = Flapjack::Gateways::Jabber::Interpreter.new(:lock => lock, :stop_condition => stop_cond,
        :config => config, :logger => @logger)
      fji.instance_variable_get('@messages').should be_empty
      stop_cond.should_receive(:signal)

      fji.receive_message('room1', 'jim', now.to_i, 'help')
      fji.instance_variable_get('@messages').should have(1).message
    end

    it "interprets a received help command (from a room)" do
      bot.should_receive(:respond_to?).with(:announce).and_return(true)
      bot.should_receive(:announce).with('room1', /^commands:/)

      fji = Flapjack::Gateways::Jabber::Interpreter.new(:config => config, :logger => @logger)
      fji.instance_variable_set('@siblings', [bot])
      fji.interpret('room1', 'jim', now.to_i, 'help')
    end

    it "interprets a received help command (from a user)" do
      bot.should_receive(:respond_to?).with(:announce).and_return(true)
      bot.should_receive(:say).with('jim', /^commands:/)

      fji = Flapjack::Gateways::Jabber::Interpreter.new(:config => config, :logger => @logger)
      fji.instance_variable_set('@siblings', [bot])
      fji.interpret(nil, 'jim', now.to_i, 'help')
    end

    it "interprets a received identify command " do
      bot.should_receive(:respond_to?).with(:announce).and_return(true)
      bot.should_receive(:announce).with('room1', /System CPU Time/)

      fji = Flapjack::Gateways::Jabber::Interpreter.new(:config => config,
              :logger => @logger, :boot_time => now)
      fji.instance_variable_set('@siblings', [bot])
      fji.interpret('room1', 'jim', now.to_i + 60, 'identify')
    end

    it "interprets a received entity information command" do
      bot.should_receive(:respond_to?).with(:announce).and_return(true)
      bot.should_receive(:announce).with('room1', /Not in scheduled or unscheduled maintenance./)

      entity.should_receive(:check_list).and_return(['ping'])
      Flapjack::Data::Entity.should_receive(:find_by_name).
        with('example.com').and_return(entity)

      entity_check.should_receive(:current_maintenance).
        with(:scheduled => true).and_return(nil)
      entity_check.should_receive(:current_maintenance).
        with(:unscheduled => true).and_return(nil)

      Flapjack::Data::EntityCheck.should_receive(:for_entity).
        with(entity, 'ping').and_return(entity_check)

      fji = Flapjack::Gateways::Jabber::Interpreter.new(:config => config, :logger => @logger)
      fji.instance_variable_set('@siblings', [bot])
      fji.interpret('room1', 'jim', now.to_i, 'tell me about example.com')
    end

    it "interprets a received check information command" do
      bot.should_receive(:respond_to?).with(:announce).and_return(true)
      bot.should_receive(:announce).with('room1', /Not in scheduled or unscheduled maintenance./)

      Flapjack::Data::Entity.should_receive(:find_by_name).
        with('example.com').and_return(entity)

      entity_check.should_receive(:current_maintenance).
        with(:scheduled => true).and_return(nil)
      entity_check.should_receive(:current_maintenance).
        with(:unscheduled => true).and_return(nil)

      Flapjack::Data::EntityCheck.should_receive(:for_entity).
        with(entity, 'ping').and_return(entity_check)

      fji = Flapjack::Gateways::Jabber::Interpreter.new(:config => config, :logger => @logger)
      fji.instance_variable_set('@siblings', [bot])
      fji.interpret('room1', 'jim', now.to_i, 'tell me about example.com:ping')
    end

    it "interprets a received entity search command" do
      bot.should_receive(:respond_to?).with(:announce).and_return(true)
      bot.should_receive(:announce).with('room1', "found 1 entity matching /example/ ... \nexample.com")

      Flapjack::Data::Entity.should_receive(:find_all_name_matching).
        with("example").and_return(['example.com'])

      fji = Flapjack::Gateways::Jabber::Interpreter.new(:config => config, :logger => @logger)
      fji.instance_variable_set('@siblings', [bot])
      fji.interpret('room1', 'jim', now.to_i, 'find entities matching /example/')
    end

    it "interprets a received entity search command (with an invalid pattern)" do
      bot.should_receive(:respond_to?).with(:announce).and_return(true)
      bot.should_receive(:announce).with('room1', 'that doesn\'t seem to be a valid pattern - /(example/')

      Flapjack::Data::Entity.should_receive(:find_all_name_matching).
        with("(example").and_return(nil)

      fji = Flapjack::Gateways::Jabber::Interpreter.new(:config => config, :logger => @logger)
      fji.instance_variable_set('@siblings', [bot])
      fji.interpret('room1', 'jim', now.to_i, 'find entities matching /(example/')
    end

    it "interprets a received check acknowledgement command" do
      bot.should_receive(:respond_to?).with(:announce).and_return(true)
      bot.should_receive(:announce).with('room1', 'ACKing ping on example.com (1234)')

      Flapjack::Data::Event.should_receive(:create_acknowledgement).
        with('events', 'example.com', 'ping',
             :summary => 'JJ looking', :acknowledgement_id => '1234',
             :duration => (60 * 60))

      redis.should_receive(:hget).with('unacknowledged_failures', '1234').and_return('example.com:ping')

      entity_check.should_receive(:in_unscheduled_maintenance?).and_return(false)
      Flapjack::Data::EntityCheck.should_receive(:for_event_id).
        with('example.com:ping').and_return(entity_check)

      fji = Flapjack::Gateways::Jabber::Interpreter.new(:config => config, :logger => @logger)
      fji.instance_variable_set('@siblings', [bot])
      fji.interpret('room1', 'jim', now.to_i, 'ACKID 1234 JJ looking duration: 1 hour')
    end

    it "interprets a received check notification test command" do
      bot.should_receive(:respond_to?).with(:announce).and_return(true)
      bot.should_receive(:announce).with('room1', /so you want me to test notifications/)

      Flapjack::Data::Entity.should_receive(:find_by_name).with('example.com').and_return(entity)

      Flapjack::Data::Event.should_receive(:test_notifications).with('events', 'example.com', 'ping',
        :summary => an_instance_of(String))

      fji = Flapjack::Gateways::Jabber::Interpreter.new(:config => config, :logger => @logger)
      fji.instance_variable_set('@siblings', [bot])
      fji.interpret('room1', 'jim', now.to_i, 'test notifications for example.com:ping')
    end

    it "interprets a received check notification test command (for a missing entity)" do
      bot.should_receive(:respond_to?).with(:announce).and_return(true)
      bot.should_receive(:announce).with('room1', "yeah, no I can't see example.com in my systems")

      Flapjack::Data::Entity.should_receive(:find_by_name).with('example.com').and_return(nil)
      Flapjack::Data::Event.should_not_receive(:test_notifications)

      fji = Flapjack::Gateways::Jabber::Interpreter.new(:config => config, :logger => @logger)
      fji.instance_variable_set('@siblings', [bot])
      fji.interpret('room1', 'jim', now.to_i, 'test notifications for example.com:ping')
    end

    it "doesn't interpret an unmatched command" do
      bot.should_receive(:respond_to?).with(:announce).and_return(true)
      bot.should_receive(:announce).with('room1', /^what do you mean/)

      fji = Flapjack::Gateways::Jabber::Interpreter.new(:config => config, :logger => @logger)
      fji.instance_variable_set('@siblings', [bot])
      fji.interpret('room1', 'jim', now.to_i, 'hello!')
    end

  end

  context 'XMPP' do

    let(:client)      { double(::Jabber::Client) }
    let(:muc_client)  { double(::Jabber::MUC::SimpleMUCClient) }
    let(:muc_clients) { {config['rooms'].first => muc_client} }

    # TODO use separate threads in the test instead?
    it "starts and is stopped by a signal" do
      interpreter = double(Flapjack::Gateways::Jabber::Interpreter)
      interpreter.should_receive(:respond_to?).with(:interpret).and_return(true)
      interpreter.should_receive(:receive_message).with(nil, 'jim', nil, 'hello!')
      interpreter.should_receive(:receive_message).
        with('flapjacktest@conference.example.com', 'jim', now.to_i, 'hello!')

      client.should_receive(:on_exception)

      msg_client = double('msg_client')
      msg_client.should_receive(:body).and_return('hello!')
      msg_client.should_receive(:from).and_return('jim')
      msg_client.should_receive(:each_element).and_yield([]) # TODO improve

      client.should_receive(:add_message_callback).and_yield(msg_client)

      muc_client.should_receive(:on_message).and_yield(now.to_i, 'jim', 'flapjack: hello!')
      client.should_receive(:is_connected?).times.and_return(true)

      ::Jabber::Client.should_receive(:new).and_return(client)
      ::Jabber::MUC::SimpleMUCClient.should_receive(:new).and_return(muc_client)

      lock.should_receive(:synchronize).and_yield
      stop_cond = double(MonitorMixin::ConditionVariable)

      fjb = Flapjack::Gateways::Jabber::Bot.new(:lock => lock,
        :stop_condition => stop_cond, :config => config, :logger => @logger)
      stop_cond.should_receive(:wait_until).and_return {
        fjb.instance_variable_set('@should_quit', true)
      }
      fjb.instance_variable_set('@siblings', [interpreter])

      fjb.should_receive(:_join).with(client, muc_clients)
      fjb.should_receive(:_leave).with(client, muc_clients)

      fjb.start
    end

    it "should handle an exception and signal for leave and rejoin"

    it "strips XML from a received string"

    it "handles an announce state change" do
      client.should_receive(:is_connected?).and_return(true)

      fjb = Flapjack::Gateways::Jabber::Bot.new(:lock => lock,
        :config => config, :logger => @logger)
      fjb.should_receive(:_announce).with(muc_clients)
      fjb.instance_variable_set('@state_buffer', ['announce'])
      fjb.handle_state_change(client, muc_clients)
    end

    it "handles a say state change" do
      client.should_receive(:is_connected?).and_return(true)

<<<<<<< HEAD
      fjb = Flapjack::Gateways::Jabber::Bot.new(:lock => lock,
        :config => config, :logger => @logger)
      fjb.should_receive(:_say).with(client)
      fjb.instance_variable_set('@state_buffer', ['say'])
      fjb.handle_state_change(client, muc_clients)
    end
=======
    event_json = '{"notification_type":"problem","event_id":"main-example.com:ping",' +
      '"state":"critical","summary":"!!!","duration":43,"state_duration":76}'
    redis.should_receive(:blpop).twice {
      blpop_count += 1
      if blpop_count == 1
        ["jabber_notifications", event_json]
      else
        fj.instance_variable_set('@should_quit', true)
        ["jabber_notifications", %q{{"notification_type":"shutdown"}}]
      end
    }
>>>>>>> 50029808

    it "handles a leave state change (when connected)" do
      client.should_receive(:is_connected?).and_return(true)

      fjb = Flapjack::Gateways::Jabber::Bot.new(:lock => lock,
        :config => config, :logger => @logger)
      fjb.should_receive(:_leave).with(client, muc_clients)
      fjb.instance_variable_set('@state_buffer', ['leave'])
      fjb.handle_state_change(client, muc_clients)
    end

    it "handles a leave state change (when not connected)" do
      client.should_receive(:is_connected?).and_return(false)

      fjb = Flapjack::Gateways::Jabber::Bot.new(:lock => lock,
        :config => config, :logger => @logger)
      fjb.should_receive(:_deactivate).with(muc_clients)
      fjb.instance_variable_set('@state_buffer', ['leave'])
      fjb.handle_state_change(client, muc_clients)
    end

    it "handles a rejoin state change" do
      client.should_receive(:is_connected?).and_return(false)

      fjb = Flapjack::Gateways::Jabber::Bot.new(:lock => lock,
        :config => config, :logger => @logger)
      fjb.should_receive(:_join).with(client, muc_clients, :rejoin => true)
      fjb.instance_variable_set('@state_buffer', ['rejoin'])
      fjb.handle_state_change(client, muc_clients)
    end

    it "joins the jabber client" do
      client.should_receive(:connect)
      client.should_receive(:auth).with('password')
      client.should_receive(:send).with(an_instance_of(::Jabber::Presence))

      lock.should_receive(:synchronize).twice.and_yield.and_yield

      muc_client.should_receive(:join).with('flapjacktest@conference.example.com/flapjack')
      muc_client.should_receive(:say).with(/^flapjack jabber gateway started/)

      fjb = Flapjack::Gateways::Jabber::Bot.new(:lock => lock,
        :config => config, :logger => @logger)
      fjb._join(client, muc_clients)
    end

    it "rejoins the jabber client" do
      client.should_receive(:connect)
      client.should_receive(:auth).with('password')
      client.should_receive(:send).with(an_instance_of(::Jabber::Presence))

      lock.should_receive(:synchronize).twice.and_yield.and_yield

      muc_client.should_receive(:join).with('flapjacktest@conference.example.com/flapjack')
      muc_client.should_receive(:say).with(/^flapjack jabber gateway rejoining/)

      fjb = Flapjack::Gateways::Jabber::Bot.new(:lock => lock,
        :config => config, :logger => @logger)
      fjb._join(client, muc_clients, :rejoin => true)
    end

    it "leaves the jabber client (connected)" do
      muc_client.should_receive(:active?).and_return(true)
      muc_client.should_receive(:exit)
      client.should_receive(:close)

      fjb = Flapjack::Gateways::Jabber::Bot.new(:lock => lock,
        :config => config, :logger => @logger)
      fjb.instance_variable_set('@joined', true)
      fjb._leave(client, muc_clients)
    end

    it "deactivates the jabber client (not connected)" do
      muc_client.should_receive(:deactivate)

      fjb = Flapjack::Gateways::Jabber::Bot.new(:lock => lock,
        :config => config, :logger => @logger)
      fjb._deactivate(muc_clients)
    end

    it "speaks its announce buffer" do
      muc_client.should_receive(:active?).and_return(true)
      muc_client.should_receive(:say).with('hello!')

      fjb = Flapjack::Gateways::Jabber::Bot.new(:lock => lock, :config => config, :logger => @logger)
      fjb.instance_variable_set('@announce_buffer', [{:room => 'room1', :msg => 'hello!'}])
      fjb._announce('room1' => muc_client)
    end

    it "speaks its say buffer" do
      message = double(::Jabber::Message)
      ::Jabber::Message.should_receive(:new).
        with('jim', 'hello!').and_return(message)

      client.should_receive(:send).with(message)

      fjb = Flapjack::Gateways::Jabber::Bot.new(:lock => lock, :config => config, :logger => @logger)
      fjb.instance_variable_set('@say_buffer', [{:nick => 'jim', :msg => 'hello!'}])
      fjb._say(client)
    end

    it "buffers an announce message and sends a signal" do
      lock.should_receive(:synchronize).and_yield
      stop_cond.should_receive(:signal)

      fjb = Flapjack::Gateways::Jabber::Bot.new(:lock => lock, :stop_condition => stop_cond,
        :config => config, :logger => @logger)
      fjb.announce('room1', 'hello!')
      fjb.instance_variable_get('@state_buffer').should == ['announce']
      fjb.instance_variable_get('@announce_buffer').should == [{:room => 'room1', :msg => 'hello!'}]
    end

    it "buffers a say message and sends a signal" do
      lock.should_receive(:synchronize).and_yield
      stop_cond.should_receive(:signal)

      fjb = Flapjack::Gateways::Jabber::Bot.new(:lock => lock, :stop_condition => stop_cond,
        :config => config, :logger => @logger)
      fjb.say('jim', 'hello!')
      fjb.instance_variable_get('@state_buffer').should == ['say']
      fjb.instance_variable_get('@say_buffer').should == [{:nick => 'jim', :msg => 'hello!'}]
    end

<<<<<<< HEAD
=======
    fj.start

    @logger.errors.should be_empty
>>>>>>> 50029808
  end

end<|MERGE_RESOLUTION|>--- conflicted
+++ resolved
@@ -31,10 +31,11 @@
                      'contact_first_name' => 'John',
                      'contact_last_name' => 'Smith',
                      'address' => 'johns@example.com',
-                     'state' => 'CRITICAL',
+                     'state' => 'critical',
+                     'state_duration' => 23,
                      'summary' => '',
-                     'last_state' => 'OK',
-                     'last_summary' => 'TEST',
+                     'last_state' => 'ok',
+                     'last_summary' => 'test',
                      'details' => 'Testing',
                      'time' => now.to_i,
                      'event_id' => 'app-02:ping'}
@@ -60,7 +61,7 @@
     it "handles notifications received via Redis" do
       bot = double(Flapjack::Gateways::Jabber::Bot)
       bot.should_receive(:respond_to?).with(:announce).and_return(true)
-      bot.should_receive(:announce).with('johns@example.com', /PROBLEM ::/)
+      bot.should_receive(:announce).with('johns@example.com', /Problem: /)
 
       fjn = Flapjack::Gateways::Jabber::Notifier.new(:config => config, :logger => @logger)
       fjn.instance_variable_set('@siblings', [bot])
@@ -317,26 +318,12 @@
     it "handles a say state change" do
       client.should_receive(:is_connected?).and_return(true)
 
-<<<<<<< HEAD
       fjb = Flapjack::Gateways::Jabber::Bot.new(:lock => lock,
         :config => config, :logger => @logger)
       fjb.should_receive(:_say).with(client)
       fjb.instance_variable_set('@state_buffer', ['say'])
       fjb.handle_state_change(client, muc_clients)
     end
-=======
-    event_json = '{"notification_type":"problem","event_id":"main-example.com:ping",' +
-      '"state":"critical","summary":"!!!","duration":43,"state_duration":76}'
-    redis.should_receive(:blpop).twice {
-      blpop_count += 1
-      if blpop_count == 1
-        ["jabber_notifications", event_json]
-      else
-        fj.instance_variable_set('@should_quit', true)
-        ["jabber_notifications", %q{{"notification_type":"shutdown"}}]
-      end
-    }
->>>>>>> 50029808
 
     it "handles a leave state change (when connected)" do
       client.should_receive(:is_connected?).and_return(true)
@@ -460,12 +447,6 @@
       fjb.instance_variable_get('@say_buffer').should == [{:nick => 'jim', :msg => 'hello!'}]
     end
 
-<<<<<<< HEAD
-=======
-    fj.start
-
-    @logger.errors.should be_empty
->>>>>>> 50029808
   end
 
 end