require 'spec_helper'
require 'flapjack/gateways/jsonapi/check_presenter'

describe 'Flapjack::Gateways::JSONAPI::CheckPresenter' do

  let(:check) { double(Flapjack::Data::Check) }

  let(:time) { Time.now.to_i }

  let(:states) {
    [double(Flapjack::Data::CheckState, :state => 'critical',
            :timestamp => time - (4 * 60 * 60), :summary => '', :details => ''),
     double(Flapjack::Data::CheckState, :state => 'ok',
            :timestamp => time - (4 * 60 * 60) + (5 * 60), :summary => '', :details => ''),
     double(Flapjack::Data::CheckState, :state => 'critical',
            :timestamp => time - (3 * 60 * 60), :summary => '', :details => ''),
     double(Flapjack::Data::CheckState, :state => 'ok',
            :timestamp => time - (3 * 60 * 60) + (10 * 60), :summary => '', :details => ''),
     double(Flapjack::Data::CheckState, :state => 'critical',
            :timestamp => time - (2 * 60 * 60), :summary => '', :details => ''),
     double(Flapjack::Data::CheckState, :state => 'ok',
            :timestamp => time - (2 * 60 * 60) + (15 * 60), :summary => '', :details => ''),
     double(Flapjack::Data::CheckState, :state => 'critical',
            :timestamp => time - (1 * 60 * 60), :summary => '', :details => ''),
     double(Flapjack::Data::CheckState, :state => 'ok',
            :timestamp => time - (1 * 60 * 60) + (20 * 60), :summary => '', :details => '')
    ]
  }

  # one overlap at start, one overlap at end, one wholly overlapping,
  # one wholly contained
  let(:unscheduled_maintenances) {
    [double(Flapjack::Data::UnscheduledMaintenance,
            :start_time => time - ((4 * 60 * 60) + (1 * 60)), # 1 minute before outage starts
            :end_time   => time - (4 * 60 * 60) + (2 * 60),   # 2 minutes after outage starts
            :duration => (3 * 60)),
     double(Flapjack::Data::UnscheduledMaintenance,
            :start_time => time - (3 * 60 * 60) + (8 * 60),   # 2 minutes before outage ends
            :end_time   => time - (3 * 60 * 60) + (11 * 60),  # 1 minute after outage ends
            :duration => (3 * 60)),
     double(Flapjack::Data::UnscheduledMaintenance,
            :start_time => time - ((2 * 60 * 60) + (1 * 60)), # 1 minute before outage starts
            :end_time   => time - (2 * 60 * 60) + (17 * 60),  # 2 minutes after outage ends
            :duration => (3 * 60)),
     double(Flapjack::Data::UnscheduledMaintenance,
            :start_time => time - (1 * 60 * 60) + (1 * 60),   # 1 minute after outage starts
            :end_time   => time - (1 * 60 * 60) + (10 * 60),  # 10 minutes before outage ends
            :duration => (9 * 60))
    ]
  }

  let(:scheduled_maintenances) {
    [double(Flapjack::Data::ScheduledMaintenance,
            :start_time => time - ((4 * 60 * 60) + (1 * 60)), # 1 minute before outage starts
            :end_time   => time - (4 * 60 * 60) + (2 * 60),   # 2 minutes after outage starts
            :duration => (3 * 60)),
     double(Flapjack::Data::ScheduledMaintenance,
            :start_time => time - (3 * 60 * 60) + (8 * 60),   # 2 minutes before outage ends
            :end_time   => time - (3 * 60 * 60) + (11 * 60),  # 1 minute after outage ends
            :duration => (3 * 60)),
     double(Flapjack::Data::ScheduledMaintenance,
            :start_time => time - ((2 * 60 * 60) + (1 * 60)), # 1 minute before outage starts
            :end_time   => time - (2 * 60 * 60) + (17 * 60),  # 2 minutes after outage ends
            :duration => (3 * 60)),
     double(Flapjack::Data::ScheduledMaintenance,
            :start_time => time - (1 * 60 * 60) + (1 * 60),   # 1 minute after outage starts
            :end_time   => time - (1 * 60 * 60) + (10 * 60),  # 10 minutes before outage ends
            :duration => (9 * 60))
    ]
  }

  it "returns a list of outage hashes for an entity check" do
    all_states = double('all_states', :all => states)
    no_states = double('no_states', :all => [])

    states_assoc = double('states_assoc')
    expect(states_assoc).to receive(:intersect_range).
      with(time - (5 * 60 * 60), time - (2 * 60 * 60), :by_score => true).
      and_return(all_states)
    expect(states_assoc).to receive(:intersect_range).
      with(nil, time - (5 * 60 * 60), :by_score => true, :limit => 2,
           :order => "desc").and_return(no_states)
    expect(check).to receive(:states).twice.and_return(states_assoc)

    check_presenter = Flapjack::Gateways::JSONAPI::CheckPresenter.new(check)
    outages = check_presenter.outages(time - (5 * 60 * 60), time - (2 * 60 * 60))
    expect(outages).not_to be_nil
    expect(outages).to be_a(Hash)
    expect(outages).to have_key(:outages)
    expect(outages[:outages]).to be_an(Array)
    expect(outages[:outages].size).to eq(4)

    # TODO check the data in those hashes
  end

  it "returns a list of outage hashes with no start and end time set" do
    all_states = double('all_states', :all => states)

    states_assoc = double('states_assoc')
    expect(states_assoc).to receive(:intersect_range).
      with(nil, nil, :by_score => true).
      and_return(all_states)
    expect(check).to receive(:states).and_return(states_assoc)

    check_presenter = Flapjack::Gateways::JSONAPI::CheckPresenter.new(check)
    outages = check_presenter.outages(nil, nil)
    expect(outages).not_to be_nil
    expect(outages).to be_a(Hash)
    expect(outages).to have_key(:outages)
    expect(outages[:outages]).to be_an(Array)
    expect(outages[:outages].size).to eq(4)

    # TODO check the data in those hashes
  end

  it "returns a consolidated list of outage hashes with repeated state events" do
    states[1] = double(Flapjack::Data::CheckState, :state => 'critical',
                       :timestamp => time - (4 * 60 * 60) + (5 * 60),
                       :summary => '', :details => '')
    states[2] = double(Flapjack::Data::CheckState, :state => 'ok',
                       :timestamp => time - (3 * 60 * 60),
                       :summary => '', :details => '')

    all_states = double('all_states', :all => states)

    states_assoc = double('states_assoc')
    expect(states_assoc).to receive(:intersect_range).
      with(nil, nil, :by_score => true).
      and_return(all_states)
    expect(check).to receive(:states).and_return(states_assoc)

    check_presenter = Flapjack::Gateways::JSONAPI::CheckPresenter.new(check)
    outages = check_presenter.outages(nil, nil)
    expect(outages).not_to be_nil
    expect(outages).to be_a(Hash)
    expect(outages).to have_key(:outages)
    expect(outages[:outages]).to be_an(Array)
    expect(outages[:outages].size).to eq(3)
  end

  it "returns a (small) outage hash for a single state change" do
    all_states = double('all_states',
      :all => [double(Flapjack::Data::CheckState, :state => 'critical',
                      :timestamp => time - (4 * 60 * 60) ,
                      :summary => '', :details => '')])

    states_assoc = double('states_assoc')
    expect(states_assoc).to receive(:intersect_range).
      with(nil, nil, :by_score => true).
      and_return(all_states)
    expect(check).to receive(:states).and_return(states_assoc)

    ecp = Flapjack::Gateways::JSONAPI::CheckPresenter.new(check)
    outages = ecp.outages(nil, nil)
    expect(outages).not_to be_nil
    expect(outages).to be_a(Hash)
    expect(outages).to have_key(:outages)
    expect(outages[:outages]).to be_an(Array)
    expect(outages[:outages].size).to eq(1)
  end

  it "a list of unscheduled maintenances for an entity check" do
    all_unsched = double('all_unsched', :all => unscheduled_maintenances)
    no_unsched = double('no_unsched', :all => [])

    unsched_assoc = double('unsched_assoc')
    expect(unsched_assoc).to receive(:intersect_range).
      with(time - (12 * 60 * 60), time, :by_score => true).
      and_return(all_unsched)
    expect(unsched_assoc).to receive(:intersect_range).
      with(nil, time - (12 * 60 * 60), :by_score => true).and_return(no_unsched)
    expect(check).to receive(:unscheduled_maintenances_by_start).twice.and_return(unsched_assoc)

    check_presenter = Flapjack::Gateways::JSONAPI::CheckPresenter.new(check)
    unsched_maint = check_presenter.unscheduled_maintenances(time - (12 * 60 * 60), time)

    expect(unsched_maint).to be_a(Hash)
    expect(unsched_maint).to have_key(:unscheduled_maintenances)
    expect(unsched_maint[:unscheduled_maintenances]).to be_an(Array)
    expect(unsched_maint[:unscheduled_maintenances].size).to eq(4)

    # TODO check the data in those hashes
  end

  it "a list of scheduled maintenances for an entity check" do
    all_sched = double('all_sched', :all => scheduled_maintenances)
    no_sched = double('no_sched', :all => [])

    sched_assoc = double('sched_assoc')
    expect(sched_assoc).to receive(:intersect_range).
      with(time - (12 * 60 * 60), time, :by_score => true).
      and_return(all_sched)
    expect(sched_assoc).to receive(:intersect_range).
      with(nil, time - (12 * 60 * 60), :by_score => true).and_return(no_sched)
    expect(check).to receive(:scheduled_maintenances_by_start).twice.and_return(sched_assoc)

    check_presenter = Flapjack::Gateways::JSONAPI::CheckPresenter.new(check)
    unsched_maint = check_presenter.scheduled_maintenances(time - (12 * 60 * 60), time)

<<<<<<< HEAD
    expect(unsched_maint).to be_an(Array)
    expect(unsched_maint.size).to eq(4)
=======
    expect(sched_maint).to be_a(Hash)
    expect(sched_maint).to have_key(:scheduled_maintenances)
    expect(sched_maint[:scheduled_maintenances]).to be_an(Array)
    expect(sched_maint[:scheduled_maintenances].size).to eq(4)
>>>>>>> d1850a00

    # TODO check the data in those hashes
  end

  it "returns downtime and percentage for a downtime check" do
    all_states = double('all_states', :all => states)
    no_states = double('no_states', :all => [])

    states_assoc = double('states_assoc')
    expect(states_assoc).to receive(:intersect_range).
      with(time - (12 * 60 * 60), time, :by_score => true).
      and_return(all_states)
    expect(states_assoc).to receive(:intersect_range).
      with(nil, time - (12 * 60 * 60), :by_score => true, :limit => 2,
           :order => "desc").and_return(no_states)
    expect(check).to receive(:states).twice.and_return(states_assoc)

    all_sched = double('all_sched', :all => scheduled_maintenances)
    no_sched = double('no_sched', :all => [])

    sched_assoc = double('sched_assoc')
    expect(sched_assoc).to receive(:intersect_range).
      with(time - (12 * 60 * 60), time, :by_score => true).
      and_return(all_sched)
    expect(sched_assoc).to receive(:intersect_range).
      with(nil, time - (12 * 60 * 60), :by_score => true).and_return(no_sched)
    expect(check).to receive(:scheduled_maintenances_by_start).twice.and_return(sched_assoc)

    check_presenter = Flapjack::Gateways::JSONAPI::CheckPresenter.new(check)
    downtimes = check_presenter.downtime(time - (12 * 60 * 60), time)

    # 22 minutes, 3 + 8 + 11
    expect(downtimes).to be_a(Hash)
    expect(downtimes[:total_seconds]).to eq({'critical' => (22 * 60),
      'ok' => ((12 * 60 * 60) - (22 * 60))})
    expect(downtimes[:percentages]).to eq({'critical' => (((22 * 60) * 100.0) / (12 * 60 * 60)),
      'ok' => ((((12 * 60 * 60) - (22 * 60)) * 100.0) / (12 * 60 *60))})
    expect(downtimes[:downtime]).to be_an(Array)
    # the last outage gets split by the intervening maintenance period,
    # but the fully covered one gets removed.
    expect(downtimes[:downtime].size).to eq(4)
  end

  it "returns downtime (but no percentage) for an unbounded downtime check" do
    all_states = double('all_states', :all => states)

    states_assoc = double('states_assoc')
    expect(states_assoc).to receive(:intersect_range).
      with(nil, nil, :by_score => true).
      and_return(all_states)
    expect(check).to receive(:states).and_return(states_assoc)

    all_sched = double('all_sched', :all => scheduled_maintenances)

    sched_assoc = double('sched_assoc')
    expect(sched_assoc).to receive(:intersect_range).
      with(nil, nil, :by_score => true).
      and_return(all_sched)
    expect(check).to receive(:scheduled_maintenances_by_start).and_return(sched_assoc)

    check_presenter = Flapjack::Gateways::JSONAPI::CheckPresenter.new(check)
    downtimes = check_presenter.downtime(nil, nil)

    # 22 minutes, 3 + 8 + 11
    expect(downtimes).to be_a(Hash)
    expect(downtimes[:total_seconds]).to eq({'critical' => (22 * 60)})
    expect(downtimes[:percentages]).to eq({'critical' => nil})
    expect(downtimes[:downtime]).to be_an(Array)
    # the last outage gets split by the intervening maintenance period,
    # but the fully covered one gets removed.
    expect(downtimes[:downtime].size).to eq(4)
  end

  it "returns downtime and handles an unfinished problem state" do
    current = [double(Flapjack::Data::CheckState, :state => 'critical',
                      :timestamp => time - (4 * 60 * 60),
                      :summary => '', :details => ''),
               double(Flapjack::Data::CheckState, :state => 'ok',
                      :timestamp => time - (4 * 60 * 60) + (5 * 60),
                      :summary => '', :details => ''),
               double(Flapjack::Data::CheckState, :state => 'critical',
                      :timestamp => time - (3 * 60 * 60),
                      :summary => '', :details => '')]

    all_states = double('all_states', :all => current)

    states_assoc = double('states_assoc')
    expect(states_assoc).to receive(:intersect_range).
      with(nil, nil, :by_score => true).
      and_return(all_states)
    expect(check).to receive(:states).and_return(states_assoc)

    all_sched = double('all_sched', :all => scheduled_maintenances)

    sched_assoc = double('sched_assoc')
    expect(sched_assoc).to receive(:intersect_range).
      with(nil, nil, :by_score => true).
      and_return(all_sched)
    expect(check).to receive(:scheduled_maintenances_by_start).and_return(sched_assoc)

    check_presenter = Flapjack::Gateways::JSONAPI::CheckPresenter.new(check)
    downtimes = check_presenter.downtime(nil, nil)

    expect(downtimes).to be_a(Hash)
    expect(downtimes[:total_seconds]).to eq({'critical' => 180})
    expect(downtimes[:percentages]).to eq({'critical' => nil})
    expect(downtimes[:downtime]).to be_an(Array)
    # the last outage gets split by the intervening maintenance period,
    # but the fully covered one gets removed.
    expect(downtimes[:downtime].size).to eq(2)
  end

end<|MERGE_RESOLUTION|>--- conflicted
+++ resolved
@@ -89,8 +89,6 @@
     expect(outages).to have_key(:outages)
     expect(outages[:outages]).to be_an(Array)
     expect(outages[:outages].size).to eq(4)
-
-    # TODO check the data in those hashes
   end
 
   it "returns a list of outage hashes with no start and end time set" do
@@ -109,8 +107,6 @@
     expect(outages).to have_key(:outages)
     expect(outages[:outages]).to be_an(Array)
     expect(outages[:outages].size).to eq(4)
-
-    # TODO check the data in those hashes
   end
 
   it "returns a consolidated list of outage hashes with repeated state events" do
@@ -173,13 +169,11 @@
 
     check_presenter = Flapjack::Gateways::JSONAPI::CheckPresenter.new(check)
     unsched_maint = check_presenter.unscheduled_maintenances(time - (12 * 60 * 60), time)
-
+    expect(unsched_maint).not_to be_nil
     expect(unsched_maint).to be_a(Hash)
     expect(unsched_maint).to have_key(:unscheduled_maintenances)
     expect(unsched_maint[:unscheduled_maintenances]).to be_an(Array)
     expect(unsched_maint[:unscheduled_maintenances].size).to eq(4)
-
-    # TODO check the data in those hashes
   end
 
   it "a list of scheduled maintenances for an entity check" do
@@ -195,19 +189,12 @@
     expect(check).to receive(:scheduled_maintenances_by_start).twice.and_return(sched_assoc)
 
     check_presenter = Flapjack::Gateways::JSONAPI::CheckPresenter.new(check)
-    unsched_maint = check_presenter.scheduled_maintenances(time - (12 * 60 * 60), time)
-
-<<<<<<< HEAD
-    expect(unsched_maint).to be_an(Array)
-    expect(unsched_maint.size).to eq(4)
-=======
+    sched_maint = check_presenter.scheduled_maintenances(time - (12 * 60 * 60), time)
+    expect(sched_maint).not_to be_nil
     expect(sched_maint).to be_a(Hash)
     expect(sched_maint).to have_key(:scheduled_maintenances)
     expect(sched_maint[:scheduled_maintenances]).to be_an(Array)
     expect(sched_maint[:scheduled_maintenances].size).to eq(4)
->>>>>>> d1850a00
-
-    # TODO check the data in those hashes
   end
 
   it "returns downtime and percentage for a downtime check" do
