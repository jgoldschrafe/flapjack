--- conflicted
+++ resolved
@@ -5,1086 +5,330 @@
 
   include_context "jsonapi"
 
-  let(:json_data)       { {'valid' => 'json'} }
-  # let(:json_response)   { '{"valid" : "json"}' }
-
-  let(:entity)          { double(Flapjack::Data::Entity) }
-  let(:all_entities)    { double('all_entities', :all => [entity]) }
-  let(:no_entities)     { double('no_entities', :all => []) }
-
-  let(:check)      { double(Flapjack::Data::Check) }
-  let(:all_checks) { double('all_checks', :all => [check]) }
-  let(:no_checks)  { double('no_checks', :all => []) }
-
-  let(:entity_id)       { '457' }
-  let(:entity_name)     { 'www.example.net'}
-  let(:entity_name_esc) { URI.escape(entity_name) }
-  let(:check_name)      { 'ping' }
-
-<<<<<<< HEAD
-  let(:entity_presenter) { double(Flapjack::Gateways::JSONAPI::EntityPresenter) }
-  let(:check_presenter)  { double(Flapjack::Gateways::JSONAPI::CheckPresenter) }
-
-  let(:redis)           { double(::Redis) }
-=======
-  let(:check_presenter) { double(Flapjack::Gateways::JSONAPI::CheckPresenter) }
->>>>>>> 2228ecf8
+  let(:entity)        { double(Flapjack::Data::Entity, :id => '126') }
+  let(:check)         { double(Flapjack::Data::Check, :id => '457') }
+  let(:entity_core)   { {'id' => '126', 'name' => 'www.example.com'} }
+
+  # let(:entity_id)       { '457' }
+  # let(:entity_name)     { 'www.example.net'}
+
+  it "creates entities"
+
+  it "does not create entities if passed invalid data"
 
   it "retrieves all entities" do
-    entity_core = {'id'   => '1234',
-                   'name' => 'www.example.com'}
-    expect(entity).to receive(:id).twice.and_return('1234')
-
-<<<<<<< HEAD
-  before(:each) do
-    allow(Flapjack).to receive(:redis).and_return(redis)
-    Flapjack::Gateways::JSONAPI.instance_variable_set('@config', {})
-    Flapjack::Gateways::JSONAPI.instance_variable_set('@logger', @logger)
-    Flapjack::Gateways::JSONAPI.start
-  end
-
-  it "returns a list of checks for an entity" do
-    all_json_checks = double('all_checks', :all => [json_data])
-
-    expect(entity).to receive(:checks).and_return(all_json_checks)
-    expect(Flapjack::Data::Entity).to receive(:intersect).
-      with(:name => entity_name).and_return(all_entities)
-
-    get "/checks/#{entity_name_esc}"
-    expect(last_response).to be_ok
-    expect(last_response.body).to eq([json_data].to_json)
-  end
-
-  context 'non-bulk JSONAPI calls' do
-
-    it "returns the status for all checks on an entity" do
-      result = {:entity => entity_name, :check => check, :status => json_data}
-      expect(entity_presenter).to receive(:status).and_return(result)
-
-      expect(Flapjack::Gateways::JSONAPI::EntityPresenter).to receive(:new).
-        with(entity).and_return(entity_presenter)
-
-     expect(Flapjack::Data::Entity).to receive(:intersect).
-        with(:name => entity_name).and_return(all_entities)
-
-      get "/status/#{entity_name_esc}"
-      expect(last_response).to be_ok
-      expect(last_response.body).to eq([json_data].to_json)
-    end
-
-    it "should not show the status for an entity that's not found" do
-      expect(Flapjack::Data::Entity).to receive(:intersect).
-        with(:name => entity_name).and_return(no_entities)
-
-      get "/status/#{entity_name_esc}"
-      expect(last_response).to be_not_found
-    end
-
-    it "returns the status for a check on an entity" do
-      expect(check_presenter).to receive(:status).and_return(json_data)
-
-      expect(Flapjack::Gateways::JSONAPI::CheckPresenter).to receive(:new).
-        with(check).and_return(check_presenter)
-
-      expect(Flapjack::Data::Check).to receive(:intersect).
-        with(:entity_name => entity_name, :name => check_name).and_return(all_checks)
-
-      get "/status/#{entity_name_esc}/ping"
-      expect(last_response).to be_ok
-      expect(last_response.body).to eq(json_data.to_json)
-    end
-
-    it "should not show the status for a check that's not found on an entity" do
-      expect(Flapjack::Data::Check).to receive(:intersect).
-        with(:entity_name => entity_name, :name => check_name).and_return(no_checks)
-
-      get "/status/#{entity_name_esc}/#{check_name}"
-      expect(last_response).to be_not_found
-    end
-
-    it "returns a list of scheduled maintenance periods for an entity" do
-      result = {:entity => entity_name, :check => check_name, :scheduled_maintenances => json_data}
-      expect(entity_presenter).to receive(:scheduled_maintenances).with(nil, nil).and_return(result)
-      expect(Flapjack::Gateways::JSONAPI::EntityPresenter).to receive(:new).
-        with(entity).and_return(entity_presenter)
-      expect(Flapjack::Data::Entity).to receive(:intersect).
-        with(:name => entity_name).and_return(all_entities)
-
-      get "/scheduled_maintenances/#{entity_name_esc}"
-      expect(last_response).to be_ok
-      expect(last_response.body).to eq([{:check => check_name, :scheduled_maintenance => json_data}].to_json)
-    end
-
-    it "returns a list of scheduled maintenance periods within a time window for an entity" do
-      start  = Time.parse('1 Jan 2012')
-      finish = Time.parse('6 Jan 2012')
-
-      result = {:entity => entity_name, :check => check_name, :scheduled_maintenances => json_data}
-      expect(entity_presenter).to receive(:scheduled_maintenances).with(start.to_i, finish.to_i).and_return(result)
-      expect(Flapjack::Gateways::JSONAPI::EntityPresenter).to receive(:new).
-        with(entity).and_return(entity_presenter)
-      expect(Flapjack::Data::Entity).to receive(:intersect).
-        with(:name => entity_name).and_return(all_entities)
-
-      get "/scheduled_maintenances/#{entity_name_esc}?" +
-        "start_time=#{CGI.escape(start.iso8601)}&end_time=#{CGI.escape(finish.iso8601)}"
-      expect(last_response).to be_ok
-      expect(last_response.body).to eq([{:check => check_name, :scheduled_maintenance => json_data}].to_json)
-    end
-
-    it "returns a list of scheduled maintenance periods for a check on an entity" do
-      expect(check_presenter).to receive(:scheduled_maintenances).with(nil, nil).and_return(json_data)
-      expect(Flapjack::Gateways::JSONAPI::CheckPresenter).to receive(:new).
-        with(check).and_return(check_presenter)
-      expect(Flapjack::Data::Check).to receive(:intersect).
-        with(:entity_name => entity_name, :name => check_name).and_return(all_checks)
-
-      get "/scheduled_maintenances/#{entity_name_esc}/ping"
-      expect(last_response).to be_ok
-      expect(last_response.body).to eq(json_data.to_json)
-    end
-
-    it "creates an acknowledgement for an entity check" do
-      expect(check).to receive(:entity_name).and_return(entity_name)
-      expect(check).to receive(:name).and_return(check_name)
-
-      expect(Flapjack::Data::Check).to receive(:intersect).
-        with(:entity_name => entity_name, :name => check_name).and_return(all_checks)
-      expect(Flapjack::Data::Event).to receive(:create_acknowledgement).
-        with('events', entity_name, check_name, :summary => nil, :duration => (4 * 60 * 60))
-
-      post "/acknowledgements/#{entity_name_esc}/ping"
-      expect(last_response.status).to eq(204)
-    end
-
-    it "returns a list of unscheduled maintenance periods for an entity" do
-      result = {:entity => entity_name, :check => check_name, :unscheduled_maintenances => json_data}
-      expect(entity_presenter).to receive(:unscheduled_maintenances).with(nil, nil).and_return(result)
-      expect(Flapjack::Gateways::JSONAPI::EntityPresenter).to receive(:new).
-        with(entity).and_return(entity_presenter)
-      expect(Flapjack::Data::Entity).to receive(:intersect).
-        with(:name => entity_name).and_return(all_entities)
-
-      get "/unscheduled_maintenances/#{entity_name_esc}"
-      expect(last_response).to be_ok
-      expect(last_response.body).to eq([{:check => check_name, :unscheduled_maintenance => json_data}].to_json)
-    end
-
-    it "returns a list of unscheduled maintenance periods for a check on an entity" do
-      expect(check_presenter).to receive(:unscheduled_maintenances).with(nil, nil).and_return(json_data)
-      expect(Flapjack::Gateways::JSONAPI::CheckPresenter).to receive(:new).
-        with(check).and_return(check_presenter)
-      expect(Flapjack::Data::Check).to receive(:intersect).
-        with(:entity_name => entity_name, :name => check_name).and_return(all_checks)
-
-      get "/unscheduled_maintenances/#{entity_name_esc}/ping"
-      expect(last_response).to be_ok
-      expect(last_response.body).to eq(json_data.to_json)
-    end
-
-    it "returns a list of unscheduled maintenance periods within a time window for a check an entity" do
-      start    = Time.parse('1 Jan 2012')
-      finish   = Time.parse('6 Jan 2012')
-
-      expect(check_presenter).to receive(:unscheduled_maintenances).with(start.to_i, finish.to_i).and_return(json_data)
-      expect(Flapjack::Gateways::JSONAPI::CheckPresenter).to receive(:new).
-        with(check).and_return(check_presenter)
-      expect(Flapjack::Data::Check).to receive(:intersect).
-        with(:entity_name => entity_name, :name => check_name).and_return(all_checks)
-
-      get "/unscheduled_maintenances/#{entity_name_esc}/ping" +
-        "?start_time=#{CGI.escape(start.iso8601)}&end_time=#{CGI.escape(finish.iso8601)}"
-      expect(last_response).to be_ok
-      expect(last_response.body).to eq(json_data.to_json)
-    end
-
-    it "returns a list of outages for an entity" do
-      result = {:entity => entity_name, :check => check_name, :outages => json_data}
-      expect(entity_presenter).to receive(:outages).with(nil, nil).and_return(result)
-      expect(Flapjack::Gateways::JSONAPI::EntityPresenter).to receive(:new).
-        with(entity).and_return(entity_presenter)
-      expect(Flapjack::Data::Entity).to receive(:intersect).
-        with(:name => entity_name).and_return(all_entities)
-
-      get "/outages/#{entity_name_esc}"
-      expect(last_response).to be_ok
-      expect(last_response.body).to eq([{:check => check_name, :outages => json_data}].to_json)
-    end
-
-    it "returns a list of outages for a check on an entity" do
-      expect(check_presenter).to receive(:outages).with(nil, nil).and_return(json_data)
-      expect(Flapjack::Gateways::JSONAPI::CheckPresenter).to receive(:new).
-        with(check).and_return(check_presenter)
-      expect(Flapjack::Data::Check).to receive(:intersect).
-        with(:entity_name => entity_name, :name => check_name).and_return(all_checks)
-
-      get "/outages/#{entity_name_esc}/ping"
-      expect(last_response).to be_ok
-      expect(last_response.body).to eq(json_data.to_json)
-    end
-
-    it "returns a list of downtimes for an entity" do
-      result = {:entity => entity_name, :check => check_name, :downtime => json_data}
-      expect(entity_presenter).to receive(:downtime).with(nil, nil).and_return(result)
-      expect(Flapjack::Gateways::JSONAPI::EntityPresenter).to receive(:new).
-        with(entity).and_return(entity_presenter)
-      expect(Flapjack::Data::Entity).to receive(:intersect).
-        with(:name => entity_name).and_return(all_entities)
-
-      get "/downtime/#{entity_name_esc}"
-      expect(last_response).to be_ok
-      expect(last_response.body).to eq([{:check => check_name, :downtime => json_data}].to_json)
-    end
-
-    it "returns a list of downtimes for a check on an entity" do
-      expect(check_presenter).to receive(:downtime).with(nil, nil).and_return(json_data)
-      expect(Flapjack::Gateways::JSONAPI::CheckPresenter).to receive(:new).
-        with(check).and_return(check_presenter)
-      expect(Flapjack::Data::Check).to receive(:intersect).
-        with(:entity_name => entity_name, :name => check_name).and_return(all_checks)
-
-      get "/downtime/#{entity_name_esc}/ping"
-      expect(last_response).to be_ok
-      expect(last_response.body).to eq(json_data.to_json)
-    end
-
-    it "creates a test notification event for check on an entity" do
-      expect(entity).to receive(:name).and_return(entity_name)
-      expect(check).to receive(:entity).and_return(entity)
-      expect(check).to receive(:entity_name).and_return(entity_name)
-      expect(check).to receive(:name).and_return('foo')
-      expect(Flapjack::Data::Check).to receive(:intersect).
-        with(:entity_name => entity_name, :name => 'foo').and_return(all_checks)
-
-      expect(Flapjack::Data::Event).to receive(:test_notifications).
-        with('events', entity_name, 'foo', an_instance_of(Hash))
-
-      post "/test_notifications/#{entity_name_esc}/foo"
-      expect(last_response.status).to eq(204)
-    end
-
-  end
-
-  context 'bulk JSONAPI calls' do
-
-    it "returns the status for all checks on an entity" do
-      result = [{:entity => entity_name, :check => check_name, :status => json_data}]
-      expect(entity_presenter).to receive(:status).and_return(result)
-
-      expect(Flapjack::Gateways::JSONAPI::EntityPresenter).to receive(:new).
-        with(entity).and_return(entity_presenter)
-
-      expect(Flapjack::Data::Entity).to receive(:intersect).
-        with(:name => entity_name).and_return(all_entities)
-
-      get "/status", :entity => entity_name
-      expect(last_response.body).to eq(result.to_json)
-    end
-
-    it "should not show the status for an entity that's not found" do
-      expect(Flapjack::Data::Entity).to receive(:intersect).
-        with(:name => entity_name).and_return(no_entities)
-
-      get "/status", :entity => entity_name
-      expect(last_response).to be_not_found
-    end
-
-    it "returns the status for a check on an entity" do
-      result = [{:entity => entity_name, :check => check_name, :status => json_data}]
-      expect(check_presenter).to receive(:status).and_return(json_data)
-
-      expect(Flapjack::Gateways::JSONAPI::CheckPresenter).to receive(:new).
-        with(check).and_return(check_presenter)
-
-      expect(Flapjack::Data::Check).to receive(:intersect).
-        with(:entity_name => entity_name, :name => check_name).and_return(all_checks)
-
-      get "/status", :check => {entity_name => check_name}
-      expect(last_response).to be_ok
-      expect(last_response.body).to eq(result.to_json)
-    end
-
-    it "should not show the status for a check that's not found on an entity" do
-      expect(Flapjack::Data::Check).to receive(:intersect).
-        with(:entity_name => entity_name, :name => check_name).and_return(no_checks)
-
-      get "/status", :check => {entity_name => check_name}
-      expect(last_response).to be_not_found
-    end
-
-    it "creates an acknowledgement for an entity check" do
-      expect(Flapjack::Data::Check).to receive(:intersect).
-        with(:entity_name => entity_name, :name => check_name).and_return(all_checks)
-
-      expect(check).to receive(:entity_name).and_return(entity_name)
-      expect(check).to receive(:name).and_return(check_name)
-
-      expect(Flapjack::Data::Event).to receive(:create_acknowledgement).
-        with('events', entity_name, check_name, :summary => nil, :duration => (4 * 60 * 60))
-
-      post '/acknowledgements',:check => {entity_name => check_name}
-      expect(last_response.status).to eq(204)
-    end
-
-    it "deletes an unscheduled maintenance period for an entity check" do
-      end_time = Time.now + (60 * 60) # an hour from now
-      expect(check).to receive(:clear_unscheduled_maintenance).with(end_time.to_i)
-
-      expect(Flapjack::Data::Check).to receive(:intersect).
-        with(:entity_name => entity_name, :name => check_name).and_return(all_checks)
-
-      delete "/unscheduled_maintenances", :check => {entity_name => check_name}, :end_time => end_time.iso8601
-      expect(last_response.status).to eq(204)
-    end
-
-    it "creates a scheduled maintenance period for an entity check" do
-      start = Time.at(Time.now.to_i + (60 * 60)) # an hour from now
-      duration = (2 * 60 * 60)     # two hours
-      expect(Flapjack::Data::Check).to receive(:intersect).
-        with(:entity_name => entity_name, :name => check_name).and_return(all_checks)
-
-      sched_maint = double(Flapjack::Data::ScheduledMaintenance)
-      expect(Flapjack::Data::ScheduledMaintenance).to receive(:new).
-        with(:start_time => start.to_i, :end_time => start.to_i + duration,
-             :summary => 'test').and_return(sched_maint)
-      expect(sched_maint).to receive(:save).and_return(true)
-
-      expect(check).to receive(:add_scheduled_maintenance).
-        with(sched_maint)
-
-      post "/scheduled_maintenances/#{entity_name_esc}/ping?" +
-         "start_time=#{CGI.escape(start.iso8601)}&summary=test&duration=#{duration}"
-      expect(last_response.status).to eq(204)
-    end
-
-    it "doesn't create a scheduled maintenance period if the start time isn't passed" do
-      duration = (2 * 60 * 60)     # two hours
-
-      post "/scheduled_maintenances/#{entity_name_esc}/ping?" +
-         "summary=test&duration=#{duration}"
-      expect(last_response.status).to eq(403)
-    end
-
-    it "deletes a scheduled maintenance period for an entity check" do
-      start = Time.at(Time.now.to_i + (60 * 60)) # an hour from now
-
-      sched_maint = double(Flapjack::Data::ScheduledMaintenance)
-      all_sched_maints = double('all_sched_maints', :all => [sched_maint])
-
-      sched_maints = double('sched_maints')
-      expect(sched_maints).to receive(:intersect_range).
-        with(start.to_i, start.to_i, :by_score => true).
-        and_return(all_sched_maints)
-      expect(check).to receive(:scheduled_maintenances_by_start).and_return(sched_maints)
-      expect(check).to receive(:end_scheduled_maintenance).with(sched_maint, an_instance_of(Time))
-
-      expect(Flapjack::Data::Check).to receive(:intersect).
-        with(:entity_name => entity_name, :name => check_name).and_return(all_checks)
-
-      delete "/scheduled_maintenances", :check => {entity_name => check_name}, :start_time => start.iso8601
-      expect(last_response.status).to eq(204)
-    end
-
-    it "doesn't delete a scheduled maintenance period if the start time isn't passed" do
-      expect(check).not_to receive(:end_scheduled_maintenance)
-
-      delete "/scheduled_maintenances", :check => {entity_name => check_name}
-      expect(last_response.status).to eq(403)
-    end
-
-    it "deletes scheduled maintenance periods for multiple entity checks" do
-      start = Time.at(Time.now.to_i + (60 * 60)) # an hour from now
-
-      sched_maint = double(Flapjack::Data::ScheduledMaintenance)
-      all_sched_maints = double('all_sched_maints', :all => [sched_maint])
-
-      sched_maint_2 = double(Flapjack::Data::ScheduledMaintenance)
-      all_sched_maints_2 = double('all_sched_maints', :all => [sched_maint_2])
-
-      check_2 = double(Flapjack::Data::Check)
-
-      expect(Flapjack::Data::Check).to receive(:intersect).
-        with(:entity_name => entity_name, :name => check_name).and_return(all_checks)
-
-      all_checks_2 = double('all_checks_2', :all => [check_2])
-      expect(Flapjack::Data::Check).to receive(:intersect).
-        with(:entity_name => entity_name, :name => 'foo').and_return(all_checks_2)
-
-      sched_maints = double('sched_maints')
-      expect(sched_maints).to receive(:intersect_range).
-        with(start.to_i, start.to_i, :by_score => true).
-        and_return(all_sched_maints)
-      sched_maints_2 = double('sched_maints_2')
-      expect(sched_maints_2).to receive(:intersect_range).
-        with(start.to_i, start.to_i, :by_score => true).
-        and_return(all_sched_maints_2)
-
-      expect(check).to receive(:scheduled_maintenances_by_start).and_return(sched_maints)
-      expect(check_2).to receive(:scheduled_maintenances_by_start).and_return(sched_maints_2)
-
-      expect(check).to receive(:end_scheduled_maintenance).with(sched_maint, an_instance_of(Time))
-      expect(check_2).to receive(:end_scheduled_maintenance).with(sched_maint_2, an_instance_of(Time))
-
-      delete "/scheduled_maintenances", :check => {entity_name => [check_name, 'foo']}, :start_time => start.iso8601
-      expect(last_response.status).to eq(204)
-    end
-
-    it "returns a list of scheduled maintenance periods for an entity" do
-      result = [{:entity => entity_name, :check => check_name, :scheduled_maintenances => json_data}]
-
-      expect(entity_presenter).to receive(:scheduled_maintenances).with(nil, nil).and_return(result)
-
-      expect(Flapjack::Gateways::JSONAPI::EntityPresenter).to receive(:new).
-        with(entity).and_return(entity_presenter)
-
-      expect(Flapjack::Data::Entity).to receive(:intersect).
-        with(:name => entity_name).and_return(all_entities)
-
-      get "/scheduled_maintenances", :entity => entity_name
-      expect(last_response).to be_ok
-      expect(last_response.body).to eq(result.to_json)
-    end
-
-    it "returns a list of scheduled maintenance periods within a time window for an entity" do
-      start  = Time.parse('1 Jan 2012')
-      finish = Time.parse('6 Jan 2012')
-
-      result = [{:entity => entity_name, :check => check_name, :scheduled_maintenances => json_data}]
-
-      expect(entity_presenter).to receive(:scheduled_maintenances).with(start.to_i, finish.to_i).and_return(result)
-
-      expect(Flapjack::Gateways::JSONAPI::EntityPresenter).to receive(:new).
-        with(entity).and_return(entity_presenter)
-
-      expect(Flapjack::Data::Entity).to receive(:intersect).
-        with(:name => entity_name).and_return(all_entities)
-
-      get "/scheduled_maintenances", :entity => entity_name,
-        :start_time => start.iso8601, :end_time => finish.iso8601
-      expect(last_response).to be_ok
-      expect(last_response.body).to eq(result.to_json)
-    end
-
-    it "returns a list of scheduled maintenance periods for a check on an entity" do
-      result = [{:entity => entity_name, :check => check_name, :scheduled_maintenances => json_data}]
-
-      expect(check_presenter).to receive(:scheduled_maintenances).with(nil, nil).and_return(json_data)
-
-      expect(Flapjack::Gateways::JSONAPI::CheckPresenter).to receive(:new).
-        with(check).and_return(check_presenter)
-
-      expect(Flapjack::Data::Check).to receive(:intersect).
-        with(:entity_name => entity_name, :name => check_name).and_return(all_checks)
-
-      get "/scheduled_maintenances", :check => {entity_name => check_name}
-      expect(last_response).to be_ok
-      expect(last_response.body).to eq(result.to_json)
-    end
-
-    it "returns a list of unscheduled maintenance periods for an entity" do
-      result = [{:entity => entity_name, :check => check_name, :unscheduled_maintenances => json_data}]
-=======
-    expect(Flapjack::Data::Entity).to receive(:contact_ids_for).
-      with(['1234'], :redis => redis).and_return({})
-    expect(entity).to receive(:to_jsonapi).and_return(entity_core.to_json)
-    expect(Flapjack::Data::Entity).to receive(:all).with(:redis => redis).
-      and_return([entity])
-
-    aget '/entities'
+    expect(entity).to receive(:id).exactly(3).times.and_return(entity_core['id'])
+
+    expect(Flapjack::Data::Entity).to receive(:associated_ids_for_contacts).
+      with([entity_core['id']]).and_return({})
+    expect(Flapjack::Data::Entity).to receive(:associated_ids_for_checks).
+      with([entity_core['id']]).and_return({})
+    expect(entity).to receive(:as_json).and_return(entity_core)
+    expect(Flapjack::Data::Entity).to receive(:all).and_return([entity])
+
+    get '/entities'
     expect(last_response).to be_ok
     expect(last_response.body).to eq({:entities => [entity_core]}.to_json)
   end
 
   it "retrieves one entity" do
-    entity_core = {'id'   => '1234',
-                   'name' => 'www.example.com'}
-    expect(entity).to receive(:id).twice.and_return('1234')
-
-    expect(Flapjack::Data::Entity).to receive(:contact_ids_for).
-      with(['1234'], :redis => redis).and_return({})
-    expect(entity).to receive(:to_jsonapi).and_return(entity_core.to_json)
-    expect(Flapjack::Data::Entity).to receive(:find_by_id).
-      with('1234', :logger => @logger, :redis => redis).
-      and_return(entity)
-
-    aget '/entities/1234'
+    expect(entity).to receive(:id).exactly(3).times.and_return(entity_core['id'])
+
+    expect(Flapjack::Data::Entity).to receive(:associated_ids_for_contacts).
+      with([entity_core['id']]).and_return({})
+    expect(Flapjack::Data::Entity).to receive(:associated_ids_for_checks).
+      with([entity_core['id']]).and_return({})
+    expect(entity).to receive(:as_json).and_return(entity_core)
+    expect(Flapjack::Data::Entity).to receive(:find_by_ids!).
+      with([entity_core['id']]).and_return([entity])
+
+    get "/entities/#{entity_core['id']}"
     expect(last_response).to be_ok
     expect(last_response.body).to eq({:entities => [entity_core]}.to_json)
   end
 
   it "retrieves several entities" do
     entity_2 = double(Flapjack::Data::Entity)
-    entity_core = {'id'   => '1234',
-                   'name' => 'www.example.com'}
     entity_core_2 = {'id'   => '5678',
-                   'name' => 'www.example2.com'}
-
-    expect(Flapjack::Data::Entity).to receive(:contact_ids_for).
-      with(['1234', '5678'], :redis => redis).and_return({})
-
-    expect(entity).to receive(:id).twice.and_return('1234')
-    expect(entity_2).to receive(:id).twice.and_return('5678')
-
-    expect(entity).to receive(:to_jsonapi).and_return(entity_core.to_json)
-    expect(entity_2).to receive(:to_jsonapi).and_return(entity_core_2.to_json)
-
-    expect(Flapjack::Data::Entity).to receive(:find_by_id).
-      with('1234', :logger => @logger, :redis => redis).
-      and_return(entity)
-    expect(Flapjack::Data::Entity).to receive(:find_by_id).
-      with('5678', :logger => @logger, :redis => redis).
-      and_return(entity_2)
-
-    aget '/entities/1234,5678'
+                     'name' => 'www.example2.com'}
+
+    expect(entity).to receive(:id).exactly(3).times.and_return(entity_core['id'])
+    expect(entity_2).to receive(:id).exactly(3).times.and_return(entity_core_2['id'])
+
+    expect(Flapjack::Data::Entity).to receive(:associated_ids_for_contacts).
+      with([entity_core['id'], entity_core_2['id']]).and_return({})
+    expect(Flapjack::Data::Entity).to receive(:associated_ids_for_checks).
+      with([entity_core['id'], entity_core_2['id']]).and_return({})
+    expect(entity).to receive(:as_json).and_return(entity_core)
+    expect(entity_2).to receive(:as_json).and_return(entity_core_2)
+    expect(Flapjack::Data::Entity).to receive(:find_by_ids!).
+      with([entity_core['id'], entity_core_2['id']]).and_return([entity, entity_2])
+
+    get "/entities/#{entity_core['id']},#{entity_core_2['id']}"
     expect(last_response).to be_ok
     expect(last_response.body).to eq({:entities => [entity_core, entity_core_2]}.to_json)
   end
->>>>>>> 2228ecf8
-
-  it "creates entities from a submitted list" do
-    entities = {'entities' =>
-      [
-       {"id" => "10001",
-        "name" => "clientx-app-01",
-        "contacts" => ["0362","0363","0364"]
-       },
-       {"id" => "10002",
-        "name" => "clientx-app-02",
-        "contacts" => ["0362"]
-       }
-      ]
-    }
-    expect(Flapjack::Data::Entity).to receive(:add).twice
-
-<<<<<<< HEAD
-      expect(Flapjack::Gateways::JSONAPI::EntityPresenter).to receive(:new).
-        with(entity).and_return(entity_presenter)
-
-      expect(Flapjack::Data::Entity).to receive(:intersect).
-        with(:name => entity_name).and_return(all_entities)
-
-      get "/unscheduled_maintenances", :entity => entity_name
-      expect(last_response).to be_ok
-      expect(last_response.body).to eq(result.to_json)
-    end
-
-    it "returns a list of unscheduled maintenance periods for a check on an entity" do
-      result = [{:entity => entity_name, :check => check_name, :unscheduled_maintenances => json_data}]
-
-      expect(check_presenter).to receive(:unscheduled_maintenances).with(nil, nil).and_return(json_data)
-
-      expect(Flapjack::Gateways::JSONAPI::CheckPresenter).to receive(:new).
-        with(check).and_return(check_presenter)
-
-      expect(Flapjack::Data::Check).to receive(:intersect).
-        with(:entity_name => entity_name, :name => check_name).and_return(all_checks)
-
-      get "/unscheduled_maintenances", :check => {entity_name => check_name}
-      expect(last_response).to be_ok
-      expect(last_response.body).to eq(result.to_json)
-    end
-=======
-    apost "/entities", entities.to_json, jsonapi_post_env
-    expect(last_response.status).to eq(201)
-    expect(last_response.headers['Location']).to eq("http://example.org/entities/10001,10002")
-    expect(last_response.body).to eq('["10001","10002"]')
-  end
-
-  it "does not create entities if the data is improperly formatted" do
-    expect(Flapjack::Data::Entity).not_to receive(:add)
-
-    apost "/entities", {'entities' => ["Hello", "there"]}.to_json, jsonapi_post_env
-    expect(last_response.status).to eq(403)
-  end
-
-  it "does not create entities if they don't contain an id" do
-    entities = {'entities' =>
-      [
-       {"id" => "10001",
-        "name" => "clientx-app-01",
-        "contacts" => ["0362","0363","0364"]
-       },
-       {"name" => "clientx-app-02",
-        "contacts" => ["0362"]
-       }
-      ]
-    }
-    expect(Flapjack::Data::Entity).not_to receive(:add)
-
-    apost "/entities", entities.to_json, jsonapi_post_env
-    expect(last_response.status).to eq(403)
-  end
-
-  it "updates an entity" do
-    contact = double(Flapjack::Data::Contact)
-    expect(contact).to receive(:add_entity).with(entity)
-    expect(Flapjack::Data::Contact).to receive(:find_by_id).
-      with('32', :redis => redis).and_return(contact)
-
-    expect(Flapjack::Data::Entity).to receive(:find_by_id).
-      with('1234', :redis => redis).and_return(entity)
-
-    apatch "/entities/1234",
-      [{:op => 'add', :path => '/entities/0/links/contacts/-', :value => '32'}].to_json,
-      jsonapi_patch_env
-    expect(last_response.status).to eq(204)
-  end
-
-  it "creates acknowledgements for all checks on an entity" do
-    expect(entity).to receive(:check_list).and_return([check])
-    expect(Flapjack::Data::Entity).to receive(:find_by_id).
-      with(entity_id, :redis => redis).and_return(entity)
-    expect(Flapjack::Data::EntityCheck).to receive(:for_entity).
-      with(entity, check, :redis => redis).and_return(entity_check)
->>>>>>> 2228ecf8
-
-    expect(entity_check).to receive(:entity_name).and_return(entity_name)
-    expect(entity_check).to receive(:check).and_return(check)
-
-<<<<<<< HEAD
-      result = [{:entity => entity_name, :check => check_name, :unscheduled_maintenances => json_data}]
-
-      expect(check_presenter).to receive(:unscheduled_maintenances).with(start.to_i, finish.to_i).and_return(json_data)
-
-      expect(Flapjack::Gateways::JSONAPI::CheckPresenter).to receive(:new).
-        with(check).and_return(check_presenter)
-
-      expect(Flapjack::Data::Check).to receive(:intersect).
-        with(:entity_name => entity_name, :name => check_name).and_return(all_checks)
-
-      get "/unscheduled_maintenances", :check => {entity_name => check_name},
-        :start_time => start.iso8601, :end_time => finish.iso8601
-      expect(last_response).to be_ok
-      expect(last_response.body).to eq(result.to_json)
-    end
-
-    it "returns a list of outages, for one whole entity and two checks on another entity" do
-      json_data_2 = {'other' => 'data'}
-      json_data_3 = {'more' => 'data'}
-=======
+
+  # it "creates entities from a submitted list" do
+  #   entities = {'entities' =>
+  #     [
+  #      {"id" => "10001",
+  #       "name" => "clientx-app-01",
+  #      },
+  #      {"id" => "10002",
+  #       "name" => "clientx-app-02",
+  #      }
+  #     ]
+  #   }
+
+  #   apost "/entities", entities.to_json, jsonapi_post_env
+  #   expect(last_response.status).to eq(201)
+  #   expect(last_response.headers['Location']).to eq("http://example.org/entities/10001,10002")
+  #   expect(last_response.body).to eq('["10001","10002"]')
+  # end
+
+  # it "does not create entities if the data is improperly formatted" do
+  #   expect(Flapjack::Data::Entity).not_to receive(:add)
+
+  #   apost "/entities", {'entities' => ["Hello", "there"]}.to_json, jsonapi_post_env
+  #   expect(last_response.status).to eq(403)
+  # end
+
+  # it "does not create entities if they don't contain an id" do
+  #   entities = {'entities' =>
+  #     [
+  #      {"id" => "10001",
+  #       "name" => "clientx-app-01",
+  #       "contacts" => ["0362","0363","0364"]
+  #      },
+  #      {"name" => "clientx-app-02",
+  #       "contacts" => ["0362"]
+  #      }
+  #     ]
+  #   }
+  #   expect(Flapjack::Data::Entity).not_to receive(:add)
+
+  #   apost "/entities", entities.to_json, jsonapi_post_env
+  #   expect(last_response.status).to eq(403)
+  # end
+
+  # it "updates an entity" do
+  #   contact = double(Flapjack::Data::Contact)
+  #   expect(contact).to receive(:add_entity).with(entity)
+  #   expect(Flapjack::Data::Contact).to receive(:find_by_id).
+  #     with('32', :redis => redis).and_return(contact)
+
+  #   expect(Flapjack::Data::Entity).to receive(:find_by_id).
+  #     with('1234', :redis => redis).and_return(entity)
+
+  #   apatch "/entities/1234",
+  #     [{:op => 'add', :path => '/entities/0/links/contacts/-', :value => '32'}].to_json,
+  #     jsonapi_patch_env
+  #   expect(last_response.status).to eq(204)
+  # end
+
+  it "creates an acknowledgement for all checks on an entity" do
+    expect(Flapjack::Data::Check).to receive(:find_by_ids!).
+      with([check.id]).and_return([check])
+
     expect(Flapjack::Data::Event).to receive(:create_acknowledgement).
-      with(entity_name, check, :duration => (4 * 60 * 60), :redis => redis)
-
-    apost "/unscheduled_maintenances/entities/#{entity_id}"
-    expect(last_response.status).to eq(204)
-  end
-
-  it "ends unscheduled maintenance periods for all checks on an entity" do
+      with('events', check, :duration => (4 * 60 * 60))
+
+    expect(Flapjack::Data::Entity).to receive(:associated_ids_for_checks).
+      with([entity_core['id']]).and_return(entity_core['id'] => [check.id])
+
+    post "/unscheduled_maintenances/entities/#{entity_core['id']}", {}, jsonapi_post_env
+    expect(last_response.status).to eq(204)
+  end
+
+  it "ends an unscheduled maintenance period for all checks on an entity" do
     end_time = Time.now + (60 * 60) # an hour from now
-    expect(entity_check).to receive(:end_unscheduled_maintenance).with(end_time.to_i)
-
-    expect(Flapjack::Data::EntityCheck).to receive(:for_entity).
-      with(entity, check, :redis => redis).and_return(entity_check)
-
-    expect(entity).to receive(:check_list).and_return([check])
-    expect(Flapjack::Data::Entity).to receive(:find_by_id).
-      with(entity_id, :redis => redis).and_return(entity)
-
-    apatch "/unscheduled_maintenances/entities/#{entity_id}",
+    expect(check).to receive(:clear_unscheduled_maintenance).with(end_time.to_i)
+
+    expect(Flapjack::Data::Check).to receive(:find_by_ids!).
+      with([check.id]).and_return([check])
+
+    expect(Flapjack::Data::Entity).to receive(:associated_ids_for_checks).
+      with([entity_core['id']]).and_return(entity_core['id'] => [check.id])
+
+    patch "/unscheduled_maintenances/entities/#{entity_core['id']}",
       [{:op => 'replace', :path => '/unscheduled_maintenances/0/end_time', :value => end_time.iso8601}].to_json,
       jsonapi_patch_env
     expect(last_response.status).to eq(204)
   end
 
-  it "creates scheduled maintenance periods for all checks on an entity" do
+  it "creates a scheduled maintenance period for all checks on an entity" do
     start = Time.now + (60 * 60) # an hour from now
     duration = (2 * 60 * 60)     # two hours
->>>>>>> 2228ecf8
-
-    expect(entity).to receive(:check_list).and_return([check])
-    expect(Flapjack::Data::Entity).to receive(:find_by_id).
-      with(entity_id, :redis => redis).and_return(entity)
-    expect(Flapjack::Data::EntityCheck).to receive(:for_entity).
-      with(entity, check, :redis => redis).and_return(entity_check)
-    expect(entity_check).to receive(:create_scheduled_maintenance).
-      with(start.getutc.to_i, duration, :summary => 'test')
-
-    apost "/scheduled_maintenances/entities/#{entity_id}",
+
+    expect(Flapjack::Data::Check).to receive(:lock).
+      with(Flapjack::Data::ScheduledMaintenance).and_yield
+
+    expect(Flapjack::Data::Check).to receive(:find_by_ids!).
+      with([check.id]).and_return([check])
+
+    sched_maint = double(Flapjack::Data::ScheduledMaintenance)
+    expect(sched_maint).to receive(:invalid?).and_return(false)
+    expect(sched_maint).to receive(:save).and_return(true)
+    expect(check).to receive(:add_scheduled_maintenance).with(sched_maint)
+    expect(Flapjack::Data::ScheduledMaintenance).to receive(:new).
+      with(:start_time => start.getutc.to_i,
+           :end_time => start.getutc.to_i + duration,
+           :summary => 'test').
+      and_return(sched_maint)
+
+    expect(Flapjack::Data::Entity).to receive(:associated_ids_for_checks).
+      with([entity_core['id']]).and_return(entity_core['id'] => [check.id])
+
+    post "/scheduled_maintenances/entities/#{entity_core['id']}",
       {:scheduled_maintenances => [{:start_time => start.iso8601, :summary => 'test', :duration => duration}]}.to_json,
       jsonapi_post_env
-
-    expect(last_response.status).to eq(204)
-  end
-
-<<<<<<< HEAD
-      result = [{:entity => entity_name,   :check => check_name, :outages => json_data},
-                {:entity => entity_2_name, :check => 'foo', :outages => json_data_2},
-                {:entity => entity_2_name, :check => 'bar', :outages => json_data_3}]
-
-      foo_check = double(Flapjack::Data::Check)
-      all_foo_checks = double('all_foo_checks', :all => [foo_check])
-      bar_check = double(Flapjack::Data::Check)
-      all_bar_checks = double('all_bar_checks', :all => [bar_check])
-
-      foo_check_presenter = double(Flapjack::Gateways::JSONAPI::CheckPresenter)
-      bar_check_presenter = double(Flapjack::Gateways::JSONAPI::CheckPresenter)
-
-      expect(entity_presenter).to receive(:outages).with(nil, nil).and_return(result[0])
-      expect(foo_check_presenter).to receive(:outages).with(nil, nil).and_return(json_data_2)
-      expect(bar_check_presenter).to receive(:outages).with(nil, nil).and_return(json_data_3)
-
-      expect(Flapjack::Gateways::JSONAPI::EntityPresenter).to receive(:new).
-        with(entity).and_return(entity_presenter)
-
-      expect(Flapjack::Gateways::JSONAPI::CheckPresenter).to receive(:new).
-        with(foo_check).and_return(foo_check_presenter)
-      expect(Flapjack::Gateways::JSONAPI::CheckPresenter).to receive(:new).
-        with(bar_check).and_return(bar_check_presenter)
-
-      expect(Flapjack::Data::Entity).to receive(:intersect).
-        with(:name => entity_name).and_return(all_entities)
-
-      expect(Flapjack::Data::Check).to receive(:intersect).
-        with(:entity_name => entity_2_name, :name => 'foo').and_return(all_foo_checks)
-      expect(Flapjack::Data::Check).to receive(:intersect).
-        with(:entity_name => entity_2_name, :name => 'bar').and_return(all_bar_checks)
-
-      get "/outages", :entity => entity_name, :check => {entity_2_name => ['foo', 'bar']}
-      expect(last_response).to be_ok
-      expect(last_response.body).to eq(result.to_json)
-    end
-
-    it "returns a list of outages for a check on an entity" do
-      result = [{:entity => entity_name, :check => check_name, :outages => json_data}]
-
-      expect(check_presenter).to receive(:outages).with(nil, nil).and_return(json_data)
-
-      expect(Flapjack::Gateways::JSONAPI::CheckPresenter).to receive(:new).
-        with(check).and_return(check_presenter)
-
-      expect(Flapjack::Data::Check).to receive(:intersect).
-        with(:entity_name => entity_name, :name => check_name).and_return(all_checks)
-
-      get "/outages", :check => {entity_name => check_name}
-      expect(last_response).to be_ok
-      expect(last_response.body).to eq(result.to_json)
-    end
-
-    it "returns a list of downtimes for an entity" do
-      result = [{:entity => entity_name, :check => check_name, :downtime => json_data}]
-=======
-  it "doesn't create scheduled maintenance periods if the start time isn't passed" do
+    expect(last_response.status).to eq(204)
+  end
+
+  it "doesn't create a scheduled maintenance period for all checks on an entity if the start time isn't passed" do
     duration = (2 * 60 * 60)     # two hours
 
-    expect(entity).to receive(:check_list).and_return([check])
-    expect(Flapjack::Data::Entity).to receive(:find_by_id).
-      with(entity_id, :redis => redis).and_return(entity)
-    expect(Flapjack::Data::EntityCheck).to receive(:for_entity).
-      with(entity, check, :redis => redis).and_return(entity_check)
-    expect(entity_check).not_to receive(:create_scheduled_maintenance)
-
-    apost "/scheduled_maintenances/entities/#{entity_id}",
-       {:scheduled_maintenances => [{:summary => 'test', :duration => duration}]}.to_json, jsonapi_post_env
+    expect(Flapjack::Data::Entity).to receive(:associated_ids_for_checks).
+      with([entity_core['id']]).and_return(entity_core['id'] => [check.id])
+
+    post "/scheduled_maintenances/entities/#{entity_core['id']}",
+      {:summary => 'test', :duration => duration}.to_json, jsonapi_post_env
     expect(last_response.status).to eq(403)
   end
 
-  it "deletes scheduled maintenance periods for all checks on an entity" do
+  it "deletes a scheduled maintenance period for all checks on an entity" do
     start_time = Time.now + (60 * 60) # an hour from now
-    expect(entity_check).to receive(:end_scheduled_maintenance).with(start_time.to_i)
-
-    expect(Flapjack::Data::EntityCheck).to receive(:for_entity).
-      with(entity, check, :redis => redis).and_return(entity_check)
-
-    expect(entity).to receive(:check_list).and_return([check])
-    expect(Flapjack::Data::Entity).to receive(:find_by_id).
-      with(entity_id, :redis => redis).and_return(entity)
-
-    adelete "/scheduled_maintenances/entities/#{entity_id}",
+
+    sched_maint = double(Flapjack::Data::ScheduledMaintenance)
+    sched_maints = double('sched_maints', :all => [sched_maint])
+    sm_range = double('sm_range')
+    expect(sm_range).to receive(:intersect_range).
+      with(start_time.to_i, start_time.to_i, :by_score => true).
+      and_return(sched_maints)
+
+    expect(check).to receive(:scheduled_maintenances_by_start).and_return(sm_range)
+    expect(check).to receive(:end_scheduled_maintenance).with(sched_maint, an_instance_of(Time))
+
+    expect(Flapjack::Data::Check).to receive(:find_by_ids!).
+      with([check.id]).and_return([check])
+
+    expect(Flapjack::Data::Entity).to receive(:associated_ids_for_checks).
+      with([entity_core['id']]).and_return(entity_core['id'] => [check.id])
+
+    delete "/scheduled_maintenances/entities/#{entity_core['id']}",
       :start_time => start_time.iso8601
     expect(last_response.status).to eq(204)
   end
 
-  it "doesn't delete scheduled maintenance periods if the start time isn't passed" do
-    expect(entity_check).not_to receive(:end_scheduled_maintenance)
-
-    adelete "/scheduled_maintenances/entities/#{entity_id}"
+  it "doesn't delete a scheduled maintenance period for all checks on an entityif the start time isn't passed" do
+    expect(check).not_to receive(:end_scheduled_maintenance)
+
+    delete "/scheduled_maintenances/entities/#{entity_core['id']}"
     expect(last_response.status).to eq(403)
   end
 
-  it "deletes scheduled maintenance periods for all checks on a multiple entities" do
+  it "deletes scheduled maintenance periods for all checks on multiple entities" do
     start_time = Time.now + (60 * 60) # an hour from now
 
-    check_2 = 'HOST'
-    entity_2 = double(Flapjack::Data::Entity)
-    entity_check_2 = double(Flapjack::Data::EntityCheck)
-
-    expect(entity_check).to receive(:end_scheduled_maintenance).with(start_time.to_i)
-    expect(entity_check_2).to receive(:end_scheduled_maintenance).with(start_time.to_i)
-
-    expect(Flapjack::Data::EntityCheck).to receive(:for_entity).
-      with(entity, check, :redis => redis).and_return(entity_check)
-    expect(Flapjack::Data::EntityCheck).to receive(:for_entity).
-      with(entity_2, check_2, :redis => redis).and_return(entity_check_2)
-
-    expect(entity).to receive(:check_list).and_return([check])
-    expect(Flapjack::Data::Entity).to receive(:find_by_id).
-      with(entity_id, :redis => redis).and_return(entity)
-
-    expect(entity_2).to receive(:check_list).and_return([check_2])
-    expect(Flapjack::Data::Entity).to receive(:find_by_id).
-      with('873', :redis => redis).and_return(entity_2)
-
-    adelete "/scheduled_maintenances/entities/#{entity_id},873",
+    check_2 = double(Flapjack::Data::Check, :id => '9012')
+
+    sched_maint = double(Flapjack::Data::ScheduledMaintenance)
+    sched_maints = double('sched_maints', :all => [sched_maint])
+    sm_range = double('sm_range')
+    expect(sm_range).to receive(:intersect_range).
+      with(start_time.to_i, start_time.to_i, :by_score => true).
+      and_return(sched_maints)
+
+    sched_maint_2 = double(Flapjack::Data::ScheduledMaintenance)
+    sched_maints_2 = double('sched_maints', :all => [sched_maint_2])
+    sm_range_2 = double('sm_range')
+    expect(sm_range_2).to receive(:intersect_range).
+      with(start_time.to_i, start_time.to_i, :by_score => true).
+      and_return(sched_maints_2)
+
+    expect(check).to receive(:scheduled_maintenances_by_start).and_return(sm_range)
+    expect(check).to receive(:end_scheduled_maintenance).with(sched_maint, an_instance_of(Time))
+
+    expect(check_2).to receive(:scheduled_maintenances_by_start).and_return(sm_range_2)
+    expect(check_2).to receive(:end_scheduled_maintenance).with(sched_maint_2, an_instance_of(Time))
+
+    expect(Flapjack::Data::Check).to receive(:find_by_ids!).
+      with([check.id, check_2.id]).and_return([check, check_2])
+
+    expect(Flapjack::Data::Entity).to receive(:associated_ids_for_checks).
+      with([entity_core['id']]).and_return(entity_core['id'] => [check.id, check_2.id])
+
+    delete "/scheduled_maintenances/entities/#{entity_core['id']}",
       :start_time => start_time.iso8601
     expect(last_response.status).to eq(204)
   end
 
-  it "creates test notification events for all checks on an entity" do
-    expect(entity).to receive(:check_list).and_return([check, 'foo'])
-    expect(entity).to receive(:name).twice.and_return(entity_name)
-    expect(Flapjack::Data::Entity).to receive(:find_by_id).
-      with(entity_id, :redis => redis).and_return(entity)
->>>>>>> 2228ecf8
-
-    expect(entity_check).to receive(:entity).and_return(entity)
-    expect(entity_check).to receive(:entity_name).and_return(entity_name)
-    expect(entity_check).to receive(:check).and_return(check)
-
-<<<<<<< HEAD
-      expect(Flapjack::Gateways::JSONAPI::EntityPresenter).to receive(:new).
-        with(entity).and_return(entity_presenter)
-
-      expect(Flapjack::Data::Entity).to receive(:intersect).
-        with(:name => entity_name).and_return(all_entities)
-
-      get "/downtime", :entity => entity_name
-      expect(last_response).to be_ok
-      expect(last_response.body).to eq(result.to_json)
-    end
-
-    it "returns a list of downtimes for a check on an entity" do
-      result = [{:entity => entity_name, :check => check_name, :downtime => json_data}]
-
-      expect(check_presenter).to receive(:downtime).with(nil, nil).and_return(json_data)
-
-      expect(Flapjack::Gateways::JSONAPI::CheckPresenter).to receive(:new).
-        with(check).and_return(check_presenter)
-
-      expect(Flapjack::Data::Check).to receive(:intersect).
-        with(:entity_name => entity_name, :name => check_name).and_return(all_checks)
-
-      get "/downtime", :check => {entity_name => check_name}
-      expect(last_response).to be_ok
-      expect(last_response.body).to eq(result.to_json)
-    end
-
-    it "creates test notification events for all checks on an entity" do
-      expect(check).to receive(:entity).and_return(entity)
-      expect(check).to receive(:entity_name).and_return(entity_name)
-      expect(check).to receive(:name).twice.and_return(check_name)
-
-      check_2 = double(Flapjack::Data::Check)
-      expect(check_2).to receive(:entity).and_return(entity)
-      expect(check_2).to receive(:entity_name).and_return(entity_name)
-      expect(check_2).to receive(:name).twice.and_return('foo')
-
-      all_checks = double('all_checks', :all => [check, check_2])
-
-      expect(entity).to receive(:checks).and_return(all_checks)
-      expect(entity).to receive(:name).twice.and_return(entity_name)
-      expect(Flapjack::Data::Entity).to receive(:intersect).
-        with(:name => entity_name).and_return(all_entities)
-
-      expect(Flapjack::Data::Event).to receive(:test_notifications).
-        with('events', entity_name, check_name, an_instance_of(Hash))
-
-      expect(Flapjack::Data::Event).to receive(:test_notifications).
-        with('events', entity_name, 'foo', an_instance_of(Hash))
-
-      post '/test_notifications', :entity => entity_name
-      expect(last_response.status).to eq(204)
-    end
-
-    it "creates a test notification event for check on an entity" do
-      expect(entity).to receive(:name).and_return(entity_name)
-      expect(check).to receive(:entity).and_return(entity)
-      expect(check).to receive(:entity_name).and_return(entity_name)
-      expect(check).to receive(:name).and_return(check)
-      expect(Flapjack::Data::Check).to receive(:intersect).
-        with(:entity_name => entity_name, :name => check_name).and_return(all_checks)
-
-      expect(Flapjack::Data::Event).to receive(:test_notifications).
-      with('events', entity_name, check, an_instance_of(Hash))
-
-      post '/test_notifications', :check => {entity_name => check_name}
-      expect(last_response.status).to eq(204)
-    end
-
-    it "creates entities from a submitted list" do
-      entities = {'entities' =>
-        [
-         {"id" => "10001",
-          "name" => "clientx-app-01",
-          "contacts" => ["0362","0363","0364"]
-         },
-         {"id" => "10002",
-          "name" => "clientx-app-02",
-          "contacts" => ["0362"]
-         }
-        ]
-      }
-
-      expect(Flapjack::Data::Entity).to receive(:intersect).
-        with(:name => 'clientx-app-01').and_return(no_entities)
-      expect(Flapjack::Data::Entity).to receive(:intersect).
-        with(:name => 'clientx-app-02').and_return(no_entities)
-
-      expect(Flapjack::Data::Contact).to receive(:find_by_id).exactly(4).times.and_return(nil)
-
-      expect(entity).to receive(:valid?).and_return(true)
-      expect(entity).to receive(:save).and_return(true)
-      expect(entity).to receive(:id).and_return('10001')
-
-      entity_2 = double(Flapjack::Data::Entity)
-      expect(entity_2).to receive(:valid?).and_return(true)
-      expect(entity_2).to receive(:save).and_return(true)
-      expect(entity_2).to receive(:id).and_return('10002')
-
-      expect(Flapjack::Data::Entity).to receive(:new).
-        with(:id => '10001', :name => 'clientx-app-01', :enabled => false).
-        and_return(entity)
-      expect(Flapjack::Data::Entity).to receive(:new).
-        with(:id => '10002', :name => 'clientx-app-02', :enabled => false).
-        and_return(entity_2)
-
-      post "/entities", entities.to_json, {'CONTENT_TYPE' => 'application/json'}
-      expect(last_response.status).to eq(204)
-    end
-
-    it "does not create entities if the data is improperly formatted" do
-      expect(Flapjack::Data::Entity).not_to receive(:new)
-
-      post "/entities", {'entities' => ["Hello", "there"]}.to_json,
-        {'CONTENT_TYPE' => 'application/json'}
-      expect(last_response.status).to eq(403)
-    end
-
-  end
-
-  context "tags" do
-
-    it "sets a single tag on an entity and returns current tags" do
-      tags = ['web']
-      expect(entity).to receive(:tags=).with(Set.new(tags))
-      expect(entity).to receive(:tags).twice.and_return(Set.new, Set.new(tags))
-      expect(entity).to receive(:save).and_return(true)
-      expect(Flapjack::Data::Entity).to receive(:intersect).
-        with(:name => entity_name).and_return(all_entities)
-
-      post "entities/#{entity_name}/tags", :tag => tags.first
-      expect(last_response).to be_ok
-      expect(last_response.body).to eq( tags.to_json )
-    end
-
-    it "does not set a single tag on an entity that's not found" do
-      expect(Flapjack::Data::Entity).to receive(:intersect).
-        with(:name => entity_name).and_return(no_entities)
-
-      post "entities/#{entity_name}/tags", :tag => 'web'
-      expect(last_response).to be_not_found
-    end
-
-    it "sets multiple tags on an entity and returns current tags" do
-      tags = ['web', 'app']
-      expect(entity).to receive(:tags=).with(Set.new(tags))
-      expect(entity).to receive(:tags).twice.and_return(Set.new, Set.new(tags))
-      expect(entity).to receive(:save).and_return(true)
-      expect(Flapjack::Data::Entity).to receive(:intersect).
-        with(:name => entity_name).and_return(all_entities)
-
-      # NB submitted at a lower level as tag[]=web&tag[]=app
-      post "entities/#{entity_name}/tags", :tag => tags
-      expect(last_response).to be_ok
-      expect(last_response.body).to eq( tags.to_json )
-    end
-
-    it "does not set multiple tags on an entity that's not found" do
-      expect(Flapjack::Data::Entity).to receive(:intersect).
-        with(:name => entity_name).and_return(no_entities)
-
-      post "entities/#{entity_name}/tags", :tag => ['web', 'app']
-      expect(last_response).to be_not_found
-    end
-
-    it "removes a single tag from an entity" do
-      tags = ['web']
-      expect(entity).to receive(:tags=).with(Set.new)
-      expect(entity).to receive(:tags).and_return(Set.new(tags))
-      expect(entity).to receive(:save).and_return(true)
-      expect(Flapjack::Data::Entity).to receive(:intersect).
-        with(:name => entity_name).and_return(all_entities)
-
-      delete "entities/#{entity_name}/tags", :tag => tags.first
-      expect(last_response.status).to eq(204)
-    end
-
-    it "does not remove a single tag from an entity that's not found" do
-      expect(Flapjack::Data::Entity).to receive(:intersect).
-        with(:name => entity_name).and_return(no_entities)
-
-      delete "entities/#{entity_name}/tags", :tag => 'web'
-      expect(last_response).to be_not_found
-    end
-
-    it "removes multiple tags from an entity" do
-      tags = ['web', 'app']
-      expect(entity).to receive(:tags=).with(Set.new)
-      expect(entity).to receive(:tags).and_return(Set.new(tags))
-      expect(entity).to receive(:save).and_return(true)
-      expect(Flapjack::Data::Entity).to receive(:intersect).
-        with(:name => entity_name).and_return(all_entities)
-
-      delete "entities/#{entity_name}/tags", :tag => tags
-      expect(last_response.status).to eq(204)
-    end
-
-    it "does not remove multiple tags from an entity that's not found" do
-      expect(Flapjack::Data::Entity).to receive(:intersect).
-        with(:name => entity_name).and_return(no_entities)
-
-      delete "entities/#{entity_name}/tags", :tag => ['web', 'app']
-      expect(last_response).to be_not_found
-    end
-
-    it "gets all tags on an entity" do
-      expect(entity).to receive(:tags).and_return(Set.new(['web', 'app']))
-
-      expect(Flapjack::Data::Entity).to receive(:intersect).
-        with(:name => entity_name).and_return(all_entities)
-
-      get "entities/#{entity_name}/tags"
-      expect(last_response).to be_ok
-      expect(last_response.body).to eq( ['web', 'app'].to_json )
-    end
-
-    it "does not get all tags on an entity that's not found" do
-      expect(Flapjack::Data::Entity).to receive(:intersect).
-        with(:name => entity_name).and_return(no_entities)
-
-      get "entities/#{entity_name}/tags"
-      expect(last_response).to be_not_found
-    end
-=======
-    expect(Flapjack::Data::EntityCheck).to receive(:for_entity).
-      with(entity, check, :redis => redis).and_return(entity_check)
-
-    entity_check_2 = double(Flapjack::Data::EntityCheck)
-    expect(entity_check_2).to receive(:entity).and_return(entity)
-    expect(entity_check_2).to receive(:entity_name).and_return(entity_name)
-    expect(entity_check_2).to receive(:check).and_return('foo')
-
-    expect(Flapjack::Data::EntityCheck).to receive(:for_entity).
-      with(entity, 'foo', :redis => redis).and_return(entity_check_2)
+  it "creates a test notification event for all checks on an entity" do
+    expect(Flapjack::Data::Check).to receive(:find_by_ids!).
+      with([check.id]).and_return([check])
+
+    expect(check).to receive(:entity_name).and_return('www.example.com')
 
     expect(Flapjack::Data::Event).to receive(:test_notifications).
-      with(entity_name, check, hash_including(:redis => redis))
-
-    expect(Flapjack::Data::Event).to receive(:test_notifications).
-      with(entity_name, 'foo', hash_including(:redis => redis))
->>>>>>> 2228ecf8
-
-    apost "/test_notifications/entities/#{entity_id}"
-    expect(last_response.status).to eq(204)
-  end
-
-end+      with('events', check, an_instance_of(Hash))
+
+    expect(Flapjack::Data::Entity).to receive(:associated_ids_for_checks).
+      with([entity_core['id']]).and_return(entity_core['id'] => [check.id])
+
+    post "/test_notifications/entities/#{entity_core['id']}"
+    expect(last_response.status).to eq(204)
+  end
+
+end
+
+  #   it "creates entities from a submitted list" do
+  #     entities = {'entities' =>
+  #       [
+  #        {"id" => "10001",
+  #         "name" => "clientx-app-01",
+  #         "contacts" => ["0362","0363","0364"]
+  #        },
+  #        {"id" => "10002",
+  #         "name" => "clientx-app-02",
+  #         "contacts" => ["0362"]
+  #        }
+  #       ]
+  #     }
+
+  #     expect(Flapjack::Data::Entity).to receive(:intersect).
+  #       with(:name => 'clientx-app-01').and_return(no_entities)
+  #     expect(Flapjack::Data::Entity).to receive(:intersect).
+  #       with(:name => 'clientx-app-02').and_return(no_entities)
+
+  #     expect(Flapjack::Data::Contact).to receive(:find_by_id).exactly(4).times.and_return(nil)
+
+  #     expect(entity).to receive(:valid?).and_return(true)
+  #     expect(entity).to receive(:save).and_return(true)
+  #     expect(entity).to receive(:id).and_return('10001')
+
+  #     entity_2 = double(Flapjack::Data::Entity)
+  #     expect(entity_2).to receive(:valid?).and_return(true)
+  #     expect(entity_2).to receive(:save).and_return(true)
+  #     expect(entity_2).to receive(:id).and_return('10002')
+
+  #     expect(Flapjack::Data::Entity).to receive(:new).
+  #       with(:id => '10001', :name => 'clientx-app-01', :enabled => false).
+  #       and_return(entity)
+  #     expect(Flapjack::Data::Entity).to receive(:new).
+  #       with(:id => '10002', :name => 'clientx-app-02', :enabled => false).
+  #       and_return(entity_2)
+
+  #     post "/entities", entities.to_json, {'CONTENT_TYPE' => 'application/json'}
+  #     expect(last_response.status).to eq(204)
+  #   end
+
+  #   it "does not create entities if the data is improperly formatted" do
+  #     expect(Flapjack::Data::Entity).not_to receive(:new)
+
+  #     post "/entities", {'entities' => ["Hello", "there"]}.to_json,
+  #       {'CONTENT_TYPE' => 'application/json'}
+  #     expect(last_response.status).to eq(403)
+  #   end
+
+  # end