require 'spec_helper'
require 'flapjack/gateways/jsonapi'

describe 'Flapjack::Gateways::JSONAPI::EntityMethods', :sinatra => true, :logger => true do

  include_context "jsonapi"

  let(:entity)          { double(Flapjack::Data::Entity) }
  let(:entity_check)    { double(Flapjack::Data::EntityCheck) }
  let(:entity_core)     { {'id'   => '1234', 'name' => 'www.example.com'} }

  let(:entity_id)       { '457' }
  let(:entity_name)     { 'www.example.net'}
  let(:entity_name_esc) { URI.escape(entity_name) }
  let(:check)           { 'ping' }

  let(:check_presenter) { double(Flapjack::Gateways::JSONAPI::CheckPresenter) }

  it "retrieves all entities" do
    expect(entity).to receive(:id).exactly(4).times.and_return(entity_core['id'])

    expect(Flapjack::Data::Entity).to receive(:contact_ids_for).
      with([entity_core['id']], :redis => redis).and_return({})
    expect(entity).to receive(:to_jsonapi).and_return(entity_core.to_json)
    expect(Flapjack::Data::Entity).to receive(:all).with(:enabled => nil, :redis => redis).
      and_return([entity])

    aget '/entities'
    expect(last_response).to be_ok
    expect(last_response.body).to eq({:entities => [entity_core]}.to_json)
  end

  it "skips entities without ids when getting all" do
    idless_entity = double(Flapjack::Data::Entity, :id => '')

    expect(entity).to receive(:id).exactly(4).times.and_return(entity_core['id'])
    expect(Flapjack::Data::Entity).to receive(:contact_ids_for).
      with([entity_core['id']], :redis => redis).and_return({})
    expect(entity).to receive(:to_jsonapi).and_return(entity_core.to_json)
    expect(idless_entity).not_to receive(:to_jsonapi)
    expect(Flapjack::Data::Entity).to receive(:all).with(:enabled => nil, :redis => redis).
      and_return([entity, idless_entity])

    aget '/entities'
    expect(last_response).to be_ok
    expect(last_response.body).to eq({:entities => [entity_core]}.to_json)
  end

  it "retrieves one entity" do
    entity_core = {'id'   => '1234',
                   'name' => 'www.example.com'}
    expect(entity).to receive(:id).twice.and_return('1234')

    expect(Flapjack::Data::Entity).to receive(:contact_ids_for).
      with(['1234'], :redis => redis).and_return({})
    expect(entity).to receive(:to_jsonapi).and_return(entity_core.to_json)
    expect(Flapjack::Data::Entity).to receive(:find_by_id).
      with('1234', :logger => @logger, :redis => redis).
      and_return(entity)

    aget '/entities/1234'
    expect(last_response).to be_ok
    expect(last_response.body).to eq({:entities => [entity_core]}.to_json)
  end

  it "retrieves several entities" do
    entity_2 = double(Flapjack::Data::Entity)
    entity_core = {'id'   => '1234',
                   'name' => 'www.example.com'}
    entity_core_2 = {'id'   => '5678',
                   'name' => 'www.example2.com'}

    expect(Flapjack::Data::Entity).to receive(:contact_ids_for).
      with(['1234', '5678'], :redis => redis).and_return({})

    expect(entity).to receive(:id).twice.and_return('1234')
    expect(entity_2).to receive(:id).twice.and_return('5678')

    expect(entity).to receive(:to_jsonapi).and_return(entity_core.to_json)
    expect(entity_2).to receive(:to_jsonapi).and_return(entity_core_2.to_json)

    expect(Flapjack::Data::Entity).to receive(:find_by_id).
      with('1234', :logger => @logger, :redis => redis).
      and_return(entity)
    expect(Flapjack::Data::Entity).to receive(:find_by_id).
      with('5678', :logger => @logger, :redis => redis).
      and_return(entity_2)

    aget '/entities/1234,5678'
    expect(last_response).to be_ok
    expect(last_response.body).to eq({:entities => [entity_core, entity_core_2]}.to_json)
  end

  it "creates entities from a submitted list" do
    entities = {'entities' =>
      [
       {"id" => "10001",
        "name" => "clientx-app-01",
        "contacts" => ["0362","0363","0364"]
       },
       {"id" => "10002",
        "name" => "clientx-app-02",
        "contacts" => ["0362"]
       }
      ]
    }
    expect(Flapjack::Data::Entity).to receive(:add).twice

    apost "/entities", entities.to_json, jsonapi_post_env
    expect(last_response.status).to eq(201)
    expect(last_response.headers['Location']).to eq("http://example.org/entities/10001,10002")
    expect(last_response.body).to eq('["10001","10002"]')
  end

  it "does not create entities if the data is improperly formatted" do
    expect(Flapjack::Data::Entity).not_to receive(:add)

    apost "/entities", {'entities' => ["Hello", "there"]}.to_json, jsonapi_post_env
    expect(last_response.status).to eq(403)
  end

  it "does not create entities if they don't contain an id" do
    entities = {'entities' =>
      [
       {"id" => "10001",
        "name" => "clientx-app-01",
        "contacts" => ["0362","0363","0364"]
       },
       {"name" => "clientx-app-02",
        "contacts" => ["0362"]
       }
      ]
    }
    expect(Flapjack::Data::Entity).not_to receive(:add)

    apost "/entities", entities.to_json, jsonapi_post_env
    expect(last_response.status).to eq(403)
  end

  it "updates an entity" do
    contact = double(Flapjack::Data::Contact)
    expect(contact).to receive(:add_entity).with(entity)
    expect(Flapjack::Data::Contact).to receive(:find_by_id).
      with('32', :redis => redis).and_return(contact)

    expect(Flapjack::Data::Entity).to receive(:find_by_id).
      with('1234', :redis => redis).and_return(entity)

    apatch "/entities/1234",
      [{:op => 'add', :path => '/entities/0/links/contacts/-', :value => '32'}].to_json,
      jsonapi_patch_env
    expect(last_response.status).to eq(204)
  end

<<<<<<< HEAD
  it "adds tags to an entity" do
    expect(Flapjack::Data::Entity).to receive(:find_by_id).
      with('1234', :redis => redis).and_return(entity)

    expect(entity).to receive(:add_tags).with('database')

    apatch "/entities/1234",
      [{:op => 'add', :path => '/entities/0/links/tags', :value => 'database'}].to_json,
=======
  it "renames an entity when an entity with the new name doesn't exist" do
    expect(entity).to receive(:name).and_return('example.com')
    expect(Flapjack::Data::Entity).to receive(:find_by_id).
      with('1234', :redis => redis).and_return(entity)

    expect(Flapjack::Data::Entity).to receive(:find_by_name).
      with('example2.com', :redis => redis).and_return(nil)

    expect(Flapjack::Data::Entity).to receive(:rename).
      with('example.com', 'example2.com', :redis => redis)

    apatch "/entities/1234",
      [{:op => 'replace', :path => '/entities/0/name', :value => 'example2.com'}].to_json,
      jsonapi_patch_env
    expect(last_response.status).to eq(204)
  end

  it "merges an entity when an entity with the new name exists" do
    expect(entity).to receive(:name).and_return('example.com')
    expect(Flapjack::Data::Entity).to receive(:find_by_id).
      with('1234', :redis => redis).and_return(entity)

    expect(Flapjack::Data::Entity).to receive(:find_by_name).
      with('example2.com', :redis => redis).and_return(double(Flapjack::Data::Entity))

    expect(Flapjack::Data::Entity).to receive(:merge).
      with('example.com', 'example2.com', :redis => redis)

    apatch "/entities/1234",
      [{:op => 'replace', :path => '/entities/0/name', :value => 'example2.com'}].to_json,
>>>>>>> dd65da28
      jsonapi_patch_env
    expect(last_response.status).to eq(204)
  end

<<<<<<< HEAD
  it "removes tags from an entity" do
    expect(Flapjack::Data::Entity).to receive(:find_by_id).
      with('1234', :redis => redis).and_return(entity)

    expect(entity).to receive(:delete_tags).with('database')
    expect(entity).to receive(:delete_tags).with('virtualised')

    apatch "/entities/1234",
      [{:op => 'remove', :path => '/entities/0/links/tags/database'},
       {:op => 'remove', :path => '/entities/0/links/tags/virtualised'}].to_json,
=======
  it 'skips a rename if old and new names are the same' do
    expect(entity).to receive(:name).and_return('example.com')
    expect(Flapjack::Data::Entity).to receive(:find_by_id).
      with('1234', :redis => redis).and_return(entity)

    expect(Flapjack::Data::Entity).not_to receive(:find_by_name)
    expect(Flapjack::Data::Entity).not_to receive(:rename)

    apatch "/entities/1234",
      [{:op => 'replace', :path => '/entities/0/name', :value => 'example.com'}].to_json,
>>>>>>> dd65da28
      jsonapi_patch_env
    expect(last_response.status).to eq(204)
  end

  it "creates acknowledgements for all checks on an entity" do
    expect(entity).to receive(:check_list).and_return([check])
    expect(Flapjack::Data::Entity).to receive(:find_by_id).
      with(entity_id, :redis => redis).and_return(entity)
    expect(Flapjack::Data::EntityCheck).to receive(:for_entity).
      with(entity, check, :redis => redis).and_return(entity_check)

    expect(entity_check).to receive(:entity_name).and_return(entity_name)
    expect(entity_check).to receive(:check).and_return(check)

    expect(Flapjack::Data::Event).to receive(:create_acknowledgement).
      with(entity_name, check, :duration => (4 * 60 * 60), :redis => redis)

    apost "/unscheduled_maintenances/entities/#{entity_id}"
    expect(last_response.status).to eq(204)
  end

  it "ends unscheduled maintenance periods for all checks on an entity" do
    end_time = Time.now + (60 * 60) # an hour from now
    expect(entity_check).to receive(:end_unscheduled_maintenance).with(end_time.to_i)

    expect(Flapjack::Data::EntityCheck).to receive(:for_entity).
      with(entity, check, :redis => redis).and_return(entity_check)

    expect(entity).to receive(:check_list).and_return([check])
    expect(Flapjack::Data::Entity).to receive(:find_by_id).
      with(entity_id, :redis => redis).and_return(entity)

    apatch "/unscheduled_maintenances/entities/#{entity_id}",
      [{:op => 'replace', :path => '/unscheduled_maintenances/0/end_time', :value => end_time.iso8601}].to_json,
      jsonapi_patch_env
    expect(last_response.status).to eq(204)
  end

  it "creates scheduled maintenance periods for all checks on an entity" do
    start = Time.now + (60 * 60) # an hour from now
    duration = (2 * 60 * 60)     # two hours

    expect(entity).to receive(:check_list).and_return([check])
    expect(Flapjack::Data::Entity).to receive(:find_by_id).
      with(entity_id, :redis => redis).and_return(entity)
    expect(Flapjack::Data::EntityCheck).to receive(:for_entity).
      with(entity, check, :redis => redis).and_return(entity_check)
    expect(entity_check).to receive(:create_scheduled_maintenance).
      with(start.getutc.to_i, duration, :summary => 'test')

    apost "/scheduled_maintenances/entities/#{entity_id}",
      {:scheduled_maintenances => [{:start_time => start.iso8601, :summary => 'test', :duration => duration}]}.to_json,
      jsonapi_post_env

    expect(last_response.status).to eq(204)
  end

  it "doesn't create scheduled maintenance periods if the start time isn't passed" do
    duration = (2 * 60 * 60)     # two hours

    expect(entity).to receive(:check_list).and_return([check])
    expect(Flapjack::Data::Entity).to receive(:find_by_id).
      with(entity_id, :redis => redis).and_return(entity)
    expect(Flapjack::Data::EntityCheck).to receive(:for_entity).
      with(entity, check, :redis => redis).and_return(entity_check)
    expect(entity_check).not_to receive(:create_scheduled_maintenance)

    apost "/scheduled_maintenances/entities/#{entity_id}",
       {:scheduled_maintenances => [{:summary => 'test', :duration => duration}]}.to_json, jsonapi_post_env
    expect(last_response.status).to eq(403)
  end

  it "deletes scheduled maintenance periods for all checks on an entity" do
    start_time = Time.now + (60 * 60) # an hour from now
    expect(entity_check).to receive(:end_scheduled_maintenance).with(start_time.to_i)

    expect(Flapjack::Data::EntityCheck).to receive(:for_entity).
      with(entity, check, :redis => redis).and_return(entity_check)

    expect(entity).to receive(:check_list).and_return([check])
    expect(Flapjack::Data::Entity).to receive(:find_by_id).
      with(entity_id, :redis => redis).and_return(entity)

    adelete "/scheduled_maintenances/entities/#{entity_id}",
      :start_time => start_time.iso8601
    expect(last_response.status).to eq(204)
  end

  it "doesn't delete scheduled maintenance periods if the start time isn't passed" do
    expect(entity_check).not_to receive(:end_scheduled_maintenance)

    adelete "/scheduled_maintenances/entities/#{entity_id}"
    expect(last_response.status).to eq(403)
  end

  it "deletes scheduled maintenance periods for all checks on a multiple entities" do
    start_time = Time.now + (60 * 60) # an hour from now

    check_2 = 'HOST'
    entity_2 = double(Flapjack::Data::Entity)
    entity_check_2 = double(Flapjack::Data::EntityCheck)

    expect(entity_check).to receive(:end_scheduled_maintenance).with(start_time.to_i)
    expect(entity_check_2).to receive(:end_scheduled_maintenance).with(start_time.to_i)

    expect(Flapjack::Data::EntityCheck).to receive(:for_entity).
      with(entity, check, :redis => redis).and_return(entity_check)
    expect(Flapjack::Data::EntityCheck).to receive(:for_entity).
      with(entity_2, check_2, :redis => redis).and_return(entity_check_2)

    expect(entity).to receive(:check_list).and_return([check])
    expect(Flapjack::Data::Entity).to receive(:find_by_id).
      with(entity_id, :redis => redis).and_return(entity)

    expect(entity_2).to receive(:check_list).and_return([check_2])
    expect(Flapjack::Data::Entity).to receive(:find_by_id).
      with('873', :redis => redis).and_return(entity_2)

    adelete "/scheduled_maintenances/entities/#{entity_id},873",
      :start_time => start_time.iso8601
    expect(last_response.status).to eq(204)
  end

  it "creates test notification events for all checks on an entity" do
    expect(entity).to receive(:check_list).and_return([check, 'foo'])
    expect(entity).to receive(:name).twice.and_return(entity_name)
    expect(Flapjack::Data::Entity).to receive(:find_by_id).
      with(entity_id, :redis => redis).and_return(entity)

    expect(entity_check).to receive(:entity).and_return(entity)
    expect(entity_check).to receive(:entity_name).and_return(entity_name)
    expect(entity_check).to receive(:check).and_return(check)

    expect(Flapjack::Data::EntityCheck).to receive(:for_entity).
      with(entity, check, :redis => redis).and_return(entity_check)

    entity_check_2 = double(Flapjack::Data::EntityCheck)
    expect(entity_check_2).to receive(:entity).and_return(entity)
    expect(entity_check_2).to receive(:entity_name).and_return(entity_name)
    expect(entity_check_2).to receive(:check).and_return('foo')

    expect(Flapjack::Data::EntityCheck).to receive(:for_entity).
      with(entity, 'foo', :redis => redis).and_return(entity_check_2)

    expect(Flapjack::Data::Event).to receive(:test_notifications).
      with(entity_name, check, hash_including(:redis => redis))

    expect(Flapjack::Data::Event).to receive(:test_notifications).
      with(entity_name, 'foo', hash_including(:redis => redis))

    apost "/test_notifications/entities/#{entity_id}"
    expect(last_response.status).to eq(204)
  end

end<|MERGE_RESOLUTION|>--- conflicted
+++ resolved
@@ -152,7 +152,6 @@
     expect(last_response.status).to eq(204)
   end
 
-<<<<<<< HEAD
   it "adds tags to an entity" do
     expect(Flapjack::Data::Entity).to receive(:find_by_id).
       with('1234', :redis => redis).and_return(entity)
@@ -161,7 +160,24 @@
 
     apatch "/entities/1234",
       [{:op => 'add', :path => '/entities/0/links/tags', :value => 'database'}].to_json,
-=======
+      jsonapi_patch_env
+    expect(last_response.status).to eq(204)
+  end
+
+  it "removes tags from an entity" do
+    expect(Flapjack::Data::Entity).to receive(:find_by_id).
+      with('1234', :redis => redis).and_return(entity)
+
+    expect(entity).to receive(:delete_tags).with('database')
+    expect(entity).to receive(:delete_tags).with('virtualised')
+
+    apatch "/entities/1234",
+      [{:op => 'remove', :path => '/entities/0/links/tags/database'},
+       {:op => 'remove', :path => '/entities/0/links/tags/virtualised'}].to_json,
+      jsonapi_patch_env
+    expect(last_response.status).to eq(204)
+  end
+
   it "renames an entity when an entity with the new name doesn't exist" do
     expect(entity).to receive(:name).and_return('example.com')
     expect(Flapjack::Data::Entity).to receive(:find_by_id).
@@ -192,23 +208,10 @@
 
     apatch "/entities/1234",
       [{:op => 'replace', :path => '/entities/0/name', :value => 'example2.com'}].to_json,
->>>>>>> dd65da28
-      jsonapi_patch_env
-    expect(last_response.status).to eq(204)
-  end
-
-<<<<<<< HEAD
-  it "removes tags from an entity" do
-    expect(Flapjack::Data::Entity).to receive(:find_by_id).
-      with('1234', :redis => redis).and_return(entity)
-
-    expect(entity).to receive(:delete_tags).with('database')
-    expect(entity).to receive(:delete_tags).with('virtualised')
-
-    apatch "/entities/1234",
-      [{:op => 'remove', :path => '/entities/0/links/tags/database'},
-       {:op => 'remove', :path => '/entities/0/links/tags/virtualised'}].to_json,
-=======
+      jsonapi_patch_env
+    expect(last_response.status).to eq(204)
+  end
+
   it 'skips a rename if old and new names are the same' do
     expect(entity).to receive(:name).and_return('example.com')
     expect(Flapjack::Data::Entity).to receive(:find_by_id).
@@ -219,7 +222,7 @@
 
     apatch "/entities/1234",
       [{:op => 'replace', :path => '/entities/0/name', :value => 'example.com'}].to_json,
->>>>>>> dd65da28
+
       jsonapi_patch_env
     expect(last_response.status).to eq(204)
   end
