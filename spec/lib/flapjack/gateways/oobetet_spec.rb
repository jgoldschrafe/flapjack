require 'spec_helper'
require 'flapjack/gateways/oobetet'

describe Flapjack::Gateways::Oobetet, :logger => true do

  let(:config) { {'server'   => 'example.com',
                  'port'     => '5222',
                  'jabberid' => 'flapjack@example.com',
                  'password' => 'password',
                  'alias'    => 'flapjack',
                  'watched_check'  => 'PING',
                  'watched_entity' => 'foo.bar.net',
                  'pagerduty_contact' => 'pdservicekey',
                  'rooms'    => ['flapjacktest@conference.example.com']
                 }
  }

<<<<<<< HEAD
  let(:now) { Time.now }
=======
  let(:stanza) { double('stanza') }
>>>>>>> 4a0187ea

  let(:lock) { mock(Monitor) }

  context 'notifications' do

    it "raises an error if a required config setting is not set" do
      lambda {
        Flapjack::Gateways::Oobetet::Notifier.new(:config => config.delete('watched_check'), :logger => @logger)
      }.should raise_error
    end

    it "starts and is stopped by an exception" do
      Kernel.should_receive(:sleep).with(10).and_raise(Flapjack::PikeletStop)

      lock.should_receive(:synchronize).and_yield

      fon = Flapjack::Gateways::Oobetet::Notifier.new(:lock => lock,
        :config => config, :logger => @logger)
      fon.should_receive(:check_timers)
      expect { fon.start }.to raise_error(Flapjack::PikeletStop)
    end

    it "checks for a breach and emits notifications" do
      time_check = mock(Flapjack::Gateways::Oobetet::TimeChecker)
      time_check.should_receive(:respond_to?).with(:announce).and_return(false)
      time_check.should_receive(:respond_to?).with(:breach?).and_return(true)
      time_check.should_receive(:breach?).
        and_return("haven't seen a test problem notification in the last 300 seconds")

      bot = mock(Flapjack::Gateways::Oobetet::Bot)
      bot.should_receive(:respond_to?).with(:announce).and_return(true)
      bot.should_receive(:announce).with(/^Flapjack Self Monitoring is Critical/)

      # TODO be more specific about the request body
      req = stub_request(:post, "https://events.pagerduty.com/generic/2010-04-15/create_event.json").
         to_return(:status => 200, :body => {'status' => 'success'}.to_json)

      fon = Flapjack::Gateways::Oobetet::Notifier.new(:lock => lock, :config => config, :logger => @logger)
      fon.instance_variable_set('@siblings', [time_check, bot])
      fon.send(:check_timers)

      req.should have_been_requested
    end

  end

  context 'time checking' do

    let(:now)          { Time.now }
    let(:a_minute_ago) { now.to_i - 60 }
    let(:a_day_ago)    { now.to_i - (60 * 60 * 24) }

    it "starts and is stopped by a signal" do
      lock.should_receive(:synchronize).and_yield
      stop_cond = mock(MonitorMixin::ConditionVariable)
      stop_cond.should_receive(:wait_until)

      fot = Flapjack::Gateways::Oobetet::TimeChecker.new(:lock => lock, :stop_condition => stop_cond,
        :config => config, :logger => @logger)
      fot.start
    end

    it "records times of a problem status message" do
      lock.should_receive(:synchronize).and_yield
      fot = Flapjack::Gateways::Oobetet::TimeChecker.new(:lock => lock, :config => config, :logger => @logger)
      fot.send(:receive_status, 'problem', now.to_i)
      fot_times = fot.instance_variable_get('@times')
      fot_times.should_not be_nil
      fot_times.should have_key(:last_problem)
      fot_times[:last_problem].should == now.to_i
    end

    it "records times of a recovery status message" do
      lock.should_receive(:synchronize).and_yield
      fot = Flapjack::Gateways::Oobetet::TimeChecker.new(:lock => lock, :config => config, :logger => @logger)
      fot.send(:receive_status, 'recovery', now.to_i)
      fot_times = fot.instance_variable_get('@times')
      fot_times.should_not be_nil
      fot_times.should have_key(:last_recovery)
      fot_times[:last_recovery].should == now.to_i
    end

    it "records times of an acknowledgement status message" do
      lock.should_receive(:synchronize).and_yield
      fot = Flapjack::Gateways::Oobetet::TimeChecker.new(:lock => lock, :config => config, :logger => @logger)
      fot.send(:receive_status, 'acknowledgement', now.to_i)
      fot_times = fot.instance_variable_get('@times')
      fot_times.should_not be_nil
      fot_times.should have_key(:last_ack)
      fot_times[:last_ack].should == now.to_i
    end

    it "detects a time period with no test problem alerts" do
      lock.should_receive(:synchronize).and_yield
      fot = Flapjack::Gateways::Oobetet::TimeChecker.new(:lock => lock, :config => config, :logger => @logger)
      fot_times = fot.instance_variable_get('@times')

      fot_times[:last_problem]  = a_day_ago
      fot_times[:last_recovery] = a_minute_ago
      fot_times[:last_ack]      = a_minute_ago
      fot_times[:last_ack_sent] = a_minute_ago

      breach = fot.breach?(now.to_i)
      breach.should_not be_nil
      breach.should == "haven't seen a test problem notification in the last 300 seconds"
    end

    it "detects a time period with no test recovery alerts" do
      lock.should_receive(:synchronize).and_yield
      fot = Flapjack::Gateways::Oobetet::TimeChecker.new(:lock => lock, :config => config, :logger => @logger)
      fot_times = fot.instance_variable_get('@times')

      fot_times[:last_problem]  = a_minute_ago
      fot_times[:last_recovery] = a_day_ago
      fot_times[:last_ack]      = a_minute_ago
      fot_times[:last_ack_sent] = a_minute_ago

      breach = fot.breach?(now.to_i)
      breach.should_not be_nil
      breach.should == "haven't seen a test recovery notification in the last 300 seconds"
    end

  end

  context 'XMPP' do

    let(:muc_client) { mock(::Jabber::MUC::SimpleMUCClient) }

    it "raises an error if a required config setting is not set" do
      lambda {
        Flapjack::Gateways::Oobetet::Bot.new(:config => config.delete('watched_check'), :logger => @logger)
      }.should raise_error
    end

    it "starts and is stopped by a signal" do
      t = now.to_i

      time_checker = mock(Flapjack::Gateways::Oobetet::TimeChecker)
      time_checker.should_receive(:respond_to?).with(:receive_status).and_return(true)
      time_checker.should_receive(:receive_status).with('recovery', t)

      client = mock(::Jabber::Client)
      client.should_receive(:connect)
      client.should_receive(:auth).with('password')
      client.should_receive(:send).with(an_instance_of(::Jabber::Presence))

      muc_client.should_receive(:on_message).and_yield(t, 'test', 'Recovery "PING" on foo.bar.net')
      muc_client.should_receive(:join).with('flapjacktest@conference.example.com/flapjack')
      muc_client.should_receive(:say).with(/^flapjack oobetet gateway started/)

      muc_client.should_receive(:active?).and_return(true)
      muc_client.should_receive(:exit)

      client.should_receive(:close)

      ::Jabber::Client.should_receive(:new).and_return(client)
      ::Jabber::MUC::SimpleMUCClient.should_receive(:new).and_return(muc_client)

      lock.should_receive(:synchronize).and_yield
      stop_cond = mock(MonitorMixin::ConditionVariable)
      stop_cond.should_receive(:wait_until)

      fob = Flapjack::Gateways::Oobetet::Bot.new(:lock => lock, :stop_condition => stop_cond,
        :config => config, :logger => @logger)
      fob.instance_variable_set('@siblings', [time_checker])
      fob.start
    end

    it "announces to jabber rooms" do
      muc_client2 = mock(::Jabber::MUC::SimpleMUCClient)

<<<<<<< HEAD
      muc_client.should_receive(:say).with('hello!')
      muc_client2.should_receive(:say).with('hello!')
=======
  it "runs a loop checking for recorded problems" do
    timer = double('timer')
    timer.should_receive(:cancel)
    EM::Synchrony.should_receive(:add_periodic_timer).with(60).and_return(timer)
>>>>>>> 4a0187ea

      lock.should_receive(:synchronize).and_yield

      fob = Flapjack::Gateways::Oobetet::Bot.new(:lock => lock, :config => config, :logger => @logger)
      fob.instance_variable_set('@muc_clients', {'room1' => muc_client, 'room2' => muc_client2})
      fob.announce('hello!')
    end

  end

end<|MERGE_RESOLUTION|>--- conflicted
+++ resolved
@@ -15,13 +15,9 @@
                  }
   }
 
-<<<<<<< HEAD
   let(:now) { Time.now }
-=======
-  let(:stanza) { double('stanza') }
->>>>>>> 4a0187ea
-
-  let(:lock) { mock(Monitor) }
+
+  let(:lock) { double(Monitor) }
 
   context 'notifications' do
 
@@ -43,13 +39,13 @@
     end
 
     it "checks for a breach and emits notifications" do
-      time_check = mock(Flapjack::Gateways::Oobetet::TimeChecker)
+      time_check = double(Flapjack::Gateways::Oobetet::TimeChecker)
       time_check.should_receive(:respond_to?).with(:announce).and_return(false)
       time_check.should_receive(:respond_to?).with(:breach?).and_return(true)
       time_check.should_receive(:breach?).
         and_return("haven't seen a test problem notification in the last 300 seconds")
 
-      bot = mock(Flapjack::Gateways::Oobetet::Bot)
+      bot = double(Flapjack::Gateways::Oobetet::Bot)
       bot.should_receive(:respond_to?).with(:announce).and_return(true)
       bot.should_receive(:announce).with(/^Flapjack Self Monitoring is Critical/)
 
@@ -74,7 +70,7 @@
 
     it "starts and is stopped by a signal" do
       lock.should_receive(:synchronize).and_yield
-      stop_cond = mock(MonitorMixin::ConditionVariable)
+      stop_cond = double(MonitorMixin::ConditionVariable)
       stop_cond.should_receive(:wait_until)
 
       fot = Flapjack::Gateways::Oobetet::TimeChecker.new(:lock => lock, :stop_condition => stop_cond,
@@ -146,7 +142,7 @@
 
   context 'XMPP' do
 
-    let(:muc_client) { mock(::Jabber::MUC::SimpleMUCClient) }
+    let(:muc_client) { double(::Jabber::MUC::SimpleMUCClient) }
 
     it "raises an error if a required config setting is not set" do
       lambda {
@@ -157,11 +153,11 @@
     it "starts and is stopped by a signal" do
       t = now.to_i
 
-      time_checker = mock(Flapjack::Gateways::Oobetet::TimeChecker)
+      time_checker = double(Flapjack::Gateways::Oobetet::TimeChecker)
       time_checker.should_receive(:respond_to?).with(:receive_status).and_return(true)
       time_checker.should_receive(:receive_status).with('recovery', t)
 
-      client = mock(::Jabber::Client)
+      client = double(::Jabber::Client)
       client.should_receive(:connect)
       client.should_receive(:auth).with('password')
       client.should_receive(:send).with(an_instance_of(::Jabber::Presence))
@@ -179,7 +175,7 @@
       ::Jabber::MUC::SimpleMUCClient.should_receive(:new).and_return(muc_client)
 
       lock.should_receive(:synchronize).and_yield
-      stop_cond = mock(MonitorMixin::ConditionVariable)
+      stop_cond = double(MonitorMixin::ConditionVariable)
       stop_cond.should_receive(:wait_until)
 
       fob = Flapjack::Gateways::Oobetet::Bot.new(:lock => lock, :stop_condition => stop_cond,
@@ -189,17 +185,10 @@
     end
 
     it "announces to jabber rooms" do
-      muc_client2 = mock(::Jabber::MUC::SimpleMUCClient)
-
-<<<<<<< HEAD
+      muc_client2 = double(::Jabber::MUC::SimpleMUCClient)
+
       muc_client.should_receive(:say).with('hello!')
       muc_client2.should_receive(:say).with('hello!')
-=======
-  it "runs a loop checking for recorded problems" do
-    timer = double('timer')
-    timer.should_receive(:cancel)
-    EM::Synchrony.should_receive(:add_periodic_timer).with(60).and_return(timer)
->>>>>>> 4a0187ea
 
       lock.should_receive(:synchronize).and_yield
 
