require 'spec_helper'

require 'flapjack/gateways/pagerduty'

describe Flapjack::Gateways::Pagerduty, :logger => true do

  let(:config) { {'queue'    => 'pagerduty_notifications'} }

  let(:now)   { Time.now }

<<<<<<< HEAD
  let(:redis) {  mock(Redis) }

  let(:lock)  { mock(Monitor) }
=======
  let(:redis) {  double('redis') }

  it "prompts the blocking redis connection to quit" do
    shutdown_redis = double('shutdown_redis')
    shutdown_redis.should_receive(:rpush).with(config['queue'], %q{{"notification_type":"shutdown"}})
    EM::Hiredis.should_receive(:connect).and_return(shutdown_redis)
>>>>>>> 4a0187ea

  before(:each) do
    Flapjack.stub(:redis).and_return(redis)
  end

  context 'notifications' do

    let(:message) { {'notification_type'  => 'problem',
                     'contact_first_name' => 'John',
                     'contact_last_name' => 'Smith',
                     'address' => 'pdservicekey',
                     'state' => 'CRITICAL',
                     'summary' => '',
                     'last_state' => 'OK',
                     'last_summary' => 'TEST',
                     'details' => 'Testing',
                     'time' => now.to_i,
                     'event_id' => 'app-02:ping'}
                  }

    # TODO use separate threads in the test instead?
    it "starts and is stopped by an exception" do
      Kernel.should_receive(:sleep).with(10)

      Flapjack::Data::Message.should_receive(:foreach_on_queue).
        with('pagerduty_notifications').and_yield(message)

      Flapjack::Data::Message.should_receive(:wait_for_queue).
        with('pagerduty_notifications').and_raise(Flapjack::PikeletStop)

      lock.should_receive(:synchronize).and_yield

      fpn = Flapjack::Gateways::Pagerduty::Notifier.new(:lock => lock,
        :config => config, :logger => @logger)
      fpn.should_receive(:handle_message).with(message)
      fpn.should_receive(:test_pagerduty_connection).twice.and_return(false, true)
      expect { fpn.start }.to raise_error(Flapjack::PikeletStop)
    end

    it "tests the pagerduty connection" do
      fpn = Flapjack::Gateways::Pagerduty::Notifier.new(:config => config, :logger => @logger)

      req = stub_request(:post, "https://events.pagerduty.com/generic/2010-04-15/create_event.json").
         with(:body => {'service_key'  => '11111111111111111111111111111111',
                        'incident_key' => 'Flapjack is running a NOOP',
                        'event_type'   => 'nop',
                        'description'  => 'I love APIs with noops.'}.to_json).
         to_return(:status => 200, :body => {'status' => 'success'}.to_json)

      fpn.send(:test_pagerduty_connection)
      req.should have_been_requested
    end

    it "handles notifications received via Redis" do
      fpn = Flapjack::Gateways::Pagerduty::Notifier.new(:config => config, :logger => @logger)

      req = stub_request(:post, "https://events.pagerduty.com/generic/2010-04-15/create_event.json").
         with(:body => {'service_key'  => 'pdservicekey',
                        'incident_key' => 'app-02:ping',
                        'event_type'   => 'trigger',
                        'description'  => 'PROBLEM - "ping" on app-02 is CRITICAL - '}.to_json).
         to_return(:status => 200, :body => {'status' => 'success'}.to_json)

      fpn.send(:handle_message, message)
      req.should have_been_requested
    end

  end

  context 'acknowledgements' do

<<<<<<< HEAD
    let(:entity_check) { mock(Flapjack::Data::EntityCheck) }

    let(:status_change) { {'id'        => 'ABCDEFG',
                           'name'      => 'John Smith',
                           'email'     => 'johns@example.com',
                           'html_url'  => 'http://flpjck.pagerduty.com/users/ABCDEFG'}
                        }
=======
    contact = double('contact')
    contact.should_receive(:pagerduty_credentials).and_return({
      'service_key' => '12345678',
      'subdomain"'  => 'flpjck',
      'username'    => 'flapjack',
      'password'    => 'password123'
    })

    entity_check = double('entity_check')
    entity_check.should_receive(:check).and_return('PING')
    entity_check.should_receive(:contacts).and_return([contact])
    entity_check.should_receive(:entity_name).exactly(2).times.and_return('foo-app-01.bar.net')
    Flapjack::Data::Event.should_receive(:create_acknowledgement).with('foo-app-01.bar.net', 'PING',
      :summary => 'Acknowledged on PagerDuty', :redis => redis)
>>>>>>> 4a0187ea

    # TODO use separate threads in the test instead?
    it "doesn't look for acknowledgements if this search is already running" do
      redis.should_receive(:del).with('sem_pagerduty_acks_running')

      redis.should_receive(:setnx).with('sem_pagerduty_acks_running', 'true').and_return(0)

      Kernel.should_receive(:sleep).with(10).and_raise(Flapjack::PikeletStop.new)

<<<<<<< HEAD
      lock.should_receive(:synchronize).and_yield
=======
  it "runs a blocking loop listening for notifications" do
    timer = double('timer')
    timer.should_receive(:cancel)
    EM::Synchrony.should_receive(:add_periodic_timer).with(10).and_return(timer)
>>>>>>> 4a0187ea

      fpa = Flapjack::Gateways::Pagerduty::AckFinder.new(:lock => lock,
        :config => config, :logger => @logger)
      expect { fpa.start }.to raise_error(Flapjack::PikeletStop)
    end

    # TODO use separate threads in the test instead?
    it "looks for and creates acknowledgements if the search is not already running" do
      redis.should_receive(:del).with('sem_pagerduty_acks_running').twice

      redis.should_receive(:setnx).with('sem_pagerduty_acks_running', 'true').and_return(1)
      redis.should_receive(:expire).with('sem_pagerduty_acks_running', 300)

      contact = mock(Flapjack::Data::Contact)
      contact.should_receive(:pagerduty_credentials).and_return({
        'service_key' => '12345678',
        'subdomain"'  => 'flpjck',
        'username'    => 'flapjack',
        'password'    => 'password123'
      })

      entity_check.should_receive(:contacts).and_return([contact])
      entity_check.should_receive(:check).and_return('PING')
      entity_check.should_receive(:entity_name).and_return('foo-app-01.bar.net')

      Flapjack::Data::EntityCheck.should_receive(:find_all_failing_unacknowledged).
        and_return(['PING:foo-app-01.bar.net'])

      Flapjack::Data::EntityCheck.should_receive(:for_event_id).
        with('PING:foo-app-01.bar.net').and_return(entity_check)

      Flapjack::Data::Event.should_receive(:create_acknowledgement).with('events',
        'foo-app-01.bar.net', 'PING',
        :summary => 'Acknowledged on PagerDuty by John Smith')

      Kernel.should_receive(:sleep).with(10).and_raise(Flapjack::PikeletStop.new)

      response = {:pg_acknowledged_by => status_change}

      lock.should_receive(:synchronize).and_yield

      fpa = Flapjack::Gateways::Pagerduty::AckFinder.new(:lock => lock,
        :config => config, :logger => @logger)
      fpa.should_receive(:pagerduty_acknowledged?).and_return(response)
      expect { fpa.start }.to raise_error(Flapjack::PikeletStop)
    end

    # testing separately and stubbing above
    it "looks for acknowledgements via the PagerDuty API" do
      check = 'PING'
      since = (now.utc - (60*60*24*7)).iso8601 # the last week
      unt   = (now.utc + (60*60*24)).iso8601   # 1 day in the future

      response = {"incidents" =>
        [{"incident_number" => 12,
          "status" => "acknowledged",
          "last_status_change_by" => status_change}],
        "limit"=>100,
        "offset"=>0,
        "total"=>1}

      req = stub_request(:get, "https://flapjack:password123@flpjck.pagerduty.com/api/v1/incidents").
        with(:query => {:fields => 'incident_number,status,last_status_change_by',
                        :incident_key => check, :since => since, :until => unt,
                        :status => 'acknowledged'}).
        to_return(:status => 200, :body => response.to_json, :headers => {})

      redis.should_receive(:del).with('sem_pagerduty_acks_running')

      fpa = Flapjack::Gateways::Pagerduty::AckFinder.new(:config => config, :logger => @logger)

      result = fpa.send(:pagerduty_acknowledged?, 'subdomain' => 'flpjck',
        'username' => 'flapjack', 'password' => 'password123', 'check' => check)

      result.should be_a(Hash)
      result.should have_key(:pg_acknowledged_by)
      result[:pg_acknowledged_by].should be_a(Hash)
      result[:pg_acknowledged_by].should have_key('id')
      result[:pg_acknowledged_by]['id'].should == 'ABCDEFG'

      req.should have_been_requested
    end

  end

end<|MERGE_RESOLUTION|>--- conflicted
+++ resolved
@@ -8,18 +8,9 @@
 
   let(:now)   { Time.now }
 
-<<<<<<< HEAD
-  let(:redis) {  mock(Redis) }
+  let(:redis) {  double(Redis) }
 
-  let(:lock)  { mock(Monitor) }
-=======
-  let(:redis) {  double('redis') }
-
-  it "prompts the blocking redis connection to quit" do
-    shutdown_redis = double('shutdown_redis')
-    shutdown_redis.should_receive(:rpush).with(config['queue'], %q{{"notification_type":"shutdown"}})
-    EM::Hiredis.should_receive(:connect).and_return(shutdown_redis)
->>>>>>> 4a0187ea
+  let(:lock)  { double(Monitor) }
 
   before(:each) do
     Flapjack.stub(:redis).and_return(redis)
@@ -91,30 +82,13 @@
 
   context 'acknowledgements' do
 
-<<<<<<< HEAD
-    let(:entity_check) { mock(Flapjack::Data::EntityCheck) }
+    let(:entity_check) { double(Flapjack::Data::EntityCheck) }
 
     let(:status_change) { {'id'        => 'ABCDEFG',
                            'name'      => 'John Smith',
                            'email'     => 'johns@example.com',
                            'html_url'  => 'http://flpjck.pagerduty.com/users/ABCDEFG'}
                         }
-=======
-    contact = double('contact')
-    contact.should_receive(:pagerduty_credentials).and_return({
-      'service_key' => '12345678',
-      'subdomain"'  => 'flpjck',
-      'username'    => 'flapjack',
-      'password'    => 'password123'
-    })
-
-    entity_check = double('entity_check')
-    entity_check.should_receive(:check).and_return('PING')
-    entity_check.should_receive(:contacts).and_return([contact])
-    entity_check.should_receive(:entity_name).exactly(2).times.and_return('foo-app-01.bar.net')
-    Flapjack::Data::Event.should_receive(:create_acknowledgement).with('foo-app-01.bar.net', 'PING',
-      :summary => 'Acknowledged on PagerDuty', :redis => redis)
->>>>>>> 4a0187ea
 
     # TODO use separate threads in the test instead?
     it "doesn't look for acknowledgements if this search is already running" do
@@ -124,14 +98,7 @@
 
       Kernel.should_receive(:sleep).with(10).and_raise(Flapjack::PikeletStop.new)
 
-<<<<<<< HEAD
       lock.should_receive(:synchronize).and_yield
-=======
-  it "runs a blocking loop listening for notifications" do
-    timer = double('timer')
-    timer.should_receive(:cancel)
-    EM::Synchrony.should_receive(:add_periodic_timer).with(10).and_return(timer)
->>>>>>> 4a0187ea
 
       fpa = Flapjack::Gateways::Pagerduty::AckFinder.new(:lock => lock,
         :config => config, :logger => @logger)
@@ -145,7 +112,7 @@
       redis.should_receive(:setnx).with('sem_pagerduty_acks_running', 'true').and_return(1)
       redis.should_receive(:expire).with('sem_pagerduty_acks_running', 300)
 
-      contact = mock(Flapjack::Data::Contact)
+      contact = double(Flapjack::Data::Contact)
       contact.should_receive(:pagerduty_credentials).and_return({
         'service_key' => '12345678',
         'subdomain"'  => 'flpjck',
