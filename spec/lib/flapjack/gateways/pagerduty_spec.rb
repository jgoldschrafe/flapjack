--- conflicted
+++ resolved
@@ -10,340 +10,12 @@
 
   let(:redis) {  mock('redis') }
 
-<<<<<<< HEAD
-  # it "prompts the blocking redis connection to quit" do
-  #   redis.should_receive(:rpush).with(config['queue'], %q{{"notification_type":"shutdown"}})
-  #   ::Redis.should_receive(:new).and_return(redis)
-
-  #   fp = Flapjack::Gateways::Pagerduty.new(:config => config, :logger => @logger)
-  #   fp.stop
-  # end
-
-  # it "doesn't look for acknowledgements if this search is already running" do
-  #   redis.should_receive(:get).with('sem_pagerduty_acks_running').and_return('true')
-  #   ::Redis.should_receive(:new).and_return(redis)
-  #   fp = Flapjack::Gateways::Pagerduty::AckFinder.new(:config => config, :logger => @logger)
-
-  #   fp.should_not_receive(:find_pagerduty_acknowledgements)
-  #   fp.find_pagerduty_acknowledgements_if_safe
-  # end
-
-  # it "looks for acknowledgements if the search is not already running" do
-  #   redis.should_receive(:get).with('sem_pagerduty_acks_running').and_return(nil)
-  #   redis.should_receive(:set).with('sem_pagerduty_acks_running', 'true')
-  #   redis.should_receive(:expire).with('sem_pagerduty_acks_running', 300)
-
-  #   redis.should_receive(:del).with('sem_pagerduty_acks_running')
-
-  #   ::Redis.should_receive(:new).and_return(redis)
-  #   fp = Flapjack::Gateways::Pagerduty.new(:config => config, :logger => @logger)
-
-  #   fp.should_receive(:find_pagerduty_acknowledgements)
-  #   fp.find_pagerduty_acknowledgements_if_safe
-  # end
-
-  # # Testing the private PagerDuty methods separately, it's simpler. May be
-  # # an argument for splitting some of them to another module, accessed by this
-  # # class, in which case it makes more sense for the methods to be public.
-
-  # # NB: needs to run in synchrony block to catch the evented HTTP requests
-  # it "looks for acknowledgements via the PagerDuty API" do
-  #   check = 'PING'
-  #   Time.should_receive(:now).and_return(time)
-  #   since = (time.utc - (60*60*24*7)).iso8601 # the last week
-  #   unt   = (time.utc + (60*60*24)).iso8601   # 1 day in the future
-
-  #   response = {"incidents" =>
-  #     [{"incident_number" => 12,
-  #       "status" => "acknowledged",
-  #       "last_status_change_by" => {"id"=>"ABCDEFG", "name"=>"John Smith",
-  #                                   "email"=>"johns@example.com",
-  #                                   "html_url"=>"http://flpjck.pagerduty.com/users/ABCDEFG"}
-  #      }
-  #     ],
-  #     "limit"=>100,
-  #     "offset"=>0,
-  #     "total"=>1}
-
-  #   stub_request(:get, "https://flpjck.pagerduty.com/api/v1/incidents?" +
-  #     "fields=incident_number,status,last_status_change_by&incident_key=#{check}&" +
-  #     "since=#{since}&status=acknowledged&until=#{unt}").
-  #      with(:headers => {'Authorization'=>['flapjack', 'password123']}).
-  #      to_return(:status => 200, :body => response.to_json, :headers => {})
-
-  #   ::Redis.should_receive(:new).and_return(redis)
-  #   fp = Flapjack::Gateways::Pagerduty.new(:config => config, :logger => @logger)
-
-  #   result = fp.send(:pagerduty_acknowledged?, 'subdomain' => 'flpjck', 'username' => 'flapjack',
-  #     'password' => 'password123', 'check' => check)
-
-  #   result.should be_a(Hash)
-  #   result.should have_key(:pg_acknowledged_by)
-  #   result[:pg_acknowledged_by].should be_a(Hash)
-  #   result[:pg_acknowledged_by].should have_key('id')
-  #   result[:pg_acknowledged_by]['id'].should == 'ABCDEFG'
-  # end
-
-  # it "creates acknowledgements when pagerduty acknowledgements are found" do
-  #   ::Redis.should_receive(:new).and_return(redis)
-
-  #   fp = Flapjack::Gateways::Pagerduty.new(:config => config, :logger => @logger)
-
-  #   contact = mock('contact')
-  #   contact.should_receive(:pagerduty_credentials).and_return({
-  #     'service_key' => '12345678',
-  #     'subdomain"'  => 'flpjck',
-  #     'username'    => 'flapjack',
-  #     'password'    => 'password123'
-  #   })
-
-  #   entity_check = mock('entity_check')
-  #   entity_check.should_receive(:check).and_return('PING')
-  #   entity_check.should_receive(:contacts).and_return([contact])
-  #   entity_check.should_receive(:entity_name).exactly(2).times.and_return('foo-app-01.bar.net')
-  #   Flapjack::Data::Event.should_receive(:create_acknowledgement).with('foo-app-01.bar.net', 'PING',
-  #     :summary => 'Acknowledged on PagerDuty', :redis => redis)
-
-  #   Flapjack::Data::Global.should_receive(:unacknowledged_failing_checks).and_return([entity_check])
-
-  #   fp.should_receive(:pagerduty_acknowledged?).and_return({})
-
-  #   fp.send(:find_pagerduty_acknowledgements)
-  # end
-
-  # it "runs a blocking loop listening for notifications" do
-  #   redis.should_receive(:del).with('sem_pagerduty_acks_running')
-
-  #   ::Redis.should_receive(:new).and_return(redis)
-  #   fp = Flapjack::Gateways::Pagerduty.new(:config => config, :logger => @logger)
-
-  #   blpop_count = 0
-
-  #   redis.should_receive(:blpop).twice {
-  #     blpop_count += 1
-  #     if blpop_count == 1
-  #       ["pagerduty_notifications", %q{{"notification_type":"problem","event_id":"main-example.com:ping","state":"critical","summary":"!!!"}}]
-  #     else
-  #       fp.instance_variable_set('@should_quit', true)
-  #       ["pagerduty_notifications", %q{{"notification_type":"shutdown"}}]
-  #     end
-  #   }
-
-  #   fp.should_receive(:test_pagerduty_connection).and_return(true)
-  #   fp.should_receive(:send_pagerduty_event)
-
-  #   fp.start
-  # end
-
-  # it "tests the pagerduty connection" do
-  #   evt = { "service_key"  => "11111111111111111111111111111111",
-  #           "incident_key" => "Flapjack is running a NOOP",
-  #           "event_type"   => "nop",
-  #           "description"  => "I love APIs with noops." }
-  #   body = evt.to_json
-
-  #   stub_request(:post, "https://events.pagerduty.com/generic/2010-04-15/create_event.json").
-  #     with(:body => body).to_return(:status => 200, :body => '{"status":"success"}', :headers => {})
-
-  #   ::Redis.should_receive(:new).and_return(redis)
-  #   fp = Flapjack::Gateways::Pagerduty.new(:config => config, :logger => @logger)
-
-  #   ret = fp.send(:test_pagerduty_connection)
-  #   ret.should be_true
-  # end
-
-  # it "sends an event to pagerduty" do
-  #   evt = {"service_key"  => "abcdefg",
-  #          "incident_key" => "Flapjack test",
-  #          "event_type"   => "nop",
-  #          "description"  => "Not really sent anyway"}
-  #   body = evt.to_json
-
-  #   stub_request(:post, "https://events.pagerduty.com/generic/2010-04-15/create_event.json").
-  #     with(:body => body).to_return(:status => 200, :body => "", :headers => {})
-
-  #   ::Redis.should_receive(:new).and_return(redis)
-  #   fp = Flapjack::Gateways::Pagerduty.new(:config => config, :logger => @logger)
-
-  #   ret = fp.send(:send_pagerduty_event, evt)
-  #   ret.should_not be_nil
-  #   ret.should == [200, nil]
-  # end
-=======
-  it "prompts the blocking redis connection to quit" do
-    shutdown_redis = mock('shutdown_redis')
-    shutdown_redis.should_receive(:rpush).with(config['queue'], %q{{"notification_type":"shutdown"}})
-    EM::Hiredis.should_receive(:connect).and_return(shutdown_redis)
-
-    Flapjack::RedisPool.should_receive(:new).and_return(redis)
-    fp = Flapjack::Gateways::Pagerduty.new(:config => config, :logger => @logger)
-    fp.stop
-  end
-
-  it "doesn't look for acknowledgements if this search is already running" do
-    redis.should_receive(:get).with('sem_pagerduty_acks_running').and_return('true')
-    Flapjack::RedisPool.should_receive(:new).and_return(redis)
-    fp = Flapjack::Gateways::Pagerduty.new(:config => config, :logger => @logger)
-
-    fp.should_not_receive(:find_pagerduty_acknowledgements)
-    fp.find_pagerduty_acknowledgements_if_safe
-  end
-
-  it "looks for acknowledgements if the search is not already running" do
-    redis.should_receive(:get).with('sem_pagerduty_acks_running').and_return(nil)
-    redis.should_receive(:set).with('sem_pagerduty_acks_running', 'true')
-    redis.should_receive(:expire).with('sem_pagerduty_acks_running', 300)
-
-    redis.should_receive(:del).with('sem_pagerduty_acks_running')
-
-    Flapjack::RedisPool.should_receive(:new).and_return(redis)
-    fp = Flapjack::Gateways::Pagerduty.new(:config => config, :logger => @logger)
-
-    fp.should_receive(:find_pagerduty_acknowledgements)
-    fp.find_pagerduty_acknowledgements_if_safe
-  end
-
-  # Testing the private PagerDuty methods separately, it's simpler. May be
-  # an argument for splitting some of them to another module, accessed by this
-  # class, in which case it makes more sense for the methods to be public.
-
-  # NB: needs to run in synchrony block to catch the evented HTTP requests
-  it "looks for acknowledgements via the PagerDuty API" do
-    check = 'PING'
-    Time.should_receive(:now).and_return(time)
-    since = (time.utc - (60*60*24*7)).iso8601 # the last week
-    unt   = (time.utc + (60*60*24)).iso8601   # 1 day in the future
-
-    response = {"incidents" =>
-      [{"incident_number" => 12,
-        "status" => "acknowledged",
-        "last_status_change_by" => {"id"=>"ABCDEFG", "name"=>"John Smith",
-                                    "email"=>"johns@example.com",
-                                    "html_url"=>"http://flpjck.pagerduty.com/users/ABCDEFG"}
-       }
-      ],
-      "limit"=>100,
-      "offset"=>0,
-      "total"=>1}
-
-    stub_request(:get, "https://flpjck.pagerduty.com/api/v1/incidents?" +
-      "fields=incident_number,status,last_status_change_by&incident_key=#{check}&" +
-      "since=#{since}&status=acknowledged&until=#{unt}").
-       with(:headers => {'Authorization'=>['flapjack', 'password123']}).
-       to_return(:status => 200, :body => response.to_json, :headers => {})
-
-    Flapjack::RedisPool.should_receive(:new).and_return(redis)
-    fp = Flapjack::Gateways::Pagerduty.new(:config => config, :logger => @logger)
-
-
-    EM.synchrony do
-      result = fp.send(:pagerduty_acknowledged?, 'subdomain' => 'flpjck', 'username' => 'flapjack',
-        'password' => 'password123', 'check' => check)
-
-      result.should be_a(Hash)
-      result.should have_key(:pg_acknowledged_by)
-      result[:pg_acknowledged_by].should be_a(Hash)
-      result[:pg_acknowledged_by].should have_key('id')
-      result[:pg_acknowledged_by]['id'].should == 'ABCDEFG'
-      EM.stop
-    end
+  context 'notifications' do
 
   end
 
-  it "creates acknowledgements when pagerduty acknowledgements are found" do
-    Flapjack::RedisPool.should_receive(:new).and_return(redis)
-    fp = Flapjack::Gateways::Pagerduty.new(:config => config, :logger => @logger)
+  context 'acknowledgements' do
 
-    contact = mock('contact')
-    contact.should_receive(:pagerduty_credentials).and_return({
-      'service_key' => '12345678',
-      'subdomain"'  => 'flpjck',
-      'username'    => 'flapjack',
-      'password'    => 'password123'
-    })
-
-    entity_check = mock('entity_check')
-    entity_check.should_receive(:check).and_return('PING')
-    entity_check.should_receive(:contacts).and_return([contact])
-    entity_check.should_receive(:entity_name).exactly(2).times.and_return('foo-app-01.bar.net')
-    Flapjack::Data::Event.should_receive(:create_acknowledgement).with('foo-app-01.bar.net', 'PING',
-      :summary => 'Acknowledged on PagerDuty', :redis => redis)
-
-    Flapjack::Data::Global.should_receive(:unacknowledged_failing_checks).and_return([entity_check])
-
-    fp.should_receive(:pagerduty_acknowledged?).and_return({})
-
-    fp.send(:find_pagerduty_acknowledgements)
   end
 
-  it "runs a blocking loop listening for notifications" do
-    timer = mock('timer')
-    timer.should_receive(:cancel)
-    EM::Synchrony.should_receive(:add_periodic_timer).with(10).and_return(timer)
-
-    redis.should_receive(:del).with('sem_pagerduty_acks_running')
-
-    Flapjack::RedisPool.should_receive(:new).and_return(redis)
-    fp = Flapjack::Gateways::Pagerduty.new(:config => config, :logger => @logger)
-
-    blpop_count = 0
-
-    redis.should_receive(:blpop).twice {
-      blpop_count += 1
-      if blpop_count == 1
-        ["pagerduty_notifications", %q{{"notification_type":"problem","event_id":"main-example.com:ping","state":"critical","summary":"!!!"}}]
-      else
-        fp.instance_variable_set('@should_quit', true)
-        ["pagerduty_notifications", %q{{"notification_type":"shutdown"}}]
-      end
-    }
-
-    fp.should_receive(:test_pagerduty_connection).and_return(true)
-    fp.should_receive(:send_pagerduty_event)
-
-    fp.start
-  end
-
-  it "tests the pagerduty connection" do
-    evt = { "service_key"  => "11111111111111111111111111111111",
-            "incident_key" => "Flapjack is running a NOOP",
-            "event_type"   => "nop",
-            "description"  => "I love APIs with noops." }
-    body = evt.to_json
-
-    stub_request(:post, "https://events.pagerduty.com/generic/2010-04-15/create_event.json").
-      with(:body => body).to_return(:status => 200, :body => '{"status":"success"}', :headers => {})
-
-    Flapjack::RedisPool.should_receive(:new).and_return(redis)
-    fp = Flapjack::Gateways::Pagerduty.new(:config => config, :logger => @logger)
-
-    EM.synchrony do
-      ret = fp.send(:test_pagerduty_connection)
-      ret.should be_true
-      EM.stop
-    end
-  end
-
-  it "sends an event to pagerduty" do
-    evt = {"service_key"  => "abcdefg",
-           "incident_key" => "Flapjack test",
-           "event_type"   => "nop",
-           "description"  => "Not really sent anyway"}
-    body = evt.to_json
-
-    stub_request(:post, "https://events.pagerduty.com/generic/2010-04-15/create_event.json").
-      with(:body => body).to_return(:status => 200, :body => "", :headers => {})
-
-    Flapjack::RedisPool.should_receive(:new).and_return(redis)
-    fp = Flapjack::Gateways::Pagerduty.new(:config => config, :logger => @logger)
-
-    EM.synchrony do
-      ret = fp.send(:send_pagerduty_event, evt)
-      ret.should_not be_nil
-      ret.should == [200, nil]
-      EM.stop
-    end
-  end
->>>>>>> 618b2958
-
 end