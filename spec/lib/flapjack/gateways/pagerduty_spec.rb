require 'spec_helper'

require 'flapjack/gateways/pagerduty'

describe Flapjack::Gateways::Pagerduty, :logger => true do

  let(:config) { {'queue'    => 'pagerduty_notifications'} }

  let(:now)   { Time.now }

  let(:redis) {  double(Redis) }

  let(:lock)  { double(Monitor) }

  before(:each) do
    Flapjack.stub(:redis).and_return(redis)
  end

  context 'notifications' do

    let(:message) { {'notification_type'  => 'problem',
                     'contact_first_name' => 'John',
                     'contact_last_name' => 'Smith',
                     'address' => 'pdservicekey',
                     'state' => 'CRITICAL',
                     'summary' => '',
                     'last_state' => 'OK',
                     'last_summary' => 'TEST',
                     'details' => 'Testing',
                     'time' => now.to_i,
                     'event_id' => 'app-02:ping'}
                  }

    # TODO use separate threads in the test instead?
    it "starts and is stopped by an exception" do
      Kernel.should_receive(:sleep).with(10)

      Flapjack::Data::Message.should_receive(:foreach_on_queue).
        with('pagerduty_notifications').and_yield(message)

      Flapjack::Data::Message.should_receive(:wait_for_queue).
        with('pagerduty_notifications').and_raise(Flapjack::PikeletStop)

      lock.should_receive(:synchronize).and_yield

      fpn = Flapjack::Gateways::Pagerduty::Notifier.new(:lock => lock,
        :config => config, :logger => @logger)
      fpn.should_receive(:handle_message).with(message)
      fpn.should_receive(:test_pagerduty_connection).twice.and_return(false, true)
      expect { fpn.start }.to raise_error(Flapjack::PikeletStop)
    end

    it "tests the pagerduty connection" do
      fpn = Flapjack::Gateways::Pagerduty::Notifier.new(:config => config, :logger => @logger)

      req = stub_request(:post, "https://events.pagerduty.com/generic/2010-04-15/create_event.json").
         with(:body => {'service_key'  => '11111111111111111111111111111111',
                        'incident_key' => 'Flapjack is running a NOOP',
                        'event_type'   => 'nop',
                        'description'  => 'I love APIs with noops.'}.to_json).
         to_return(:status => 200, :body => {'status' => 'success'}.to_json)

      fpn.send(:test_pagerduty_connection)
      req.should have_been_requested
    end

    it "handles notifications received via Redis" do
      fpn = Flapjack::Gateways::Pagerduty::Notifier.new(:config => config, :logger => @logger)

      req = stub_request(:post, "https://events.pagerduty.com/generic/2010-04-15/create_event.json").
         with(:body => {'service_key'  => 'pdservicekey',
                        'incident_key' => 'app-02:ping',
                        'event_type'   => 'trigger',
                        'description'  => 'PROBLEM - "ping" on app-02 is CRITICAL - '}.to_json).
         to_return(:status => 200, :body => {'status' => 'success'}.to_json)

      fpn.send(:handle_message, message)
      req.should have_been_requested
    end

  end

  context 'acknowledgements' do

<<<<<<< HEAD
    let(:entity_check) { mock(Flapjack::Data::Check) }
=======
    let(:entity_check) { double(Flapjack::Data::EntityCheck) }
>>>>>>> 5abe4e23

    let(:status_change) { {'id'        => 'ABCDEFG',
                           'name'      => 'John Smith',
                           'email'     => 'johns@example.com',
                           'html_url'  => 'http://flpjck.pagerduty.com/users/ABCDEFG'}
                        }

    # TODO use separate threads in the test instead?
    it "doesn't look for acknowledgements if this search is already running" do
      redis.should_receive(:del).with('sem_pagerduty_acks_running')

      redis.should_receive(:setnx).with('sem_pagerduty_acks_running', 'true').and_return(0)

      Kernel.should_receive(:sleep).with(10).and_raise(Flapjack::PikeletStop.new)

      lock.should_receive(:synchronize).and_yield

      fpa = Flapjack::Gateways::Pagerduty::AckFinder.new(:lock => lock,
        :config => config, :logger => @logger)
      expect { fpa.start }.to raise_error(Flapjack::PikeletStop)
    end

    # TODO use separate threads in the test instead?
    it "looks for and creates acknowledgements if the search is not already running" do
      redis.should_receive(:del).with('sem_pagerduty_acks_running').twice

      redis.should_receive(:setnx).with('sem_pagerduty_acks_running', 'true').and_return(1)
      redis.should_receive(:expire).with('sem_pagerduty_acks_running', 300)

      contact = double(Flapjack::Data::Contact)
      contact.should_receive(:pagerduty_credentials).and_return({
        'service_key' => '12345678',
        'subdomain"'  => 'flpjck',
        'username'    => 'flapjack',
        'password'    => 'password123'
      })

      contacts_all = mock(:contacts, :all => [contact])
      entity_check.should_receive(:contacts).and_return(contacts_all)
      entity_check.should_receive(:entity_name).twice.and_return('foo-app-01.bar.net')
      entity_check.should_receive(:name).twice.and_return('PING')
      entity_check.should_receive(:in_unscheduled_maintenance?).and_return(false)

      failing_checks = mock('failing_checks', :all => [entity_check])
      Flapjack::Data::Check.should_receive(:intersect).with(:state =>
        ['critical', 'warning', 'unknown']).and_return(failing_checks)

      # Flapjack::Data::Check.should_receive(:find_all_failing_unacknowledged).
      #   and_return(['PING:foo-app-01.bar.net'])

      # Flapjack::Data::Check.should_receive(:for_event_id).
      #   with('PING:foo-app-01.bar.net').and_return(entity_check)

      Flapjack::Data::Event.should_receive(:create_acknowledgement).with('events',
        'foo-app-01.bar.net', 'PING',
        :summary => 'Acknowledged on PagerDuty by John Smith')

      Kernel.should_receive(:sleep).with(10).and_raise(Flapjack::PikeletStop.new)

      response = {:pg_acknowledged_by => status_change}

      lock.should_receive(:synchronize).and_yield

      fpa = Flapjack::Gateways::Pagerduty::AckFinder.new(:lock => lock,
        :config => config, :logger => @logger)
      fpa.should_receive(:pagerduty_acknowledged?).and_return(response)
      expect { fpa.start }.to raise_error(Flapjack::PikeletStop)
    end

    # testing separately and stubbing above
    it "looks for acknowledgements via the PagerDuty API" do
      check = 'PING'
      since = (now.utc - (60*60*24*7)).iso8601 # the last week
      unt   = (now.utc + (60*60*24)).iso8601   # 1 day in the future

      response = {"incidents" =>
        [{"incident_number" => 12,
          "status" => "acknowledged",
          "last_status_change_by" => status_change}],
        "limit"=>100,
        "offset"=>0,
        "total"=>1}

      req = stub_request(:get, "https://flapjack:password123@flpjck.pagerduty.com/api/v1/incidents").
        with(:query => {:fields => 'incident_number,status,last_status_change_by',
                        :incident_key => check, :since => since, :until => unt,
                        :status => 'acknowledged'}).
        to_return(:status => 200, :body => response.to_json, :headers => {})

      redis.should_receive(:del).with('sem_pagerduty_acks_running')

      fpa = Flapjack::Gateways::Pagerduty::AckFinder.new(:config => config, :logger => @logger)

      result = fpa.send(:pagerduty_acknowledged?, 'subdomain' => 'flpjck',
        'username' => 'flapjack', 'password' => 'password123', 'check' => check)

      result.should be_a(Hash)
      result.should have_key(:pg_acknowledged_by)
      result[:pg_acknowledged_by].should be_a(Hash)
      result[:pg_acknowledged_by].should have_key('id')
      result[:pg_acknowledged_by]['id'].should == 'ABCDEFG'

      req.should have_been_requested
    end

  end

end<|MERGE_RESOLUTION|>--- conflicted
+++ resolved
@@ -8,8 +8,7 @@
 
   let(:now)   { Time.now }
 
-  let(:redis) {  double(Redis) }
-
+  let(:redis) { double(Redis) }
   let(:lock)  { double(Monitor) }
 
   before(:each) do
@@ -82,11 +81,7 @@
 
   context 'acknowledgements' do
 
-<<<<<<< HEAD
-    let(:entity_check) { mock(Flapjack::Data::Check) }
-=======
-    let(:entity_check) { double(Flapjack::Data::EntityCheck) }
->>>>>>> 5abe4e23
+    let(:entity_check) { double(Flapjack::Data::Check) }
 
     let(:status_change) { {'id'        => 'ABCDEFG',
                            'name'      => 'John Smith',
@@ -124,21 +119,15 @@
         'password'    => 'password123'
       })
 
-      contacts_all = mock(:contacts, :all => [contact])
+      contacts_all = double(:contacts, :all => [contact])
       entity_check.should_receive(:contacts).and_return(contacts_all)
       entity_check.should_receive(:entity_name).twice.and_return('foo-app-01.bar.net')
       entity_check.should_receive(:name).twice.and_return('PING')
       entity_check.should_receive(:in_unscheduled_maintenance?).and_return(false)
 
-      failing_checks = mock('failing_checks', :all => [entity_check])
+      failing_checks = double('failing_checks', :all => [entity_check])
       Flapjack::Data::Check.should_receive(:intersect).with(:state =>
         ['critical', 'warning', 'unknown']).and_return(failing_checks)
-
-      # Flapjack::Data::Check.should_receive(:find_all_failing_unacknowledged).
-      #   and_return(['PING:foo-app-01.bar.net'])
-
-      # Flapjack::Data::Check.should_receive(:for_event_id).
-      #   with('PING:foo-app-01.bar.net').and_return(entity_check)
 
       Flapjack::Data::Event.should_receive(:create_acknowledgement).with('events',
         'foo-app-01.bar.net', 'PING',
