--- conflicted
+++ resolved
@@ -92,12 +92,8 @@
                            'html_url'  => 'http://flpjck.pagerduty.com/users/ABCDEFG'}
                         }
 
-<<<<<<< HEAD
     it "doesn't look for acknowledgements if this search is already running" do
       expect(redis).to receive(:del).with('sem_pagerduty_acks_running')
-=======
-    expect(Flapjack::Data::EntityCheck).to receive(:unacknowledged_failing).and_return([entity_check])
->>>>>>> 2228ecf8
 
       expect(redis).to receive(:setnx).with('sem_pagerduty_acks_running', 'true').and_return(0)
 
@@ -135,7 +131,7 @@
         ['critical', 'warning', 'unknown']).and_return(failing_checks)
 
       expect(Flapjack::Data::Event).to receive(:create_acknowledgement).with('events',
-        'foo-app-01.bar.net', 'PING',
+        check,
         :summary => 'Acknowledged on PagerDuty by John Smith',
         :duration => 14400)
 
