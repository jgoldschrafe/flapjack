require 'spec_helper'

describe 'web/views/contact.html.erb', :erb_view => true do

  it "should escape unsafe check characters in URI parameters" do
    @contact = double('contact')
<<<<<<< HEAD

    expect(@contact).to receive(:name).twice.and_return('Aeschylus')

    no_notification_rules = double('no_notification_rules', :all => [])
    expect(@contact).to receive(:notification_rules).and_return(no_notification_rules)

    @contact_media = []

    check = double('check')
    expect(check).to receive(:name).exactly(3).times.and_return('Disk / Utilisation')
    checks_all = double('all_checks', :all => [check])
=======
    expect(@contact).to receive(:media)
    expect(@contact).to receive(:name).and_return('Aeschylus')
    expect(@contact).to receive(:notification_rules)
>>>>>>> 448ceb96

    entity = double('entity')
    expect(entity).to receive(:name).exactly(3).times.and_return('abc-xyz-01')
    expect(entity).to receive(:checks).and_return(checks_all)

    all_entities = double('all_entities', :all => [entity])
    expect(@contact).to receive(:entities).and_return(all_entities)

    page = render_erb('contact.html.erb', binding)
    expect(page).to match(%r{\?entity=abc-xyz-01&amp;check=Disk%20%2F%20Utilisation})
  end

end<|MERGE_RESOLUTION|>--- conflicted
+++ resolved
@@ -4,9 +4,8 @@
 
   it "should escape unsafe check characters in URI parameters" do
     @contact = double('contact')
-<<<<<<< HEAD
 
-    expect(@contact).to receive(:name).twice.and_return('Aeschylus')
+    expect(@contact).to receive(:name).and_return('Aeschylus')
 
     no_notification_rules = double('no_notification_rules', :all => [])
     expect(@contact).to receive(:notification_rules).and_return(no_notification_rules)
@@ -16,11 +15,6 @@
     check = double('check')
     expect(check).to receive(:name).exactly(3).times.and_return('Disk / Utilisation')
     checks_all = double('all_checks', :all => [check])
-=======
-    expect(@contact).to receive(:media)
-    expect(@contact).to receive(:name).and_return('Aeschylus')
-    expect(@contact).to receive(:notification_rules)
->>>>>>> 448ceb96
 
     entity = double('entity')
     expect(entity).to receive(:name).exactly(3).times.and_return('abc-xyz-01')
