--- conflicted
+++ resolved
@@ -3,28 +3,24 @@
 describe 'web/views/contact.html.erb', :erb_view => true do
 
   it "should escape unsafe check characters in URI parameters" do
-<<<<<<< HEAD
-    @contact = mock('contact')
-=======
     @contact = double('contact')
-    @contact.should_receive(:media)
->>>>>>> 5abe4e23
+
     @contact.should_receive(:name).twice.and_return('Aeschylus')
 
-    no_notification_rules = mock('no_notification_rules', :all => [])
+    no_notification_rules = double('no_notification_rules', :all => [])
     @contact.should_receive(:notification_rules).and_return(no_notification_rules)
 
     @contact_media = []
 
-    entity_check = mock('entity_check')
+    entity_check = double('entity_check')
     entity_check.should_receive(:name).exactly(3).times.and_return('Disk / Utilisation')
-    entity_checks_all = mock('all_checks', :all => [entity_check])
+    entity_checks_all = double('all_checks', :all => [entity_check])
 
     entity = double('entity')
     entity.should_receive(:name).exactly(3).times.and_return('abc-xyz-01')
     entity.should_receive(:checks).and_return(entity_checks_all)
 
-    all_entities = mock('all_entities', :all => [entity])
+    all_entities = double('all_entities', :all => [entity])
     @contact.should_receive(:entities).and_return(all_entities)
 
     page = render_erb('contact.html.erb', binding)
