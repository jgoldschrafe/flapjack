require 'spec_helper'
require 'flapjack/gateways/web'

describe Flapjack::Gateways::Web, :sinatra => true, :logger => true do

  def app
    Flapjack::Gateways::Web
  end

  let(:entity_name)     { 'example.com'}
  let(:entity_name_esc) { CGI.escape(entity_name) }
  let(:check)           { 'ping' }

  let(:entity)          { double(Flapjack::Data::Entity) }
  let(:entity_check)    { double(Flapjack::Data::EntityCheck) }

  let(:redis) { double(Redis) }

  before(:all) do
    Flapjack::Gateways::Web.class_eval {
      set :show_exceptions, false
    }
  end

  before(:each) do
    Flapjack.stub(:redis).and_return(redis)
    Flapjack::Gateways::Web.instance_variable_set('@config', {})
    Flapjack::Gateways::Web.instance_variable_set('@logger', @logger)
    Flapjack::Gateways::Web.start
  end

  def expect_stats
    redis.should_receive(:dbsize).and_return(3)
    redis.should_receive(:keys).with('executive_instance:*').and_return(["executive_instance:foo-app-01"])
    redis.should_receive(:hget).once.and_return(Time.now.to_i - 60)
    redis.should_receive(:hgetall).twice.and_return({'all' => '8001', 'ok' => '8002'},
      {'all' => '9001', 'ok' => '9002'})
    redis.should_receive(:llen).with('events')
    redis.should_receive(:zrange).with('current_entities', 0, -1).and_return(['foo-app-01.example.com'])
    redis.should_receive(:zrange).with('current_checks:foo-app-01.example.com', 0, -1, {:withscores => true}).and_return([['ping', 1382329923.0]])
  end

  def expect_check_stats
    Flapjack::Data::EntityCheck.should_receive(:count_all).
      and_return(1)
    Flapjack::Data::EntityCheck.should_receive(:count_all_failing).
      and_return(1)
  end

  def expect_entity_stats
    Flapjack::Data::Entity.should_receive(:find_all_with_checks).
      and_return([entity_name])
    Flapjack::Data::Entity.should_receive(:find_all_with_failing_checks).
      and_return([entity_name])
  end

  def expect_entity_check_status(ec)
    time = Time.now.to_i

    ec.should_receive(:state).and_return('ok')
    ec.should_receive(:summary).and_return('happy results are returned')
    ec.should_receive(:last_update).and_return(time - (3 * 60 * 60))
    ec.should_receive(:last_change).and_return(time - (3 * 60 * 60))
    ec.should_receive(:last_notification_for_state).with(:problem).and_return({:timestamp => time - ((3 * 60 * 60) + (5 * 60))})
    ec.should_receive(:last_notification_for_state).with(:recovery).and_return({:timestamp => time - (3 * 60 * 60)})
    ec.should_receive(:last_notification_for_state).with(:acknowledgement).and_return({:timestamp => nil})
    ec.should_receive(:in_scheduled_maintenance?).and_return(false)
    ec.should_receive(:in_unscheduled_maintenance?).and_return(false)
  end

  # TODO add data, test that pages contain representations of it
  # (for the methods that access redis directly)

  it "shows a page listing all checks" do
    #redis.should_receive(:keys).with('*:*:states').and_return(["#{entity_name}:#{check}"])
    Flapjack::Data::EntityCheck.should_receive(:find_all_by_entity).
      and_return({entity_name => [check]})
    expect_check_stats

    expect_entity_check_status(entity_check)

    Flapjack::Data::Entity.should_receive(:find_by_name).
      with(entity_name).and_return(entity)

    Flapjack::Data::EntityCheck.should_receive(:for_entity).
      with(entity, 'ping').and_return(entity_check)

    aget '/checks_all'
    last_response.should be_ok
  end

  it "shows a page listing failing checks" do
    #redis.should_receive(:zrange).with('failed_checks', 0, -1).and_return(["#{entity_name}:#{check}"])

    expect_check_stats

    expect_entity_check_status(entity_check)

    Flapjack::Data::Entity.should_receive(:find_by_name).
      with(entity_name).and_return(entity)

    Flapjack::Data::EntityCheck.should_receive(:find_all_failing_by_entity).
      and_return({entity_name => [check]})

    Flapjack::Data::EntityCheck.should_receive(:for_entity).
<<<<<<< HEAD
      with(entity, 'ping').and_return(entity_check)
    get '/checks_failing'
=======
      with(entity, 'ping', :redis => redis).and_return(entity_check)
    aget '/checks_failing'
>>>>>>> 4b00ca6a
    last_response.should be_ok
  end

  it "shows a page listing flapjack statistics" do
    #redis.should_receive(:keys).with('check:*').and_return([])
    #redis.should_receive(:zrange).with('failed_checks', 0, -1).and_return(["#{entity_name}:#{check}"])
    expect_stats
    expect_check_stats
    expect_entity_stats

    aget '/self_stats'
    last_response.should be_ok
  end

  it "shows the state of a check for an entity" do
    time = Time.now
    Time.should_receive(:now).exactly(5).times.and_return(time)

    last_notifications = {:problem         => {:timestamp => time.to_i - ((3 * 60 * 60) + (5 * 60)), :summary => 'prob'},
                          :recovery        => {:timestamp => time.to_i - (3 * 60 * 60), :summary => nil},
                          :acknowledgement => {:timestamp => nil, :summary => nil} }

    expect_check_stats
    entity_check.should_receive(:state).and_return('ok')
    entity_check.should_receive(:last_update).and_return(time.to_i - (3 * 60 * 60))
    entity_check.should_receive(:last_change).and_return(time.to_i - (3 * 60 * 60))
    entity_check.should_receive(:summary).and_return('all good')
    entity_check.should_receive(:details).and_return('seriously, all very wonderful')
    entity_check.should_receive(:last_notifications_of_each_type).and_return(last_notifications)
    entity_check.should_receive(:maintenances).with(nil, nil, :scheduled => true).and_return([])
    entity_check.should_receive(:failed?).and_return(false)
    entity_check.should_receive(:current_maintenance).with(:scheduled => true).and_return(false)
    entity_check.should_receive(:current_maintenance).with(:scheduled => false).and_return(false)
    entity_check.should_receive(:contacts).and_return([])
    entity_check.should_receive(:historical_states).
      with(nil, time.to_i, :order => 'desc', :limit => 20).and_return([])
    entity_check.should_receive(:enabled?).with().
      and_return(true)

    Flapjack::Data::Entity.should_receive(:find_by_name).
      with(entity_name).and_return(entity)

    Flapjack::Data::EntityCheck.should_receive(:for_entity).
      with(entity, 'ping').and_return(entity_check)

    aget "/check?entity=#{entity_name_esc}&check=ping"
    last_response.should be_ok
    # TODO test instance variables set to appropriate values
  end

  it "returns 404 if an unknown entity is requested" do
    Flapjack::Data::Entity.should_receive(:find_by_name).
      with(entity_name_esc).and_return(nil)

    aget "/check?entity=#{entity_name_esc}&check=ping"
    last_response.should be_not_found
  end

  # TODO shouldn't create actual entity record
  it "returns 404 if no entity check is passed" do
    Flapjack::Data::Entity.should_receive(:find_by_name).
      with(entity_name).and_return(entity)

    aget "/check?entity=#{entity_name_esc}"
    last_response.should be_not_found
  end

  it "creates an acknowledgement for an entity check" do
    Flapjack::Data::Entity.should_receive(:find_by_name).
      with(entity_name).and_return(entity)

    Flapjack::Data::EntityCheck.should_receive(:for_entity).
      with(entity, 'ping').and_return(entity_check)

    Flapjack::Data::Event.should_receive(:create_acknowledgement).
      with('events', entity_name, 'ping', :summary => "", :duration => (4 * 60 * 60),
           :acknowledgement_id => '1234')

    apost "/acknowledgements/#{entity_name_esc}/ping?acknowledgement_id=1234"
    last_response.status.should == 302
  end

  it "creates a scheduled maintenance period for an entity check" do
    t = Time.now.to_i

    start_time = Time.at(t - (24 * 60 * 60))
    duration = 30 * 60
    summary = 'wow'

    Chronic.should_receive(:parse).with('1 day ago').and_return(start_time)
    ChronicDuration.should_receive(:parse).with('30 minutes').and_return(duration)

    Flapjack::Data::Entity.should_receive(:find_by_name).
      with(entity_name).and_return(entity)

    Flapjack::Data::EntityCheck.should_receive(:for_entity).
      with(entity, 'ping').and_return(entity_check)

    entity_check.should_receive(:create_scheduled_maintenance).
      with(start_time.to_i, duration, :summary => summary)

    apost "/scheduled_maintenances/#{entity_name_esc}/ping?"+
      "start_time=1+day+ago&duration=30+minutes&summary=wow"

    last_response.status.should == 302
  end

  it "deletes a scheduled maintenance period for an entity check" do
    t = Time.now.to_i

    start_time = t - (24 * 60 * 60)

    Flapjack::Data::Entity.should_receive(:find_by_name).
      with(entity_name).and_return(entity)

    Flapjack::Data::EntityCheck.should_receive(:for_entity).
      with(entity, 'ping').and_return(entity_check)

    entity_check.should_receive(:end_scheduled_maintenance).with(start_time)

    adelete "/scheduled_maintenances/#{entity_name_esc}/ping?start_time=#{start_time}"
    last_response.status.should == 302
  end

  it "shows a list of all known contacts" do
    Flapjack::Data::Contact.should_receive(:all)

    aget "/contacts"
    last_response.should be_ok
  end

  it "shows details of an individual contact found by id" do
    contact = double('contact')
    contact.should_receive(:name).twice.and_return("Smithson Smith")
    contact.should_receive(:media).exactly(3).times.and_return({})
    contact.should_receive(:entities).with(:checks => true).and_return([])
    contact.should_receive(:notification_rules).and_return([])

    Flapjack::Data::Contact.should_receive(:find_by_id).
      with('0362').and_return(contact)

    aget "/contacts/0362"
    last_response.should be_ok
  end

end<|MERGE_RESOLUTION|>--- conflicted
+++ resolved
@@ -37,7 +37,7 @@
       {'all' => '9001', 'ok' => '9002'})
     redis.should_receive(:llen).with('events')
     redis.should_receive(:zrange).with('current_entities', 0, -1).and_return(['foo-app-01.example.com'])
-    redis.should_receive(:zrange).with('current_checks:foo-app-01.example.com', 0, -1, {:withscores => true}).and_return([['ping', 1382329923.0]])
+    redis.should_receive(:zrange).with('current_checks:foo-app-01.example.com', 0, -1, :withscores => true).and_return([['ping', 1382329923.0]])
   end
 
   def expect_check_stats
@@ -72,7 +72,6 @@
   # (for the methods that access redis directly)
 
   it "shows a page listing all checks" do
-    #redis.should_receive(:keys).with('*:*:states').and_return(["#{entity_name}:#{check}"])
     Flapjack::Data::EntityCheck.should_receive(:find_all_by_entity).
       and_return({entity_name => [check]})
     expect_check_stats
@@ -85,13 +84,11 @@
     Flapjack::Data::EntityCheck.should_receive(:for_entity).
       with(entity, 'ping').and_return(entity_check)
 
-    aget '/checks_all'
+    get '/checks_all'
     last_response.should be_ok
   end
 
   it "shows a page listing failing checks" do
-    #redis.should_receive(:zrange).with('failed_checks', 0, -1).and_return(["#{entity_name}:#{check}"])
-
     expect_check_stats
 
     expect_entity_check_status(entity_check)
@@ -103,24 +100,18 @@
       and_return({entity_name => [check]})
 
     Flapjack::Data::EntityCheck.should_receive(:for_entity).
-<<<<<<< HEAD
       with(entity, 'ping').and_return(entity_check)
     get '/checks_failing'
-=======
-      with(entity, 'ping', :redis => redis).and_return(entity_check)
-    aget '/checks_failing'
->>>>>>> 4b00ca6a
+
     last_response.should be_ok
   end
 
   it "shows a page listing flapjack statistics" do
-    #redis.should_receive(:keys).with('check:*').and_return([])
-    #redis.should_receive(:zrange).with('failed_checks', 0, -1).and_return(["#{entity_name}:#{check}"])
     expect_stats
     expect_check_stats
     expect_entity_stats
 
-    aget '/self_stats'
+    get '/self_stats'
     last_response.should be_ok
   end
 
@@ -155,7 +146,7 @@
     Flapjack::Data::EntityCheck.should_receive(:for_entity).
       with(entity, 'ping').and_return(entity_check)
 
-    aget "/check?entity=#{entity_name_esc}&check=ping"
+    get "/check?entity=#{entity_name_esc}&check=ping"
     last_response.should be_ok
     # TODO test instance variables set to appropriate values
   end
@@ -164,7 +155,7 @@
     Flapjack::Data::Entity.should_receive(:find_by_name).
       with(entity_name_esc).and_return(nil)
 
-    aget "/check?entity=#{entity_name_esc}&check=ping"
+    get "/check?entity=#{entity_name_esc}&check=ping"
     last_response.should be_not_found
   end
 
@@ -173,7 +164,7 @@
     Flapjack::Data::Entity.should_receive(:find_by_name).
       with(entity_name).and_return(entity)
 
-    aget "/check?entity=#{entity_name_esc}"
+    get "/check?entity=#{entity_name_esc}"
     last_response.should be_not_found
   end
 
@@ -188,7 +179,7 @@
       with('events', entity_name, 'ping', :summary => "", :duration => (4 * 60 * 60),
            :acknowledgement_id => '1234')
 
-    apost "/acknowledgements/#{entity_name_esc}/ping?acknowledgement_id=1234"
+    post "/acknowledgements/#{entity_name_esc}/ping?acknowledgement_id=1234"
     last_response.status.should == 302
   end
 
@@ -211,7 +202,7 @@
     entity_check.should_receive(:create_scheduled_maintenance).
       with(start_time.to_i, duration, :summary => summary)
 
-    apost "/scheduled_maintenances/#{entity_name_esc}/ping?"+
+    post "/scheduled_maintenances/#{entity_name_esc}/ping?"+
       "start_time=1+day+ago&duration=30+minutes&summary=wow"
 
     last_response.status.should == 302
@@ -230,14 +221,14 @@
 
     entity_check.should_receive(:end_scheduled_maintenance).with(start_time)
 
-    adelete "/scheduled_maintenances/#{entity_name_esc}/ping?start_time=#{start_time}"
+    delete "/scheduled_maintenances/#{entity_name_esc}/ping?start_time=#{start_time}"
     last_response.status.should == 302
   end
 
   it "shows a list of all known contacts" do
     Flapjack::Data::Contact.should_receive(:all)
 
-    aget "/contacts"
+    get "/contacts"
     last_response.should be_ok
   end
 
@@ -251,7 +242,7 @@
     Flapjack::Data::Contact.should_receive(:find_by_id).
       with('0362').and_return(contact)
 
-    aget "/contacts/0362"
+    get "/contacts/0362"
     last_response.should be_ok
   end
 
