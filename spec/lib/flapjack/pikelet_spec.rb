require 'spec_helper'
require 'flapjack/pikelet'

describe Flapjack::Pikelet, :logger => true do

<<<<<<< HEAD
  let(:config)        { mock('config') }

  let(:lock)          { mock(Monitor) }
  let(:stop_cond)     { mock(MonitorMixin::ConditionVariable) }
  let(:finished_cond) { mock(MonitorMixin::ConditionVariable) }
  let(:thread)        { mock(Thread) }
  let(:shutdown)      { mock(Proc) }

  it "creates and starts a processor pikelet" do
    Flapjack::Logger.should_receive(:new).and_return(@logger)

    config.should_receive(:[]).with('logger').and_return(nil)
    config.should_receive(:[]).with('max_runs').and_return(nil)
=======
  let(:config) { double('config') }
  let(:redis_config) { double('redis_config') }

  let(:logger) { double(Flapjack::Logger) }

  let(:fiber) { double(Fiber) }
>>>>>>> 4a0187ea

    finished_cond.should_receive(:signal)
    lock.should_receive(:new_cond).twice.and_return(stop_cond, finished_cond)
    lock.should_receive(:synchronize).and_yield
    Monitor.should_receive(:new).and_return(lock)

    processor = mock('processor')
    processor.should_receive(:start)
    Flapjack::Processor.should_receive(:new).with(:lock => lock,
      :stop_condition => stop_cond, :config => config,
      :logger => @logger).and_return(processor)

    Thread.should_receive(:new).and_yield.and_return(thread)
    thread.should_receive(:abort_on_exception=).with(true)
    Thread.should_receive(:current).and_return(thread)

    pikelets = Flapjack::Pikelet.create('processor', shutdown, :config => config,
      :logger => @logger)
    pikelets.should_not be_nil
    pikelets.should have(1).pikelet
    pikelet = pikelets.first
    pikelet.should be_a(Flapjack::Pikelet::Generic)

    pikelet.start
  end

  it "handles an exception from a processor pikelet, and restarts it, then shuts down" do
    exc = RuntimeError.new
    Flapjack::Logger.should_receive(:new).and_return(@logger)

    config.should_receive(:[]).with('logger').and_return(nil)
    config.should_receive(:[]).with('max_runs').and_return(2)

<<<<<<< HEAD
    finished_cond.should_receive(:signal)
    lock.should_receive(:new_cond).twice.and_return(stop_cond, finished_cond)
    lock.should_receive(:synchronize).and_yield
    Monitor.should_receive(:new).and_return(lock)

    processor = mock('processor')
    processor.should_receive(:start).twice.and_raise(exc)
    Flapjack::Processor.should_receive(:new).with(:lock => lock,
      :stop_condition => stop_cond, :config => config,
      :logger => @logger).and_return(processor)
=======
    fc = double('coordinator')

    processor = double('processor')
    processor.should_receive(:start)
    Flapjack::Processor.should_receive(:new).with(:config => config,
        :redis_config => redis_config, :boot_time => time, :logger => logger, :coordinator => fc).
      and_return(processor)
>>>>>>> 4a0187ea

    Thread.should_receive(:new).and_yield.and_return(thread)
    thread.should_receive(:abort_on_exception=).with(true)
    Thread.should_receive(:current).and_return(thread)

   shutdown.should_receive(:call)

    pikelets = Flapjack::Pikelet.create('processor', shutdown, :config => config,
      :logger => @logger)
    pikelets.should_not be_nil
    pikelets.should have(1).pikelet
    pikelet = pikelets.first
    pikelet.should be_a(Flapjack::Pikelet::Generic)

    pikelet.start
  end

  it "creates and starts a http server gateway" do
    Flapjack::Logger.should_receive(:new).and_return(@logger)

    config.should_receive(:[]).with('logger').and_return(nil)
    config.should_receive(:[]).with('max_runs').and_return(nil)
    config.should_receive(:[]).with('port').and_return(7654)
    config.should_receive(:[]).with('timeout').and_return(90)

<<<<<<< HEAD
    finished_cond.should_receive(:signal)
    lock.should_receive(:new_cond).twice.and_return(stop_cond, finished_cond)
    lock.should_receive(:synchronize).and_yield
    Monitor.should_receive(:new).and_return(lock)
=======
    resque_redis = double('resque_redis')
    redis = double('redis')
    Flapjack::RedisPool.should_receive(:new).twice.and_return(resque_redis, redis)
    Resque.should_receive(:redis=).with(resque_redis)
>>>>>>> 4a0187ea

    server = mock('server')
    server.should_receive(:mount).with('/', Rack::Handler::WEBrick,
      Flapjack::Gateways::Web)
    server.should_receive(:start)
    WEBrick::HTTPServer.should_receive(:new).
      with(:Port => 7654, :BindAddress => '127.0.0.1',
           :AccessLog => [], :Logger => an_instance_of(::WEBrick::Log)).
      and_return(server)

    Flapjack::Gateways::Web.should_receive(:instance_variable_set).
      with('@config', config)
<<<<<<< HEAD
    Flapjack::Gateways::Web.should_receive(:instance_variable_set).
      with('@logger', @logger)

    Thread.should_receive(:new).and_yield.and_return(thread)
    thread.should_receive(:abort_on_exception=).with(true)
    Thread.should_receive(:current).and_return(thread)

    Flapjack::Gateways::Web.should_receive(:start)

    pikelets = Flapjack::Pikelet.create('web', shutdown, :config => config,
      :logger => @logger)
    pikelets.should_not be_nil
    pikelets.should have(1).pikelet
    pikelet = pikelets.first
    pikelet.should be_a(Flapjack::Pikelet::HTTP)
    pikelet.start
=======
    Flapjack::Gateways::Email.should_receive(:instance_variable_set).
      with('@redis', redis)
    Flapjack::Gateways::Email.should_receive(:instance_variable_set).
      with('@logger', logger)

    worker = double('worker')
    worker.should_receive(:work).with(0.1)
    Flapjack::Gateways::Email.should_receive(:start)
    EM::Resque::Worker.should_receive(:new).with('email_notif').and_return(worker)

    fiber.should_receive(:resume)
    Fiber.should_receive(:new).and_yield.and_return(fiber)

    pik = Flapjack::Pikelet.create('email', :config => config,
      :redis_config => redis_config)
    pik.should be_a(Flapjack::Pikelet::Resque)
    pik.start
>>>>>>> 4a0187ea
  end

  it "handles an exception from a http server gateway" do
    exc = RuntimeError.new

    Flapjack::Logger.should_receive(:new).and_return(@logger)

    config.should_receive(:[]).with('logger').and_return(nil)
    config.should_receive(:[]).with('max_runs').and_return(nil)
    config.should_receive(:[]).with('port').and_return(7654)
    config.should_receive(:[]).with('timeout').and_return(90)

<<<<<<< HEAD
    finished_cond.should_receive(:signal)
    lock.should_receive(:new_cond).twice.and_return(stop_cond, finished_cond)
    lock.should_receive(:synchronize).and_yield
    Monitor.should_receive(:new).and_return(lock)

    server = mock('server')
    server.should_receive(:mount).with('/', Rack::Handler::WEBrick,
      Flapjack::Gateways::Web)
    server.should_receive(:start).and_raise(exc)
    WEBrick::HTTPServer.should_receive(:new).
      with(:Port => 7654, :BindAddress => '127.0.0.1',
           :AccessLog => [], :Logger => an_instance_of(::WEBrick::Log)).
=======
    server = double('server')
    server.should_receive(:timeout=).with(90)
    server.should_receive(:start)
    Thin::Server.should_receive(:new).
      with(/^(?:\d{1,3}\.){3}\d{1,3}$/, 7654,
        Flapjack::Gateways::Web, :signals => false).
>>>>>>> 4a0187ea
      and_return(server)

    Flapjack::Gateways::Web.should_receive(:instance_variable_set).
      with('@config', config)
    Flapjack::Gateways::Web.should_receive(:instance_variable_set).
      with('@logger', @logger)

    Thread.should_receive(:new).and_yield.and_return(thread)
    thread.should_receive(:abort_on_exception=).with(true)
    Thread.should_receive(:current).and_return(thread)

    shutdown.should_receive(:call)

    Flapjack::Gateways::Web.should_receive(:start)

    pikelets = Flapjack::Pikelet.create('web', shutdown, :config => config,
      :logger => @logger)
    pikelets.should_not be_nil
    pikelets.should have(1).pikelet
    pikelet = pikelets.first
    pikelet.should be_a(Flapjack::Pikelet::HTTP)
    pikelet.start
  end

end<|MERGE_RESOLUTION|>--- conflicted
+++ resolved
@@ -3,35 +3,26 @@
 
 describe Flapjack::Pikelet, :logger => true do
 
-<<<<<<< HEAD
-  let(:config)        { mock('config') }
+  let(:config)        { double('config') }
 
-  let(:lock)          { mock(Monitor) }
-  let(:stop_cond)     { mock(MonitorMixin::ConditionVariable) }
-  let(:finished_cond) { mock(MonitorMixin::ConditionVariable) }
-  let(:thread)        { mock(Thread) }
-  let(:shutdown)      { mock(Proc) }
+  let(:lock)          { double(Monitor) }
+  let(:stop_cond)     { double(MonitorMixin::ConditionVariable) }
+  let(:finished_cond) { double(MonitorMixin::ConditionVariable) }
+  let(:thread)        { double(Thread) }
+  let(:shutdown)      { double(Proc) }
 
   it "creates and starts a processor pikelet" do
     Flapjack::Logger.should_receive(:new).and_return(@logger)
 
     config.should_receive(:[]).with('logger').and_return(nil)
     config.should_receive(:[]).with('max_runs').and_return(nil)
-=======
-  let(:config) { double('config') }
-  let(:redis_config) { double('redis_config') }
-
-  let(:logger) { double(Flapjack::Logger) }
-
-  let(:fiber) { double(Fiber) }
->>>>>>> 4a0187ea
 
     finished_cond.should_receive(:signal)
     lock.should_receive(:new_cond).twice.and_return(stop_cond, finished_cond)
     lock.should_receive(:synchronize).and_yield
     Monitor.should_receive(:new).and_return(lock)
 
-    processor = mock('processor')
+    processor = double('processor')
     processor.should_receive(:start)
     Flapjack::Processor.should_receive(:new).with(:lock => lock,
       :stop_condition => stop_cond, :config => config,
@@ -58,26 +49,16 @@
     config.should_receive(:[]).with('logger').and_return(nil)
     config.should_receive(:[]).with('max_runs').and_return(2)
 
-<<<<<<< HEAD
     finished_cond.should_receive(:signal)
     lock.should_receive(:new_cond).twice.and_return(stop_cond, finished_cond)
     lock.should_receive(:synchronize).and_yield
     Monitor.should_receive(:new).and_return(lock)
 
-    processor = mock('processor')
+    processor = double('processor')
     processor.should_receive(:start).twice.and_raise(exc)
     Flapjack::Processor.should_receive(:new).with(:lock => lock,
       :stop_condition => stop_cond, :config => config,
       :logger => @logger).and_return(processor)
-=======
-    fc = double('coordinator')
-
-    processor = double('processor')
-    processor.should_receive(:start)
-    Flapjack::Processor.should_receive(:new).with(:config => config,
-        :redis_config => redis_config, :boot_time => time, :logger => logger, :coordinator => fc).
-      and_return(processor)
->>>>>>> 4a0187ea
 
     Thread.should_receive(:new).and_yield.and_return(thread)
     thread.should_receive(:abort_on_exception=).with(true)
@@ -103,19 +84,12 @@
     config.should_receive(:[]).with('port').and_return(7654)
     config.should_receive(:[]).with('timeout').and_return(90)
 
-<<<<<<< HEAD
     finished_cond.should_receive(:signal)
     lock.should_receive(:new_cond).twice.and_return(stop_cond, finished_cond)
     lock.should_receive(:synchronize).and_yield
     Monitor.should_receive(:new).and_return(lock)
-=======
-    resque_redis = double('resque_redis')
-    redis = double('redis')
-    Flapjack::RedisPool.should_receive(:new).twice.and_return(resque_redis, redis)
-    Resque.should_receive(:redis=).with(resque_redis)
->>>>>>> 4a0187ea
 
-    server = mock('server')
+    server = double('server')
     server.should_receive(:mount).with('/', Rack::Handler::WEBrick,
       Flapjack::Gateways::Web)
     server.should_receive(:start)
@@ -126,7 +100,6 @@
 
     Flapjack::Gateways::Web.should_receive(:instance_variable_set).
       with('@config', config)
-<<<<<<< HEAD
     Flapjack::Gateways::Web.should_receive(:instance_variable_set).
       with('@logger', @logger)
 
@@ -143,25 +116,6 @@
     pikelet = pikelets.first
     pikelet.should be_a(Flapjack::Pikelet::HTTP)
     pikelet.start
-=======
-    Flapjack::Gateways::Email.should_receive(:instance_variable_set).
-      with('@redis', redis)
-    Flapjack::Gateways::Email.should_receive(:instance_variable_set).
-      with('@logger', logger)
-
-    worker = double('worker')
-    worker.should_receive(:work).with(0.1)
-    Flapjack::Gateways::Email.should_receive(:start)
-    EM::Resque::Worker.should_receive(:new).with('email_notif').and_return(worker)
-
-    fiber.should_receive(:resume)
-    Fiber.should_receive(:new).and_yield.and_return(fiber)
-
-    pik = Flapjack::Pikelet.create('email', :config => config,
-      :redis_config => redis_config)
-    pik.should be_a(Flapjack::Pikelet::Resque)
-    pik.start
->>>>>>> 4a0187ea
   end
 
   it "handles an exception from a http server gateway" do
@@ -174,27 +128,18 @@
     config.should_receive(:[]).with('port').and_return(7654)
     config.should_receive(:[]).with('timeout').and_return(90)
 
-<<<<<<< HEAD
     finished_cond.should_receive(:signal)
     lock.should_receive(:new_cond).twice.and_return(stop_cond, finished_cond)
     lock.should_receive(:synchronize).and_yield
     Monitor.should_receive(:new).and_return(lock)
 
-    server = mock('server')
+    server = double('server')
     server.should_receive(:mount).with('/', Rack::Handler::WEBrick,
       Flapjack::Gateways::Web)
     server.should_receive(:start).and_raise(exc)
     WEBrick::HTTPServer.should_receive(:new).
       with(:Port => 7654, :BindAddress => '127.0.0.1',
            :AccessLog => [], :Logger => an_instance_of(::WEBrick::Log)).
-=======
-    server = double('server')
-    server.should_receive(:timeout=).with(90)
-    server.should_receive(:start)
-    Thin::Server.should_receive(:new).
-      with(/^(?:\d{1,3}\.){3}\d{1,3}$/, 7654,
-        Flapjack::Gateways::Web, :signals => false).
->>>>>>> 4a0187ea
       and_return(server)
 
     Flapjack::Gateways::Web.should_receive(:instance_variable_set).
