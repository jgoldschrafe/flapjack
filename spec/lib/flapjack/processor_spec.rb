require 'spec_helper'
require 'flapjack/processor'
require 'flapjack/coordinator'

describe Flapjack::Processor, :logger => true do

  # NB: this is only testing the public API of the Processor class, which is pretty limited.
  # (initialize, main, stop). Most test coverage for this class comes from the cucumber features.

<<<<<<< HEAD
  let(:lock) { mock(Monitor) }
  let(:redis) { mock(Redis) }

  before(:each) do
    Flapjack.stub(:redis).and_return(redis)
  end
=======
  let(:config) { double(Flapjack::Configuration) }
>>>>>>> 4a0187ea

  # TODO this does too much -- split it up
  it "starts up, runs and shuts down" do
    t = Time.now.to_i

    Flapjack::Filters::Ok.should_receive(:new)
    Flapjack::Filters::ScheduledMaintenance.should_receive(:new)
    Flapjack::Filters::UnscheduledMaintenance.should_receive(:new)
    Flapjack::Filters::Delays.should_receive(:new)
    Flapjack::Filters::Acknowledgement.should_receive(:new)

<<<<<<< HEAD
=======
    redis = double('redis')

>>>>>>> 4a0187ea
    redis.should_receive(:hset).with(/^executive_instance:/, "boot_time", anything)
    redis.should_receive(:hget).with('event_counters', 'all').and_return(nil)
    redis.should_receive(:hset).with('event_counters', 'all', 0)
    redis.should_receive(:hset).with('event_counters', 'ok', 0)
    redis.should_receive(:hset).with('event_counters', 'failure', 0)
    redis.should_receive(:hset).with('event_counters', 'action', 0)

    redis.should_receive(:hset).with(/^event_counters:/, 'all', 0)
    redis.should_receive(:hset).with(/^event_counters:/, 'ok', 0)
    redis.should_receive(:hset).with(/^event_counters:/, 'failure', 0)
    redis.should_receive(:hset).with(/^event_counters:/, 'action', 0)

    redis.should_receive(:expire).with(/^executive_instance:/, anything)
    redis.should_receive(:expire).with(/^event_counters:/, anything).exactly(4).times

    # redis.should_receive(:hincrby).with('event_counters', 'all', 1)
    # redis.should_receive(:hincrby).with(/^event_counters:/, 'all', 1)

    lock.should_receive(:synchronize).and_yield

    processor = Flapjack::Processor.new(:lock => lock, :config => {}, :logger => @logger)

    Flapjack::Data::Event.should_receive(:foreach_on_queue)
    Flapjack::Data::Event.should_receive(:wait_for_queue).and_raise(Flapjack::PikeletStop)

    expect { processor.start }.to raise_error(Flapjack::PikeletStop)
  end

  it "starts up, runs and shuts down everything when queue empty" do
    t = Time.now.to_i

    Flapjack::Filters::Ok.should_receive(:new)
    Flapjack::Filters::ScheduledMaintenance.should_receive(:new)
    Flapjack::Filters::UnscheduledMaintenance.should_receive(:new)
    Flapjack::Filters::Delays.should_receive(:new)
    Flapjack::Filters::Acknowledgement.should_receive(:new)

    redis.should_receive(:hset).with(/^executive_instance:/, "boot_time", anything)
    redis.should_receive(:hget).with('event_counters', 'all').and_return(nil)
    redis.should_receive(:hset).with('event_counters', 'all', 0)
    redis.should_receive(:hset).with('event_counters', 'ok', 0)
    redis.should_receive(:hset).with('event_counters', 'failure', 0)
    redis.should_receive(:hset).with('event_counters', 'action', 0)

    redis.should_receive(:hset).with(/^event_counters:/, 'all', 0)
    redis.should_receive(:hset).with(/^event_counters:/, 'ok', 0)
    redis.should_receive(:hset).with(/^event_counters:/, 'failure', 0)
    redis.should_receive(:hset).with(/^event_counters:/, 'action', 0)

    redis.should_receive(:expire).with(/^executive_instance:/, anything)
    redis.should_receive(:expire).with(/^event_counters:/, anything).exactly(4).times

    # redis.should_receive(:hincrby).with('event_counters', 'all', 1)
    # redis.should_receive(:hincrby).with(/^event_counters:/, 'all', 1)

<<<<<<< HEAD
    lock.should_receive(:synchronize).and_yield
=======
    fc = double('coordinator')
>>>>>>> 4a0187ea

    processor = Flapjack::Processor.new(:lock => lock,
      :config => {'exit_on_queue_empty' => true}, :logger => @logger)

<<<<<<< HEAD
    Flapjack::Data::Event.should_receive(:foreach_on_queue)
    Flapjack::Data::Event.should_not_receive(:wait_for_queue)
=======
    noop_evt = double(Flapjack::Data::Event)
    noop_evt.should_receive(:inspect)
    noop_evt.should_receive(:type).and_return('noop')
    Flapjack::Data::Event.should_receive(:next) {
      executive.instance_variable_set('@should_quit', true)
      noop_evt
    }
>>>>>>> 4a0187ea

    expect { processor.start }.to raise_error(Flapjack::GlobalStop)
  end

end<|MERGE_RESOLUTION|>--- conflicted
+++ resolved
@@ -7,16 +7,12 @@
   # NB: this is only testing the public API of the Processor class, which is pretty limited.
   # (initialize, main, stop). Most test coverage for this class comes from the cucumber features.
 
-<<<<<<< HEAD
-  let(:lock) { mock(Monitor) }
-  let(:redis) { mock(Redis) }
+  let(:lock) { double(Monitor) }
+  let(:redis) { double(Redis) }
 
   before(:each) do
     Flapjack.stub(:redis).and_return(redis)
   end
-=======
-  let(:config) { double(Flapjack::Configuration) }
->>>>>>> 4a0187ea
 
   # TODO this does too much -- split it up
   it "starts up, runs and shuts down" do
@@ -28,11 +24,6 @@
     Flapjack::Filters::Delays.should_receive(:new)
     Flapjack::Filters::Acknowledgement.should_receive(:new)
 
-<<<<<<< HEAD
-=======
-    redis = double('redis')
-
->>>>>>> 4a0187ea
     redis.should_receive(:hset).with(/^executive_instance:/, "boot_time", anything)
     redis.should_receive(:hget).with('event_counters', 'all').and_return(nil)
     redis.should_receive(:hset).with('event_counters', 'all', 0)
@@ -88,27 +79,13 @@
     # redis.should_receive(:hincrby).with('event_counters', 'all', 1)
     # redis.should_receive(:hincrby).with(/^event_counters:/, 'all', 1)
 
-<<<<<<< HEAD
     lock.should_receive(:synchronize).and_yield
-=======
-    fc = double('coordinator')
->>>>>>> 4a0187ea
 
     processor = Flapjack::Processor.new(:lock => lock,
       :config => {'exit_on_queue_empty' => true}, :logger => @logger)
 
-<<<<<<< HEAD
     Flapjack::Data::Event.should_receive(:foreach_on_queue)
     Flapjack::Data::Event.should_not_receive(:wait_for_queue)
-=======
-    noop_evt = double(Flapjack::Data::Event)
-    noop_evt.should_receive(:inspect)
-    noop_evt.should_receive(:type).and_return('noop')
-    Flapjack::Data::Event.should_receive(:next) {
-      executive.instance_variable_set('@should_quit', true)
-      noop_evt
-    }
->>>>>>> 4a0187ea
 
     expect { processor.start }.to raise_error(Flapjack::GlobalStop)
   end
