require 'spec_helper'
require 'flapjack/processor'
require 'flapjack/coordinator'

describe Flapjack::Processor, :logger => true do

  # NB: this is only testing the public API of the Processor class, which is pretty limited.
  # (initialize, main, stop). Most test coverage for this class comes from the cucumber features.

  let(:config) { mock(Flapjack::Configuration) }

  # TODO this does too much -- split it up
  it "starts up, runs and shuts down" do
    t = Time.now.to_i

    Flapjack::Filters::Ok.should_receive(:new)
    Flapjack::Filters::ScheduledMaintenance.should_receive(:new)
    Flapjack::Filters::UnscheduledMaintenance.should_receive(:new)
    Flapjack::Filters::DetectMassClientFailures.should_receive(:new)
    Flapjack::Filters::Delays.should_receive(:new)
    Flapjack::Filters::Acknowledgement.should_receive(:new)

    redis = mock('redis')

    redis.should_receive(:hset).with(/^executive_instance:/, "boot_time", anything)
    redis.should_receive(:hget).with('event_counters', 'all').and_return(nil)
    redis.should_receive(:hset).with('event_counters', 'all', 0)
    redis.should_receive(:hset).with('event_counters', 'ok', 0)
    redis.should_receive(:hset).with('event_counters', 'failure', 0)
    redis.should_receive(:hset).with('event_counters', 'action', 0)

    redis.should_receive(:hset).with(/^event_counters:/, 'all', 0)
    redis.should_receive(:hset).with(/^event_counters:/, 'ok', 0)
    redis.should_receive(:hset).with(/^event_counters:/, 'failure', 0)
    redis.should_receive(:hset).with(/^event_counters:/, 'action', 0)

    redis.should_receive(:expire).with(/^executive_instance:/, anything)
    redis.should_receive(:expire).with(/^event_counters:/, anything).exactly(4).times

    # redis.should_receive(:hincrby).with('event_counters', 'all', 1)
    # redis.should_receive(:hincrby).with(/^event_counters:/, 'all', 1)

<<<<<<< HEAD
    ::Redis.should_receive(:new).and_return(redis)
    executive = Flapjack::Processor.new(:config => {}, :logger => @logger)

    Flapjack::Data::Event.should_receive(:foreach_on_queue)
    Flapjack::Data::Event.should_receive(:wait_for_queue).and_raise(Flapjack::PikeletStop)
=======
    Flapjack::Data::Event.should_receive(:pending_count).with('events', :redis => redis).and_return(0)

    Flapjack::RedisPool.should_receive(:new).and_return(redis)

    fc = mock('coordinator')

    executive = Flapjack::Processor.new(:config => {}, :logger => @logger, :coordinator => fc)

    noop_evt = mock(Flapjack::Data::Event)
    noop_evt.should_receive(:inspect)
    noop_evt.should_receive(:type).and_return('noop')
    Flapjack::Data::Event.should_receive(:next) {
      executive.instance_variable_set('@should_quit', true)
      noop_evt
    }
>>>>>>> 618b2958

    begin
      executive.start
    rescue SystemExit
    end
  end

end<|MERGE_RESOLUTION|>--- conflicted
+++ resolved
@@ -40,29 +40,11 @@
     # redis.should_receive(:hincrby).with('event_counters', 'all', 1)
     # redis.should_receive(:hincrby).with(/^event_counters:/, 'all', 1)
 
-<<<<<<< HEAD
     ::Redis.should_receive(:new).and_return(redis)
     executive = Flapjack::Processor.new(:config => {}, :logger => @logger)
 
     Flapjack::Data::Event.should_receive(:foreach_on_queue)
     Flapjack::Data::Event.should_receive(:wait_for_queue).and_raise(Flapjack::PikeletStop)
-=======
-    Flapjack::Data::Event.should_receive(:pending_count).with('events', :redis => redis).and_return(0)
-
-    Flapjack::RedisPool.should_receive(:new).and_return(redis)
-
-    fc = mock('coordinator')
-
-    executive = Flapjack::Processor.new(:config => {}, :logger => @logger, :coordinator => fc)
-
-    noop_evt = mock(Flapjack::Data::Event)
-    noop_evt.should_receive(:inspect)
-    noop_evt.should_receive(:type).and_return('noop')
-    Flapjack::Data::Event.should_receive(:next) {
-      executive.instance_variable_set('@should_quit', true)
-      noop_evt
-    }
->>>>>>> 618b2958
 
     begin
       executive.start
