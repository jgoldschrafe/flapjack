--- conflicted
+++ resolved
@@ -12,11 +12,8 @@
         redis
       }
       expect(::Redis).to receive(:new).exactly(redis_count).times.and_return(*redis_conns)
-<<<<<<< HEAD
       expect(Flapjack::Data::Migration).to receive(:migrate_entity_check_data_if_required).exactly(redis_count).times
-=======
       expect(Flapjack::Data::Migration).to receive(:refresh_archive_index).exactly(redis_count).times
->>>>>>> 41970354
 
       frp = Flapjack::RedisPool.new(:size => redis_count)
 
