--- conflicted
+++ resolved
@@ -1,9 +1,9 @@
 namespace :profile do
-
-  # # FIXME Needs to be ported across to the new threading structures
 
   require 'fileutils'
   require 'flapjack/configuration'
+
+  require 'ruby-prof'
 
   FLAPJACK_ROOT   = File.join(File.dirname(__FILE__), '..')
   FLAPJACK_CONFIG = File.join(FLAPJACK_ROOT, 'etc', 'flapjack_config.yaml')
@@ -14,12 +14,11 @@
 
   REPETITIONS     = 10
 
-  require 'ruby-prof'
-
-  require 'flapjack/redis_proxy'
-  require 'flapjack/pikelet'
-
   def profile_pikelet(type, config, redis_options)
+
+    require 'flapjack/redis_proxy'
+    require 'flapjack/pikelet'
+
     Flapjack::RedisProxy.config = redis_options
     check_db_empty(:redis => redis_options)
     setup_baseline_data
@@ -105,35 +104,20 @@
   # # this adds a default entity and contact, so that the profiling methods
   # # will actually trigger enough code to be useful
   def setup_baseline_data(options = {})
-    entity = {"id" => "2000",
-              "name" => "clientx-app-01",
-              "contacts" => ["1000"]}
-
-    Flapjack::Data::Entity.add(entity)
-
-    contact = {'id' => '1000',
-               'first_name' => 'John',
-               'last_name' => 'Smith',
-               'email' => 'jsmith@example.com',
-               'media' => {
-                 'email' => 'jsmith@example.com'
-               }}
-
-    Flapjack::Data::Contact.add(contact)
-
-    # entity = Flapjack::Data::Entity.new(:id => "2000", :name => "clientx-app-01")
-    # entity.save
-
-    # contact = Flapjack::Data::Contact.new(:id => '1000',
-    #   :first_name => 'John', :last_name => 'Smith',
-    #   :email => 'jsmith@example.com')
-    # contact.save
-
-    # medium = Flapjack::Data::medium.new(:type => 'email', :address => 'jsmith@example.com')
-    # medium.save
-
-    # contact.media << medium
-    # entity.contacts << contact
+    entity = Flapjack::Data::Entity.new(:id => "2000", :name => "clientx-app-01")
+    entity.save
+
+    contact = Flapjack::Data::Contact.new(:id => '1000',
+      :first_name => 'John', :last_name => 'Smith',
+      :email => 'jsmith@example.com')
+    contact.save
+
+    medium = Flapjack::Data::Medium.new(:type => 'email', :address => 'jsmith@example.com',
+      :interval => 30)
+    medium.save
+
+    contact.media << medium
+    entity.contacts << contact
   end
 
   def message_contents
@@ -181,7 +165,7 @@
 
     FLAPJACK_ENV = ENV['FLAPJACK_ENV'] || 'profile'
     config_env, redis_options = load_config
-    profile_generic('processor', config_env['processor'], redis_options) do
+    profile_pikelet('processor', config_env['processor'], redis_options) do
       REPETITIONS.times do |n|
         Flapjack::Data::Event.push('events', {'entity'  => 'clientx-app-01',
                                               'check'   => 'ping',
@@ -194,121 +178,7 @@
 
   # # NB: you'll need to access a real jabber server for this; if external events
   # # come in from that then runs will not be comparable
-<<<<<<< HEAD
-  # desc "profile jabber gateway with rubyprof"
-  # task :jabber do
-
-  #   require 'flapjack/jabber'
-  #   require 'flapjack/data/contact'
-  #   require 'flapjack/data/event'
-  #   require 'flapjack/data/notification'
-
-  #   FLAPJACK_ENV = ENV['FLAPJACK_ENV'] || 'profile'
-  #   config_env, redis_options = load_config
-  #   profile_pikelet(Flapjack::Jabber, 'jabber', config_env['jabber_gateway'],
-  #     redis_options) {
-
-  #       # this executes in a separate thread, so no Fibery stuff is allowed
-  #       redis = Redis.new(redis_options.merge(:driver => 'ruby'))
-
-  #       event = Flapjack::Data::Event.new('type'    => 'service',
-  #                                         'state'   => 'critical',
-  #                                         'summary' => '100% packet loss',
-  #                                         'entity'  => 'clientx-app-01',
-  #                                         'check'   => 'ping')
-  #       notification = Flapjack::Data::Notification.for_event(event)
-
-  #       contact = Flapjack::Data::Contact.find_by_id('1000', :redis => redis)
-
-  #       REPETITIONS.times do |n|
-  #         notification.messages(:contacts => [contact]).each do |msg|
-  #           contents = msg.contents
-  #           contents['event_count'] = n
-  #           redis.rpush(config_env['jabber_gateway']['queue'],
-  #             Oj.dump(contents))
-  #         end
-  #       end
-
-  #       redis.quit
-  #   }
-  # end
-
-  # # NB: you'll need an external email server set up for this (whether it's
-  # # mailtrap or a real server)
-  # desc "profile email notifier with rubyprof"
-  # task :email do
-
-  #   require 'eventmachine'
-  #   # the redis/synchrony gems need to be required in this particular order, see
-  #   # the redis-rb README for details
-  #   require 'hiredis'
-  #   require 'em-synchrony'
-  #   require 'redis/connection/synchrony'
-  #   require 'redis'
-  #   require 'em-resque'
-  #   require 'em-resque/worker'
-
-  #   require 'flapjack/patches'
-  #   require 'flapjack/notification/email'
-
-  #   require 'flapjack/data/contact'
-  #   require 'flapjack/data/event'
-  #   require 'flapjack/data/notification'
-
-  #   FLAPJACK_ENV = ENV['FLAPJACK_ENV'] || 'profile'
-  #   config_env, redis_options = load_config
-
-  #   FlapjackProfileResque = Class.new(Flapjack::Notification::Email)
-
-  #   profile_resque('email', config_env['email_notifier'], redis_options) {
-
-  #     # this executes in a separate thread, so no Fibery stuff is allowed
-  #     redis = Redis.new(redis_options.merge(:driver => 'ruby'))
-
-  #     event = Flapjack::Data::Event.new('type'    => 'service',
-  #                                       'state'   => 'critical',
-  #                                       'summary' => '100% packet loss',
-  #                                       'entity'  => 'clientx-app-01',
-  #                                       'check'   => 'ping')
-  #     notification = Flapjack::Data::Notification.for_event(event)
-
-  #     contact = Flapjack::Data::Contact.find_by_id('1000', :redis => redis)
-
-  #     RESQUE_REPETITIONS.times do
-  #       notification.messages(:contacts => [contact]).each do |msg|
-  #         Resque.enqueue_to(config_env['email_notifier']['queue'],
-  #           FlapjackProfileResque, msg.contents)
-  #       end
-  #     end
-
-  #     redis.quit
-  #   }
-  # end
-
-  # # Of course, if external requests come to this server then different runs will
-  # # not be comparable
-  # desc "profile web server with rubyprof"
-  # task :web do
-
-  #   require 'net/http'
-  #   require 'uri'
-
-  #   require 'flapjack/web'
-
-  #   FLAPJACK_ENV = ENV['FLAPJACK_ENV'] || 'profile'
-  #   config_env, redis_options = load_config
-  #   profile_thin(Flapjack::Web, 'web', config_env['web'], redis_options) {
-  #     uri = URI.parse("http://127.0.0.1:#{FLAPJACK_PORT}/")
-
-  #     http = Net::HTTP.new(uri.host, uri.port)
-
-  #     REPETITIONS.times do |n|
-  #       request = Net::HTTP::Get.new(uri.request_uri)
-  #       response = http.request(request)
-  #     end
-  #   }
-  # end
-=======
+
   desc "profile jabber gateway with rubyprof"
   task :jabber do
     require 'flapjack/data/contact'
@@ -357,6 +227,5 @@
       end
     }
   end
->>>>>>> 1750729d
 
 end