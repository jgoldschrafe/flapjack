#!/usr/bin/env ruby

require 'redis'

require 'oj'
<<<<<<< HEAD
Oj.mimic_JSON
Oj.default_options = { :indent => 0, :mode => :strict }
require 'active_support/json'
=======
Oj.default_options = { :indent => 0, :mode => :compat }
>>>>>>> 2228ecf8

id = "%.2d" % (1..10).to_a[rand(9)]

events = []

events << Oj.dump({
  'entity' => "app-#{id}",
  'check' => 'http',
  'type' => 'service',
  'state' => 'ok',
  'summary' => 'well i don\'t know',
})

events << Oj.dump({
  'entity' => "app-#{id}",
  'check' => 'http',
  'type' => 'host',
  'state' => 'critical',
  'summary' => 'well i don\'t know',
})

redis = Redis.new(:db => 13)

2000.times do
  events.each {|event|
    redis.rpush 'events', event
  }
end

puts "#{Time.now} - finished loading up events"
previous_events_size = redis.llen 'events'
while previous_events_size > 0
  sleep 1
  events_size = redis.llen 'events'
  throughput = previous_events_size - events_size
  previous_events_size = events_size
  puts "#{Time.now} - #{events_size} (#{throughput})"
end<|MERGE_RESOLUTION|>--- conflicted
+++ resolved
@@ -3,13 +3,9 @@
 require 'redis'
 
 require 'oj'
-<<<<<<< HEAD
 Oj.mimic_JSON
-Oj.default_options = { :indent => 0, :mode => :strict }
+Oj.default_options = { :indent => 0, :mode => :compat }
 require 'active_support/json'
-=======
-Oj.default_options = { :indent => 0, :mode => :compat }
->>>>>>> 2228ecf8
 
 id = "%.2d" % (1..10).to_a[rand(9)]
 
